/*
 * Copyright 2010-2022 Amazon.com, Inc. or its affiliates. All Rights Reserved.
 *
 * Licensed under the Apache License, Version 2.0 (the "License").
 * You may not use this file except in compliance with the License.
 * A copy of the License is located at
 *
 *  http://aws.amazon.com/apache2.0
 *
 * or in the "license" file accompanying this file. This file is distributed
 * on an "AS IS" BASIS, WITHOUT WARRANTIES OR CONDITIONS OF ANY KIND, either
 * express or implied. See the License for the specific language governing
 * permissions and limitations under the License.
 */

package com.amazonaws.services.connect;

import java.util.concurrent.Future;

import com.amazonaws.AmazonClientException;
import com.amazonaws.AmazonServiceException;
import com.amazonaws.handlers.AsyncHandler;
import com.amazonaws.services.connect.model.*;

/**
 * Interface for accessing Amazon Connect asynchronously.
 * <p>
 * Amazon Connect is a cloud-based contact center solution that you use to set
 * up and manage a customer contact center and provide reliable customer
 * engagement at any scale.
 * </p>
 * <p>
 * Amazon Connect provides metrics and real-time reporting that enable you to
 * optimize contact routing. You can also resolve customer issues more
 * efficiently by getting customers in touch with the appropriate agents.
 * </p>
 * <p>
 * There are limits to the number of Amazon Connect resources that you can
 * create. There are also limits to the number of requests that you can make per
 * second. For more information, see <a href=
 * "https://docs.aws.amazon.com/connect/latest/adminguide/amazon-connect-service-limits.html"
 * >Amazon Connect Service Quotas</a> in the <i>Amazon Connect Administrator
 * Guide</i>.
 * </p>
 * <p>
 * You can connect programmatically to an Amazon Web Services service by using
 * an endpoint. For a list of Amazon Connect endpoints, see <a
 * href="https://docs.aws.amazon.com/general/latest/gr/connect_region.html"
 * >Amazon Connect Endpoints</a>.
 * </p>
 * <note>
 * <p>
 * Working with contact flows? Check out the <a href=
 * "https://docs.aws.amazon.com/connect/latest/adminguide/flow-language.html"
 * >Amazon Connect Flow language</a>.
 * </p>
 * </note>
 **/
public interface AmazonConnectAsync extends AmazonConnect {
    /**
     * <p>
     * This API is in preview release for Amazon Connect and is subject to
     * change.
     * </p>
     * <p>
     * Associates an approved origin to an Amazon Connect instance.
     * </p>
     * 
     * @param associateApprovedOriginRequest
     * @return A Java Future object containing the response from the
     *         AssociateApprovedOrigin service method, as returned by Amazon
     *         Connect.
     * @throws ResourceNotFoundException
     * @throws ResourceConflictException
     * @throws InternalServiceException
     * @throws InvalidRequestException
     * @throws InvalidParameterException
     * @throws ServiceQuotaExceededException
     * @throws ThrottlingException
     * @throws AmazonClientException If any internal errors are encountered
     *             inside the client while attempting to make the request or
     *             handle the response. For example if a network connection is
     *             not available.
     * @throws AmazonServiceException If an error response is returned by Amazon
     *             Connect indicating either a problem with the data in the
     *             request, or a server side issue.
     */
    Future<Void> associateApprovedOriginAsync(
            AssociateApprovedOriginRequest associateApprovedOriginRequest)
            throws AmazonServiceException, AmazonClientException;

    /**
     * <p>
     * This API is in preview release for Amazon Connect and is subject to
     * change.
     * </p>
     * <p>
     * Associates an approved origin to an Amazon Connect instance.
     * </p>
     * 
     * @param associateApprovedOriginRequest
     * @param asyncHandler Asynchronous callback handler for events in the
     *            life-cycle of the request. Users could provide the
     *            implementation of the four callback methods in this interface
     *            to process the operation result or handle the exception.
     * @return A Java Future object containing the response from the
     *         AssociateApprovedOrigin service method, as returned by Amazon
     *         Connect.
     * @throws ResourceNotFoundException
     * @throws ResourceConflictException
     * @throws InternalServiceException
     * @throws InvalidRequestException
     * @throws InvalidParameterException
     * @throws ServiceQuotaExceededException
     * @throws ThrottlingException
     * @throws AmazonClientException If any internal errors are encountered
     *             inside the client while attempting to make the request or
     *             handle the response. For example if a network connection is
     *             not available.
     * @throws AmazonServiceException If an error response is returned by Amazon
     *             Connect indicating either a problem with the data in the
     *             request, or a server side issue.
     */
    Future<Void> associateApprovedOriginAsync(
            AssociateApprovedOriginRequest associateApprovedOriginRequest,
            AsyncHandler<AssociateApprovedOriginRequest, Void> asyncHandler)
            throws AmazonServiceException, AmazonClientException;

    /**
     * <p>
     * This API is in preview release for Amazon Connect and is subject to
     * change.
     * </p>
     * <p>
     * Allows the specified Amazon Connect instance to access the specified
     * Amazon Lex or Amazon Lex V2 bot.
     * </p>
     * 
     * @param associateBotRequest
     * @return A Java Future object containing the response from the
     *         AssociateBot service method, as returned by Amazon Connect.
     * @throws ResourceNotFoundException
     * @throws ResourceConflictException
     * @throws InternalServiceException
     * @throws InvalidRequestException
     * @throws LimitExceededException
     * @throws ServiceQuotaExceededException
     * @throws ThrottlingException
     * @throws AmazonClientException If any internal errors are encountered
     *             inside the client while attempting to make the request or
     *             handle the response. For example if a network connection is
     *             not available.
     * @throws AmazonServiceException If an error response is returned by Amazon
     *             Connect indicating either a problem with the data in the
     *             request, or a server side issue.
     */
    Future<Void> associateBotAsync(AssociateBotRequest associateBotRequest)
            throws AmazonServiceException, AmazonClientException;

    /**
     * <p>
     * This API is in preview release for Amazon Connect and is subject to
     * change.
     * </p>
     * <p>
     * Allows the specified Amazon Connect instance to access the specified
     * Amazon Lex or Amazon Lex V2 bot.
     * </p>
     * 
     * @param associateBotRequest
     * @param asyncHandler Asynchronous callback handler for events in the
     *            life-cycle of the request. Users could provide the
     *            implementation of the four callback methods in this interface
     *            to process the operation result or handle the exception.
     * @return A Java Future object containing the response from the
     *         AssociateBot service method, as returned by Amazon Connect.
     * @throws ResourceNotFoundException
     * @throws ResourceConflictException
     * @throws InternalServiceException
     * @throws InvalidRequestException
     * @throws LimitExceededException
     * @throws ServiceQuotaExceededException
     * @throws ThrottlingException
     * @throws AmazonClientException If any internal errors are encountered
     *             inside the client while attempting to make the request or
     *             handle the response. For example if a network connection is
     *             not available.
     * @throws AmazonServiceException If an error response is returned by Amazon
     *             Connect indicating either a problem with the data in the
     *             request, or a server side issue.
     */
    Future<Void> associateBotAsync(AssociateBotRequest associateBotRequest,
            AsyncHandler<AssociateBotRequest, Void> asyncHandler) throws AmazonServiceException,
            AmazonClientException;

    /**
     * <p>
     * Associates an existing vocabulary as the default. Contact Lens for Amazon
     * Connect uses the vocabulary in post-call and real-time analysis sessions
     * for the given language.
     * </p>
     * 
     * @param associateDefaultVocabularyRequest
     * @return A Java Future object containing the response from the
     *         AssociateDefaultVocabulary service method, as returned by Amazon
     *         Connect.
     * @throws InvalidRequestException
     * @throws ResourceNotFoundException
     * @throws InternalServiceException
     * @throws ThrottlingException
     * @throws AccessDeniedException
     * @throws AmazonClientException If any internal errors are encountered
     *             inside the client while attempting to make the request or
     *             handle the response. For example if a network connection is
     *             not available.
     * @throws AmazonServiceException If an error response is returned by Amazon
     *             Connect indicating either a problem with the data in the
     *             request, or a server side issue.
     */
    Future<AssociateDefaultVocabularyResult> associateDefaultVocabularyAsync(
            AssociateDefaultVocabularyRequest associateDefaultVocabularyRequest)
            throws AmazonServiceException, AmazonClientException;

    /**
     * <p>
     * Associates an existing vocabulary as the default. Contact Lens for Amazon
     * Connect uses the vocabulary in post-call and real-time analysis sessions
     * for the given language.
     * </p>
     * 
     * @param associateDefaultVocabularyRequest
     * @param asyncHandler Asynchronous callback handler for events in the
     *            life-cycle of the request. Users could provide the
     *            implementation of the four callback methods in this interface
     *            to process the operation result or handle the exception.
     * @return A Java Future object containing the response from the
     *         AssociateDefaultVocabulary service method, as returned by Amazon
     *         Connect.
     * @throws InvalidRequestException
     * @throws ResourceNotFoundException
     * @throws InternalServiceException
     * @throws ThrottlingException
     * @throws AccessDeniedException
     * @throws AmazonClientException If any internal errors are encountered
     *             inside the client while attempting to make the request or
     *             handle the response. For example if a network connection is
     *             not available.
     * @throws AmazonServiceException If an error response is returned by Amazon
     *             Connect indicating either a problem with the data in the
     *             request, or a server side issue.
     */
    Future<AssociateDefaultVocabularyResult> associateDefaultVocabularyAsync(
            AssociateDefaultVocabularyRequest associateDefaultVocabularyRequest,
            AsyncHandler<AssociateDefaultVocabularyRequest, AssociateDefaultVocabularyResult> asyncHandler)
            throws AmazonServiceException, AmazonClientException;

    /**
     * <p>
     * This API is in preview release for Amazon Connect and is subject to
     * change.
     * </p>
     * <p>
     * Associates a storage resource type for the first time. You can only
     * associate one type of storage configuration in a single call. This means,
     * for example, that you can't define an instance with multiple S3 buckets
     * for storing chat transcripts.
     * </p>
     * <p>
     * This API does not create a resource that doesn't exist. It only
     * associates it to the instance. Ensure that the resource being specified
     * in the storage configuration, like an S3 bucket, exists when being used
     * for association.
     * </p>
     * 
     * @param associateInstanceStorageConfigRequest
     * @return A Java Future object containing the response from the
     *         AssociateInstanceStorageConfig service method, as returned by
     *         Amazon Connect.
     * @throws ResourceNotFoundException
     * @throws ResourceConflictException
     * @throws InternalServiceException
     * @throws InvalidRequestException
     * @throws InvalidParameterException
     * @throws ThrottlingException
     * @throws AmazonClientException If any internal errors are encountered
     *             inside the client while attempting to make the request or
     *             handle the response. For example if a network connection is
     *             not available.
     * @throws AmazonServiceException If an error response is returned by Amazon
     *             Connect indicating either a problem with the data in the
     *             request, or a server side issue.
     */
    Future<AssociateInstanceStorageConfigResult> associateInstanceStorageConfigAsync(
            AssociateInstanceStorageConfigRequest associateInstanceStorageConfigRequest)
            throws AmazonServiceException, AmazonClientException;

    /**
     * <p>
     * This API is in preview release for Amazon Connect and is subject to
     * change.
     * </p>
     * <p>
     * Associates a storage resource type for the first time. You can only
     * associate one type of storage configuration in a single call. This means,
     * for example, that you can't define an instance with multiple S3 buckets
     * for storing chat transcripts.
     * </p>
     * <p>
     * This API does not create a resource that doesn't exist. It only
     * associates it to the instance. Ensure that the resource being specified
     * in the storage configuration, like an S3 bucket, exists when being used
     * for association.
     * </p>
     * 
     * @param associateInstanceStorageConfigRequest
     * @param asyncHandler Asynchronous callback handler for events in the
     *            life-cycle of the request. Users could provide the
     *            implementation of the four callback methods in this interface
     *            to process the operation result or handle the exception.
     * @return A Java Future object containing the response from the
     *         AssociateInstanceStorageConfig service method, as returned by
     *         Amazon Connect.
     * @throws ResourceNotFoundException
     * @throws ResourceConflictException
     * @throws InternalServiceException
     * @throws InvalidRequestException
     * @throws InvalidParameterException
     * @throws ThrottlingException
     * @throws AmazonClientException If any internal errors are encountered
     *             inside the client while attempting to make the request or
     *             handle the response. For example if a network connection is
     *             not available.
     * @throws AmazonServiceException If an error response is returned by Amazon
     *             Connect indicating either a problem with the data in the
     *             request, or a server side issue.
     */
    Future<AssociateInstanceStorageConfigResult> associateInstanceStorageConfigAsync(
            AssociateInstanceStorageConfigRequest associateInstanceStorageConfigRequest,
            AsyncHandler<AssociateInstanceStorageConfigRequest, AssociateInstanceStorageConfigResult> asyncHandler)
            throws AmazonServiceException, AmazonClientException;

    /**
     * <p>
     * This API is in preview release for Amazon Connect and is subject to
     * change.
     * </p>
     * <p>
     * Allows the specified Amazon Connect instance to access the specified
     * Lambda function.
     * </p>
     * 
     * @param associateLambdaFunctionRequest
     * @return A Java Future object containing the response from the
     *         AssociateLambdaFunction service method, as returned by Amazon
     *         Connect.
     * @throws ResourceNotFoundException
     * @throws ResourceConflictException
     * @throws InternalServiceException
     * @throws InvalidRequestException
     * @throws InvalidParameterException
     * @throws ServiceQuotaExceededException
     * @throws ThrottlingException
     * @throws AmazonClientException If any internal errors are encountered
     *             inside the client while attempting to make the request or
     *             handle the response. For example if a network connection is
     *             not available.
     * @throws AmazonServiceException If an error response is returned by Amazon
     *             Connect indicating either a problem with the data in the
     *             request, or a server side issue.
     */
    Future<Void> associateLambdaFunctionAsync(
            AssociateLambdaFunctionRequest associateLambdaFunctionRequest)
            throws AmazonServiceException, AmazonClientException;

    /**
     * <p>
     * This API is in preview release for Amazon Connect and is subject to
     * change.
     * </p>
     * <p>
     * Allows the specified Amazon Connect instance to access the specified
     * Lambda function.
     * </p>
     * 
     * @param associateLambdaFunctionRequest
     * @param asyncHandler Asynchronous callback handler for events in the
     *            life-cycle of the request. Users could provide the
     *            implementation of the four callback methods in this interface
     *            to process the operation result or handle the exception.
     * @return A Java Future object containing the response from the
     *         AssociateLambdaFunction service method, as returned by Amazon
     *         Connect.
     * @throws ResourceNotFoundException
     * @throws ResourceConflictException
     * @throws InternalServiceException
     * @throws InvalidRequestException
     * @throws InvalidParameterException
     * @throws ServiceQuotaExceededException
     * @throws ThrottlingException
     * @throws AmazonClientException If any internal errors are encountered
     *             inside the client while attempting to make the request or
     *             handle the response. For example if a network connection is
     *             not available.
     * @throws AmazonServiceException If an error response is returned by Amazon
     *             Connect indicating either a problem with the data in the
     *             request, or a server side issue.
     */
    Future<Void> associateLambdaFunctionAsync(
            AssociateLambdaFunctionRequest associateLambdaFunctionRequest,
            AsyncHandler<AssociateLambdaFunctionRequest, Void> asyncHandler)
            throws AmazonServiceException, AmazonClientException;

    /**
     * <p>
     * This API is in preview release for Amazon Connect and is subject to
     * change.
     * </p>
     * <p>
     * Allows the specified Amazon Connect instance to access the specified
     * Amazon Lex bot.
     * </p>
     * 
     * @param associateLexBotRequest
     * @return A Java Future object containing the response from the
     *         AssociateLexBot service method, as returned by Amazon Connect.
     * @throws ResourceNotFoundException
     * @throws ResourceConflictException
     * @throws InternalServiceException
     * @throws InvalidRequestException
     * @throws InvalidParameterException
     * @throws ServiceQuotaExceededException
     * @throws ThrottlingException
     * @throws AmazonClientException If any internal errors are encountered
     *             inside the client while attempting to make the request or
     *             handle the response. For example if a network connection is
     *             not available.
     * @throws AmazonServiceException If an error response is returned by Amazon
     *             Connect indicating either a problem with the data in the
     *             request, or a server side issue.
     */
    Future<Void> associateLexBotAsync(AssociateLexBotRequest associateLexBotRequest)
            throws AmazonServiceException, AmazonClientException;

    /**
     * <p>
     * This API is in preview release for Amazon Connect and is subject to
     * change.
     * </p>
     * <p>
     * Allows the specified Amazon Connect instance to access the specified
     * Amazon Lex bot.
     * </p>
     * 
     * @param associateLexBotRequest
     * @param asyncHandler Asynchronous callback handler for events in the
     *            life-cycle of the request. Users could provide the
     *            implementation of the four callback methods in this interface
     *            to process the operation result or handle the exception.
     * @return A Java Future object containing the response from the
     *         AssociateLexBot service method, as returned by Amazon Connect.
     * @throws ResourceNotFoundException
     * @throws ResourceConflictException
     * @throws InternalServiceException
     * @throws InvalidRequestException
     * @throws InvalidParameterException
     * @throws ServiceQuotaExceededException
     * @throws ThrottlingException
     * @throws AmazonClientException If any internal errors are encountered
     *             inside the client while attempting to make the request or
     *             handle the response. For example if a network connection is
     *             not available.
     * @throws AmazonServiceException If an error response is returned by Amazon
     *             Connect indicating either a problem with the data in the
     *             request, or a server side issue.
     */
    Future<Void> associateLexBotAsync(AssociateLexBotRequest associateLexBotRequest,
            AsyncHandler<AssociateLexBotRequest, Void> asyncHandler) throws AmazonServiceException,
            AmazonClientException;

    /**
     * <p>
     * This API is in preview release for Amazon Connect and is subject to
     * change.
     * </p>
     * <p>
     * Associates a set of quick connects with a queue.
     * </p>
     * 
     * @param associateQueueQuickConnectsRequest
     * @return A Java Future object containing the response from the
     *         AssociateQueueQuickConnects service method, as returned by Amazon
     *         Connect.
     * @throws InvalidRequestException
     * @throws InvalidParameterException
     * @throws ResourceNotFoundException
     * @throws LimitExceededException
     * @throws ThrottlingException
     * @throws InternalServiceException
     * @throws AmazonClientException If any internal errors are encountered
     *             inside the client while attempting to make the request or
     *             handle the response. For example if a network connection is
     *             not available.
     * @throws AmazonServiceException If an error response is returned by Amazon
     *             Connect indicating either a problem with the data in the
     *             request, or a server side issue.
     */
    Future<Void> associateQueueQuickConnectsAsync(
            AssociateQueueQuickConnectsRequest associateQueueQuickConnectsRequest)
            throws AmazonServiceException, AmazonClientException;

    /**
     * <p>
     * This API is in preview release for Amazon Connect and is subject to
     * change.
     * </p>
     * <p>
     * Associates a set of quick connects with a queue.
     * </p>
     * 
     * @param associateQueueQuickConnectsRequest
     * @param asyncHandler Asynchronous callback handler for events in the
     *            life-cycle of the request. Users could provide the
     *            implementation of the four callback methods in this interface
     *            to process the operation result or handle the exception.
     * @return A Java Future object containing the response from the
     *         AssociateQueueQuickConnects service method, as returned by Amazon
     *         Connect.
     * @throws InvalidRequestException
     * @throws InvalidParameterException
     * @throws ResourceNotFoundException
     * @throws LimitExceededException
     * @throws ThrottlingException
     * @throws InternalServiceException
     * @throws AmazonClientException If any internal errors are encountered
     *             inside the client while attempting to make the request or
     *             handle the response. For example if a network connection is
     *             not available.
     * @throws AmazonServiceException If an error response is returned by Amazon
     *             Connect indicating either a problem with the data in the
     *             request, or a server side issue.
     */
    Future<Void> associateQueueQuickConnectsAsync(
            AssociateQueueQuickConnectsRequest associateQueueQuickConnectsRequest,
            AsyncHandler<AssociateQueueQuickConnectsRequest, Void> asyncHandler)
            throws AmazonServiceException, AmazonClientException;

    /**
     * <p>
     * Associates a set of queues with a routing profile.
     * </p>
     * 
     * @param associateRoutingProfileQueuesRequest
     * @return A Java Future object containing the response from the
     *         AssociateRoutingProfileQueues service method, as returned by
     *         Amazon Connect.
     * @throws InvalidRequestException
     * @throws InvalidParameterException
     * @throws ResourceNotFoundException
     * @throws ThrottlingException
     * @throws InternalServiceException
     * @throws AmazonClientException If any internal errors are encountered
     *             inside the client while attempting to make the request or
     *             handle the response. For example if a network connection is
     *             not available.
     * @throws AmazonServiceException If an error response is returned by Amazon
     *             Connect indicating either a problem with the data in the
     *             request, or a server side issue.
     */
    Future<Void> associateRoutingProfileQueuesAsync(
            AssociateRoutingProfileQueuesRequest associateRoutingProfileQueuesRequest)
            throws AmazonServiceException, AmazonClientException;

    /**
     * <p>
     * Associates a set of queues with a routing profile.
     * </p>
     * 
     * @param associateRoutingProfileQueuesRequest
     * @param asyncHandler Asynchronous callback handler for events in the
     *            life-cycle of the request. Users could provide the
     *            implementation of the four callback methods in this interface
     *            to process the operation result or handle the exception.
     * @return A Java Future object containing the response from the
     *         AssociateRoutingProfileQueues service method, as returned by
     *         Amazon Connect.
     * @throws InvalidRequestException
     * @throws InvalidParameterException
     * @throws ResourceNotFoundException
     * @throws ThrottlingException
     * @throws InternalServiceException
     * @throws AmazonClientException If any internal errors are encountered
     *             inside the client while attempting to make the request or
     *             handle the response. For example if a network connection is
     *             not available.
     * @throws AmazonServiceException If an error response is returned by Amazon
     *             Connect indicating either a problem with the data in the
     *             request, or a server side issue.
     */
    Future<Void> associateRoutingProfileQueuesAsync(
            AssociateRoutingProfileQueuesRequest associateRoutingProfileQueuesRequest,
            AsyncHandler<AssociateRoutingProfileQueuesRequest, Void> asyncHandler)
            throws AmazonServiceException, AmazonClientException;

    /**
     * <p>
     * This API is in preview release for Amazon Connect and is subject to
     * change.
     * </p>
     * <p>
     * Associates a security key to the instance.
     * </p>
     * 
     * @param associateSecurityKeyRequest
     * @return A Java Future object containing the response from the
     *         AssociateSecurityKey service method, as returned by Amazon
     *         Connect.
     * @throws ResourceNotFoundException
     * @throws ResourceConflictException
     * @throws InternalServiceException
     * @throws InvalidRequestException
     * @throws InvalidParameterException
     * @throws ServiceQuotaExceededException
     * @throws ThrottlingException
     * @throws AmazonClientException If any internal errors are encountered
     *             inside the client while attempting to make the request or
     *             handle the response. For example if a network connection is
     *             not available.
     * @throws AmazonServiceException If an error response is returned by Amazon
     *             Connect indicating either a problem with the data in the
     *             request, or a server side issue.
     */
    Future<AssociateSecurityKeyResult> associateSecurityKeyAsync(
            AssociateSecurityKeyRequest associateSecurityKeyRequest) throws AmazonServiceException,
            AmazonClientException;

    /**
     * <p>
     * This API is in preview release for Amazon Connect and is subject to
     * change.
     * </p>
     * <p>
     * Associates a security key to the instance.
     * </p>
     * 
     * @param associateSecurityKeyRequest
     * @param asyncHandler Asynchronous callback handler for events in the
     *            life-cycle of the request. Users could provide the
     *            implementation of the four callback methods in this interface
     *            to process the operation result or handle the exception.
     * @return A Java Future object containing the response from the
     *         AssociateSecurityKey service method, as returned by Amazon
     *         Connect.
     * @throws ResourceNotFoundException
     * @throws ResourceConflictException
     * @throws InternalServiceException
     * @throws InvalidRequestException
     * @throws InvalidParameterException
     * @throws ServiceQuotaExceededException
     * @throws ThrottlingException
     * @throws AmazonClientException If any internal errors are encountered
     *             inside the client while attempting to make the request or
     *             handle the response. For example if a network connection is
     *             not available.
     * @throws AmazonServiceException If an error response is returned by Amazon
     *             Connect indicating either a problem with the data in the
     *             request, or a server side issue.
     */
    Future<AssociateSecurityKeyResult> associateSecurityKeyAsync(
            AssociateSecurityKeyRequest associateSecurityKeyRequest,
            AsyncHandler<AssociateSecurityKeyRequest, AssociateSecurityKeyResult> asyncHandler)
            throws AmazonServiceException, AmazonClientException;

    /**
     * <p>
     * This API is in preview release for Amazon Connect and is subject to
     * change.
     * </p>
     * <p>
     * Creates an agent status for the specified Amazon Connect instance.
     * </p>
     * 
     * @param createAgentStatusRequest
     * @return A Java Future object containing the response from the
     *         CreateAgentStatus service method, as returned by Amazon Connect.
     * @throws InvalidRequestException
     * @throws InvalidParameterException
     * @throws DuplicateResourceException
     * @throws ResourceNotFoundException
     * @throws LimitExceededException
     * @throws ThrottlingException
     * @throws InternalServiceException
     * @throws AmazonClientException If any internal errors are encountered
     *             inside the client while attempting to make the request or
     *             handle the response. For example if a network connection is
     *             not available.
     * @throws AmazonServiceException If an error response is returned by Amazon
     *             Connect indicating either a problem with the data in the
     *             request, or a server side issue.
     */
    Future<CreateAgentStatusResult> createAgentStatusAsync(
            CreateAgentStatusRequest createAgentStatusRequest) throws AmazonServiceException,
            AmazonClientException;

    /**
     * <p>
     * This API is in preview release for Amazon Connect and is subject to
     * change.
     * </p>
     * <p>
     * Creates an agent status for the specified Amazon Connect instance.
     * </p>
     * 
     * @param createAgentStatusRequest
     * @param asyncHandler Asynchronous callback handler for events in the
     *            life-cycle of the request. Users could provide the
     *            implementation of the four callback methods in this interface
     *            to process the operation result or handle the exception.
     * @return A Java Future object containing the response from the
     *         CreateAgentStatus service method, as returned by Amazon Connect.
     * @throws InvalidRequestException
     * @throws InvalidParameterException
     * @throws DuplicateResourceException
     * @throws ResourceNotFoundException
     * @throws LimitExceededException
     * @throws ThrottlingException
     * @throws InternalServiceException
     * @throws AmazonClientException If any internal errors are encountered
     *             inside the client while attempting to make the request or
     *             handle the response. For example if a network connection is
     *             not available.
     * @throws AmazonServiceException If an error response is returned by Amazon
     *             Connect indicating either a problem with the data in the
     *             request, or a server side issue.
     */
    Future<CreateAgentStatusResult> createAgentStatusAsync(
            CreateAgentStatusRequest createAgentStatusRequest,
            AsyncHandler<CreateAgentStatusRequest, CreateAgentStatusResult> asyncHandler)
            throws AmazonServiceException, AmazonClientException;

    /**
     * <p>
     * Creates a contact flow for the specified Amazon Connect instance.
     * </p>
     * <p>
     * You can also create and update contact flows using the <a href=
     * "https://docs.aws.amazon.com/connect/latest/adminguide/flow-language.html"
     * >Amazon Connect Flow language</a>.
     * </p>
     * 
     * @param createContactFlowRequest
     * @return A Java Future object containing the response from the
     *         CreateContactFlow service method, as returned by Amazon Connect.
     * @throws InvalidRequestException
     * @throws InvalidContactFlowException
     * @throws InvalidParameterException
     * @throws DuplicateResourceException
     * @throws LimitExceededException
     * @throws ResourceNotFoundException
     * @throws ThrottlingException
     * @throws InternalServiceException
     * @throws AmazonClientException If any internal errors are encountered
     *             inside the client while attempting to make the request or
     *             handle the response. For example if a network connection is
     *             not available.
     * @throws AmazonServiceException If an error response is returned by Amazon
     *             Connect indicating either a problem with the data in the
     *             request, or a server side issue.
     */
    Future<CreateContactFlowResult> createContactFlowAsync(
            CreateContactFlowRequest createContactFlowRequest) throws AmazonServiceException,
            AmazonClientException;

    /**
     * <p>
     * Creates a contact flow for the specified Amazon Connect instance.
     * </p>
     * <p>
     * You can also create and update contact flows using the <a href=
     * "https://docs.aws.amazon.com/connect/latest/adminguide/flow-language.html"
     * >Amazon Connect Flow language</a>.
     * </p>
     * 
     * @param createContactFlowRequest
     * @param asyncHandler Asynchronous callback handler for events in the
     *            life-cycle of the request. Users could provide the
     *            implementation of the four callback methods in this interface
     *            to process the operation result or handle the exception.
     * @return A Java Future object containing the response from the
     *         CreateContactFlow service method, as returned by Amazon Connect.
     * @throws InvalidRequestException
     * @throws InvalidContactFlowException
     * @throws InvalidParameterException
     * @throws DuplicateResourceException
     * @throws LimitExceededException
     * @throws ResourceNotFoundException
     * @throws ThrottlingException
     * @throws InternalServiceException
     * @throws AmazonClientException If any internal errors are encountered
     *             inside the client while attempting to make the request or
     *             handle the response. For example if a network connection is
     *             not available.
     * @throws AmazonServiceException If an error response is returned by Amazon
     *             Connect indicating either a problem with the data in the
     *             request, or a server side issue.
     */
    Future<CreateContactFlowResult> createContactFlowAsync(
            CreateContactFlowRequest createContactFlowRequest,
            AsyncHandler<CreateContactFlowRequest, CreateContactFlowResult> asyncHandler)
            throws AmazonServiceException, AmazonClientException;

    /**
     * <p>
<<<<<<< HEAD
=======
     * Creates a contact flow module for the specified Amazon Connect instance.
     * </p>
     * 
     * @param createContactFlowModuleRequest
     * @return A Java Future object containing the response from the
     *         CreateContactFlowModule service method, as returned by Amazon
     *         Connect.
     * @throws AccessDeniedException
     * @throws InvalidRequestException
     * @throws InvalidContactFlowModuleException
     * @throws InvalidParameterException
     * @throws DuplicateResourceException
     * @throws LimitExceededException
     * @throws ResourceNotFoundException
     * @throws ThrottlingException
     * @throws IdempotencyException
     * @throws InternalServiceException
     * @throws AmazonClientException If any internal errors are encountered
     *             inside the client while attempting to make the request or
     *             handle the response. For example if a network connection is
     *             not available.
     * @throws AmazonServiceException If an error response is returned by Amazon
     *             Connect indicating either a problem with the data in the
     *             request, or a server side issue.
     */
    Future<CreateContactFlowModuleResult> createContactFlowModuleAsync(
            CreateContactFlowModuleRequest createContactFlowModuleRequest)
            throws AmazonServiceException, AmazonClientException;

    /**
     * <p>
     * Creates a contact flow module for the specified Amazon Connect instance.
     * </p>
     * 
     * @param createContactFlowModuleRequest
     * @param asyncHandler Asynchronous callback handler for events in the
     *            life-cycle of the request. Users could provide the
     *            implementation of the four callback methods in this interface
     *            to process the operation result or handle the exception.
     * @return A Java Future object containing the response from the
     *         CreateContactFlowModule service method, as returned by Amazon
     *         Connect.
     * @throws AccessDeniedException
     * @throws InvalidRequestException
     * @throws InvalidContactFlowModuleException
     * @throws InvalidParameterException
     * @throws DuplicateResourceException
     * @throws LimitExceededException
     * @throws ResourceNotFoundException
     * @throws ThrottlingException
     * @throws IdempotencyException
     * @throws InternalServiceException
     * @throws AmazonClientException If any internal errors are encountered
     *             inside the client while attempting to make the request or
     *             handle the response. For example if a network connection is
     *             not available.
     * @throws AmazonServiceException If an error response is returned by Amazon
     *             Connect indicating either a problem with the data in the
     *             request, or a server side issue.
     */
    Future<CreateContactFlowModuleResult> createContactFlowModuleAsync(
            CreateContactFlowModuleRequest createContactFlowModuleRequest,
            AsyncHandler<CreateContactFlowModuleRequest, CreateContactFlowModuleResult> asyncHandler)
            throws AmazonServiceException, AmazonClientException;

    /**
     * <p>
     * This API is in preview release for Amazon Connect and is subject to
     * change.
     * </p>
     * <p>
>>>>>>> f918cdde
     * Creates hours of operation.
     * </p>
     * 
     * @param createHoursOfOperationRequest
     * @return A Java Future object containing the response from the
     *         CreateHoursOfOperation service method, as returned by Amazon
     *         Connect.
     * @throws DuplicateResourceException
     * @throws InvalidRequestException
     * @throws InvalidParameterException
     * @throws ResourceNotFoundException
     * @throws LimitExceededException
     * @throws ThrottlingException
     * @throws InternalServiceException
     * @throws AmazonClientException If any internal errors are encountered
     *             inside the client while attempting to make the request or
     *             handle the response. For example if a network connection is
     *             not available.
     * @throws AmazonServiceException If an error response is returned by Amazon
     *             Connect indicating either a problem with the data in the
     *             request, or a server side issue.
     */
    Future<CreateHoursOfOperationResult> createHoursOfOperationAsync(
            CreateHoursOfOperationRequest createHoursOfOperationRequest)
            throws AmazonServiceException, AmazonClientException;

    /**
     * <p>
<<<<<<< HEAD
=======
     * This API is in preview release for Amazon Connect and is subject to
     * change.
     * </p>
     * <p>
>>>>>>> f918cdde
     * Creates hours of operation.
     * </p>
     * 
     * @param createHoursOfOperationRequest
     * @param asyncHandler Asynchronous callback handler for events in the
     *            life-cycle of the request. Users could provide the
     *            implementation of the four callback methods in this interface
     *            to process the operation result or handle the exception.
     * @return A Java Future object containing the response from the
     *         CreateHoursOfOperation service method, as returned by Amazon
     *         Connect.
     * @throws DuplicateResourceException
     * @throws InvalidRequestException
     * @throws InvalidParameterException
     * @throws ResourceNotFoundException
     * @throws LimitExceededException
     * @throws ThrottlingException
     * @throws InternalServiceException
     * @throws AmazonClientException If any internal errors are encountered
     *             inside the client while attempting to make the request or
     *             handle the response. For example if a network connection is
     *             not available.
     * @throws AmazonServiceException If an error response is returned by Amazon
     *             Connect indicating either a problem with the data in the
     *             request, or a server side issue.
     */
    Future<CreateHoursOfOperationResult> createHoursOfOperationAsync(
            CreateHoursOfOperationRequest createHoursOfOperationRequest,
            AsyncHandler<CreateHoursOfOperationRequest, CreateHoursOfOperationResult> asyncHandler)
            throws AmazonServiceException, AmazonClientException;

    /**
     * <p>
     * This API is in preview release for Amazon Connect and is subject to
     * change.
     * </p>
     * <p>
     * Initiates an Amazon Connect instance with all the supported channels
     * enabled. It does not attach any storage, such as Amazon Simple Storage
     * Service (Amazon S3) or Amazon Kinesis. It also does not allow for any
     * configurations on features, such as Contact Lens for Amazon Connect.
     * </p>
     * <p>
     * Amazon Connect enforces a limit on the total number of instances that you
     * can create or delete in 30 days. If you exceed this limit, you will get
     * an error message indicating there has been an excessive number of
     * attempts at creating or deleting instances. You must wait 30 days before
     * you can restart creating and deleting instances in your account.
     * </p>
     * 
     * @param createInstanceRequest
     * @return A Java Future object containing the response from the
     *         CreateInstance service method, as returned by Amazon Connect.
     * @throws InvalidRequestException
     * @throws ServiceQuotaExceededException
     * @throws ThrottlingException
     * @throws ResourceNotFoundException
     * @throws InternalServiceException
     * @throws AmazonClientException If any internal errors are encountered
     *             inside the client while attempting to make the request or
     *             handle the response. For example if a network connection is
     *             not available.
     * @throws AmazonServiceException If an error response is returned by Amazon
     *             Connect indicating either a problem with the data in the
     *             request, or a server side issue.
     */
    Future<CreateInstanceResult> createInstanceAsync(CreateInstanceRequest createInstanceRequest)
            throws AmazonServiceException, AmazonClientException;

    /**
     * <p>
     * This API is in preview release for Amazon Connect and is subject to
     * change.
     * </p>
     * <p>
     * Initiates an Amazon Connect instance with all the supported channels
     * enabled. It does not attach any storage, such as Amazon Simple Storage
     * Service (Amazon S3) or Amazon Kinesis. It also does not allow for any
     * configurations on features, such as Contact Lens for Amazon Connect.
     * </p>
     * <p>
     * Amazon Connect enforces a limit on the total number of instances that you
     * can create or delete in 30 days. If you exceed this limit, you will get
     * an error message indicating there has been an excessive number of
     * attempts at creating or deleting instances. You must wait 30 days before
     * you can restart creating and deleting instances in your account.
     * </p>
     * 
     * @param createInstanceRequest
     * @param asyncHandler Asynchronous callback handler for events in the
     *            life-cycle of the request. Users could provide the
     *            implementation of the four callback methods in this interface
     *            to process the operation result or handle the exception.
     * @return A Java Future object containing the response from the
     *         CreateInstance service method, as returned by Amazon Connect.
     * @throws InvalidRequestException
     * @throws ServiceQuotaExceededException
     * @throws ThrottlingException
     * @throws ResourceNotFoundException
     * @throws InternalServiceException
     * @throws AmazonClientException If any internal errors are encountered
     *             inside the client while attempting to make the request or
     *             handle the response. For example if a network connection is
     *             not available.
     * @throws AmazonServiceException If an error response is returned by Amazon
     *             Connect indicating either a problem with the data in the
     *             request, or a server side issue.
     */
    Future<CreateInstanceResult> createInstanceAsync(CreateInstanceRequest createInstanceRequest,
            AsyncHandler<CreateInstanceRequest, CreateInstanceResult> asyncHandler)
            throws AmazonServiceException, AmazonClientException;

    /**
     * <p>
<<<<<<< HEAD
     * Creates an AWS resource association with an Amazon Connect instance.
=======
     * Creates an Amazon Web Services resource association with an Amazon
     * Connect instance.
>>>>>>> f918cdde
     * </p>
     * 
     * @param createIntegrationAssociationRequest
     * @return A Java Future object containing the response from the
     *         CreateIntegrationAssociation service method, as returned by
     *         Amazon Connect.
     * @throws DuplicateResourceException
     * @throws ResourceNotFoundException
     * @throws InternalServiceException
     * @throws InvalidRequestException
     * @throws ThrottlingException
     * @throws AmazonClientException If any internal errors are encountered
     *             inside the client while attempting to make the request or
     *             handle the response. For example if a network connection is
     *             not available.
     * @throws AmazonServiceException If an error response is returned by Amazon
     *             Connect indicating either a problem with the data in the
     *             request, or a server side issue.
     */
    Future<CreateIntegrationAssociationResult> createIntegrationAssociationAsync(
            CreateIntegrationAssociationRequest createIntegrationAssociationRequest)
            throws AmazonServiceException, AmazonClientException;

    /**
     * <p>
<<<<<<< HEAD
     * Creates an AWS resource association with an Amazon Connect instance.
=======
     * Creates an Amazon Web Services resource association with an Amazon
     * Connect instance.
>>>>>>> f918cdde
     * </p>
     * 
     * @param createIntegrationAssociationRequest
     * @param asyncHandler Asynchronous callback handler for events in the
     *            life-cycle of the request. Users could provide the
     *            implementation of the four callback methods in this interface
     *            to process the operation result or handle the exception.
     * @return A Java Future object containing the response from the
     *         CreateIntegrationAssociation service method, as returned by
     *         Amazon Connect.
     * @throws DuplicateResourceException
     * @throws ResourceNotFoundException
     * @throws InternalServiceException
     * @throws InvalidRequestException
     * @throws ThrottlingException
     * @throws AmazonClientException If any internal errors are encountered
     *             inside the client while attempting to make the request or
     *             handle the response. For example if a network connection is
     *             not available.
     * @throws AmazonServiceException If an error response is returned by Amazon
     *             Connect indicating either a problem with the data in the
     *             request, or a server side issue.
     */
    Future<CreateIntegrationAssociationResult> createIntegrationAssociationAsync(
            CreateIntegrationAssociationRequest createIntegrationAssociationRequest,
            AsyncHandler<CreateIntegrationAssociationRequest, CreateIntegrationAssociationResult> asyncHandler)
            throws AmazonServiceException, AmazonClientException;

    /**
     * <p>
     * This API is in preview release for Amazon Connect and is subject to
     * change.
     * </p>
     * <p>
     * Creates a new queue for the specified Amazon Connect instance.
     * </p>
     * 
     * @param createQueueRequest
     * @return A Java Future object containing the response from the CreateQueue
     *         service method, as returned by Amazon Connect.
     * @throws InvalidRequestException
     * @throws InvalidParameterException
     * @throws DuplicateResourceException
     * @throws ResourceNotFoundException
     * @throws LimitExceededException
     * @throws ThrottlingException
     * @throws InternalServiceException
     * @throws AmazonClientException If any internal errors are encountered
     *             inside the client while attempting to make the request or
     *             handle the response. For example if a network connection is
     *             not available.
     * @throws AmazonServiceException If an error response is returned by Amazon
     *             Connect indicating either a problem with the data in the
     *             request, or a server side issue.
     */
    Future<CreateQueueResult> createQueueAsync(CreateQueueRequest createQueueRequest)
            throws AmazonServiceException, AmazonClientException;

    /**
     * <p>
     * This API is in preview release for Amazon Connect and is subject to
     * change.
     * </p>
     * <p>
     * Creates a new queue for the specified Amazon Connect instance.
     * </p>
     * 
     * @param createQueueRequest
     * @param asyncHandler Asynchronous callback handler for events in the
     *            life-cycle of the request. Users could provide the
     *            implementation of the four callback methods in this interface
     *            to process the operation result or handle the exception.
     * @return A Java Future object containing the response from the CreateQueue
     *         service method, as returned by Amazon Connect.
     * @throws InvalidRequestException
     * @throws InvalidParameterException
     * @throws DuplicateResourceException
     * @throws ResourceNotFoundException
     * @throws LimitExceededException
     * @throws ThrottlingException
     * @throws InternalServiceException
     * @throws AmazonClientException If any internal errors are encountered
     *             inside the client while attempting to make the request or
     *             handle the response. For example if a network connection is
     *             not available.
     * @throws AmazonServiceException If an error response is returned by Amazon
     *             Connect indicating either a problem with the data in the
     *             request, or a server side issue.
     */
    Future<CreateQueueResult> createQueueAsync(CreateQueueRequest createQueueRequest,
            AsyncHandler<CreateQueueRequest, CreateQueueResult> asyncHandler)
            throws AmazonServiceException, AmazonClientException;

    /**
     * <p>
     * Creates a quick connect for the specified Amazon Connect instance.
     * </p>
     * 
     * @param createQuickConnectRequest
     * @return A Java Future object containing the response from the
     *         CreateQuickConnect service method, as returned by Amazon Connect.
     * @throws InvalidRequestException
     * @throws InvalidParameterException
     * @throws DuplicateResourceException
     * @throws ResourceNotFoundException
     * @throws LimitExceededException
     * @throws ThrottlingException
     * @throws InternalServiceException
     * @throws AmazonClientException If any internal errors are encountered
     *             inside the client while attempting to make the request or
     *             handle the response. For example if a network connection is
     *             not available.
     * @throws AmazonServiceException If an error response is returned by Amazon
     *             Connect indicating either a problem with the data in the
     *             request, or a server side issue.
     */
    Future<CreateQuickConnectResult> createQuickConnectAsync(
            CreateQuickConnectRequest createQuickConnectRequest) throws AmazonServiceException,
            AmazonClientException;

    /**
     * <p>
     * Creates a quick connect for the specified Amazon Connect instance.
     * </p>
     * 
     * @param createQuickConnectRequest
     * @param asyncHandler Asynchronous callback handler for events in the
     *            life-cycle of the request. Users could provide the
     *            implementation of the four callback methods in this interface
     *            to process the operation result or handle the exception.
     * @return A Java Future object containing the response from the
     *         CreateQuickConnect service method, as returned by Amazon Connect.
     * @throws InvalidRequestException
     * @throws InvalidParameterException
     * @throws DuplicateResourceException
     * @throws ResourceNotFoundException
     * @throws LimitExceededException
     * @throws ThrottlingException
     * @throws InternalServiceException
     * @throws AmazonClientException If any internal errors are encountered
     *             inside the client while attempting to make the request or
     *             handle the response. For example if a network connection is
     *             not available.
     * @throws AmazonServiceException If an error response is returned by Amazon
     *             Connect indicating either a problem with the data in the
     *             request, or a server side issue.
     */
    Future<CreateQuickConnectResult> createQuickConnectAsync(
            CreateQuickConnectRequest createQuickConnectRequest,
            AsyncHandler<CreateQuickConnectRequest, CreateQuickConnectResult> asyncHandler)
            throws AmazonServiceException, AmazonClientException;

    /**
     * <p>
     * Creates a new routing profile.
     * </p>
     * 
     * @param createRoutingProfileRequest
     * @return A Java Future object containing the response from the
     *         CreateRoutingProfile service method, as returned by Amazon
     *         Connect.
     * @throws InvalidRequestException
     * @throws InvalidParameterException
     * @throws DuplicateResourceException
     * @throws ResourceNotFoundException
     * @throws LimitExceededException
     * @throws ThrottlingException
     * @throws InternalServiceException
     * @throws AmazonClientException If any internal errors are encountered
     *             inside the client while attempting to make the request or
     *             handle the response. For example if a network connection is
     *             not available.
     * @throws AmazonServiceException If an error response is returned by Amazon
     *             Connect indicating either a problem with the data in the
     *             request, or a server side issue.
     */
    Future<CreateRoutingProfileResult> createRoutingProfileAsync(
            CreateRoutingProfileRequest createRoutingProfileRequest) throws AmazonServiceException,
            AmazonClientException;

    /**
     * <p>
     * Creates a new routing profile.
     * </p>
     * 
     * @param createRoutingProfileRequest
     * @param asyncHandler Asynchronous callback handler for events in the
     *            life-cycle of the request. Users could provide the
     *            implementation of the four callback methods in this interface
     *            to process the operation result or handle the exception.
     * @return A Java Future object containing the response from the
     *         CreateRoutingProfile service method, as returned by Amazon
     *         Connect.
     * @throws InvalidRequestException
     * @throws InvalidParameterException
     * @throws DuplicateResourceException
     * @throws ResourceNotFoundException
     * @throws LimitExceededException
     * @throws ThrottlingException
     * @throws InternalServiceException
     * @throws AmazonClientException If any internal errors are encountered
     *             inside the client while attempting to make the request or
     *             handle the response. For example if a network connection is
     *             not available.
     * @throws AmazonServiceException If an error response is returned by Amazon
     *             Connect indicating either a problem with the data in the
     *             request, or a server side issue.
     */
    Future<CreateRoutingProfileResult> createRoutingProfileAsync(
            CreateRoutingProfileRequest createRoutingProfileRequest,
            AsyncHandler<CreateRoutingProfileRequest, CreateRoutingProfileResult> asyncHandler)
            throws AmazonServiceException, AmazonClientException;

    /**
     * <p>
<<<<<<< HEAD
     * Creates a use case for an integration association.
=======
     * This API is in preview release for Amazon Connect and is subject to
     * change.
     * </p>
     * <p>
     * Creates a security profile.
>>>>>>> f918cdde
     * </p>
     * 
     * @param createSecurityProfileRequest
     * @return A Java Future object containing the response from the
     *         CreateSecurityProfile service method, as returned by Amazon
     *         Connect.
     * @throws InvalidRequestException
     * @throws InvalidParameterException
     * @throws LimitExceededException
     * @throws DuplicateResourceException
     * @throws ResourceNotFoundException
     * @throws ThrottlingException
     * @throws InternalServiceException
     * @throws AmazonClientException If any internal errors are encountered
     *             inside the client while attempting to make the request or
     *             handle the response. For example if a network connection is
     *             not available.
     * @throws AmazonServiceException If an error response is returned by Amazon
     *             Connect indicating either a problem with the data in the
     *             request, or a server side issue.
     */
    Future<CreateSecurityProfileResult> createSecurityProfileAsync(
            CreateSecurityProfileRequest createSecurityProfileRequest)
            throws AmazonServiceException, AmazonClientException;

    /**
     * <p>
<<<<<<< HEAD
     * Creates a use case for an integration association.
=======
     * This API is in preview release for Amazon Connect and is subject to
     * change.
     * </p>
     * <p>
     * Creates a security profile.
>>>>>>> f918cdde
     * </p>
     * 
     * @param createSecurityProfileRequest
     * @param asyncHandler Asynchronous callback handler for events in the
     *            life-cycle of the request. Users could provide the
     *            implementation of the four callback methods in this interface
     *            to process the operation result or handle the exception.
     * @return A Java Future object containing the response from the
     *         CreateSecurityProfile service method, as returned by Amazon
     *         Connect.
     * @throws InvalidRequestException
     * @throws InvalidParameterException
     * @throws LimitExceededException
     * @throws DuplicateResourceException
     * @throws ResourceNotFoundException
     * @throws ThrottlingException
     * @throws InternalServiceException
     * @throws AmazonClientException If any internal errors are encountered
     *             inside the client while attempting to make the request or
     *             handle the response. For example if a network connection is
     *             not available.
     * @throws AmazonServiceException If an error response is returned by Amazon
     *             Connect indicating either a problem with the data in the
     *             request, or a server side issue.
     */
    Future<CreateSecurityProfileResult> createSecurityProfileAsync(
            CreateSecurityProfileRequest createSecurityProfileRequest,
            AsyncHandler<CreateSecurityProfileRequest, CreateSecurityProfileResult> asyncHandler)
            throws AmazonServiceException, AmazonClientException;

    /**
     * <p>
     * Creates a use case for an integration association.
     * </p>
     * 
     * @param createUseCaseRequest
     * @return A Java Future object containing the response from the
     *         CreateUseCase service method, as returned by Amazon Connect.
     * @throws DuplicateResourceException
     * @throws ResourceNotFoundException
     * @throws InternalServiceException
     * @throws InvalidRequestException
     * @throws ThrottlingException
     * @throws AmazonClientException If any internal errors are encountered
     *             inside the client while attempting to make the request or
     *             handle the response. For example if a network connection is
     *             not available.
     * @throws AmazonServiceException If an error response is returned by Amazon
     *             Connect indicating either a problem with the data in the
     *             request, or a server side issue.
     */
    Future<CreateUseCaseResult> createUseCaseAsync(CreateUseCaseRequest createUseCaseRequest)
            throws AmazonServiceException, AmazonClientException;

    /**
     * <p>
     * Creates a use case for an integration association.
     * </p>
     * 
     * @param createUseCaseRequest
     * @param asyncHandler Asynchronous callback handler for events in the
     *            life-cycle of the request. Users could provide the
     *            implementation of the four callback methods in this interface
     *            to process the operation result or handle the exception.
     * @return A Java Future object containing the response from the
     *         CreateUseCase service method, as returned by Amazon Connect.
     * @throws DuplicateResourceException
     * @throws ResourceNotFoundException
     * @throws InternalServiceException
     * @throws InvalidRequestException
     * @throws ThrottlingException
     * @throws AmazonClientException If any internal errors are encountered
     *             inside the client while attempting to make the request or
     *             handle the response. For example if a network connection is
     *             not available.
     * @throws AmazonServiceException If an error response is returned by Amazon
     *             Connect indicating either a problem with the data in the
     *             request, or a server side issue.
     */
    Future<CreateUseCaseResult> createUseCaseAsync(CreateUseCaseRequest createUseCaseRequest,
            AsyncHandler<CreateUseCaseRequest, CreateUseCaseResult> asyncHandler)
            throws AmazonServiceException, AmazonClientException;

    /**
     * <p>
     * Creates a user account for the specified Amazon Connect instance.
     * </p>
     * <p>
     * For information about how to create user accounts using the Amazon
     * Connect console, see <a href=
     * "https://docs.aws.amazon.com/connect/latest/adminguide/user-management.html"
     * >Add Users</a> in the <i>Amazon Connect Administrator Guide</i>.
     * </p>
     * 
     * @param createUserRequest
     * @return A Java Future object containing the response from the CreateUser
     *         service method, as returned by Amazon Connect.
     * @throws InvalidRequestException
     * @throws InvalidParameterException
     * @throws LimitExceededException
     * @throws DuplicateResourceException
     * @throws ResourceNotFoundException
     * @throws ThrottlingException
     * @throws InternalServiceException
     * @throws AmazonClientException If any internal errors are encountered
     *             inside the client while attempting to make the request or
     *             handle the response. For example if a network connection is
     *             not available.
     * @throws AmazonServiceException If an error response is returned by Amazon
     *             Connect indicating either a problem with the data in the
     *             request, or a server side issue.
     */
    Future<CreateUserResult> createUserAsync(CreateUserRequest createUserRequest)
            throws AmazonServiceException, AmazonClientException;

    /**
     * <p>
     * Creates a user account for the specified Amazon Connect instance.
     * </p>
     * <p>
     * For information about how to create user accounts using the Amazon
     * Connect console, see <a href=
     * "https://docs.aws.amazon.com/connect/latest/adminguide/user-management.html"
     * >Add Users</a> in the <i>Amazon Connect Administrator Guide</i>.
     * </p>
     * 
     * @param createUserRequest
     * @param asyncHandler Asynchronous callback handler for events in the
     *            life-cycle of the request. Users could provide the
     *            implementation of the four callback methods in this interface
     *            to process the operation result or handle the exception.
     * @return A Java Future object containing the response from the CreateUser
     *         service method, as returned by Amazon Connect.
     * @throws InvalidRequestException
     * @throws InvalidParameterException
     * @throws LimitExceededException
     * @throws DuplicateResourceException
     * @throws ResourceNotFoundException
     * @throws ThrottlingException
     * @throws InternalServiceException
     * @throws AmazonClientException If any internal errors are encountered
     *             inside the client while attempting to make the request or
     *             handle the response. For example if a network connection is
     *             not available.
     * @throws AmazonServiceException If an error response is returned by Amazon
     *             Connect indicating either a problem with the data in the
     *             request, or a server side issue.
     */
    Future<CreateUserResult> createUserAsync(CreateUserRequest createUserRequest,
            AsyncHandler<CreateUserRequest, CreateUserResult> asyncHandler)
            throws AmazonServiceException, AmazonClientException;

    /**
     * <p>
     * Creates a new user hierarchy group.
     * </p>
     * 
     * @param createUserHierarchyGroupRequest
     * @return A Java Future object containing the response from the
     *         CreateUserHierarchyGroup service method, as returned by Amazon
     *         Connect.
     * @throws InvalidRequestException
     * @throws InvalidParameterException
     * @throws DuplicateResourceException
     * @throws LimitExceededException
     * @throws ResourceNotFoundException
     * @throws ThrottlingException
     * @throws InternalServiceException
     * @throws AmazonClientException If any internal errors are encountered
     *             inside the client while attempting to make the request or
     *             handle the response. For example if a network connection is
     *             not available.
     * @throws AmazonServiceException If an error response is returned by Amazon
     *             Connect indicating either a problem with the data in the
     *             request, or a server side issue.
     */
    Future<CreateUserHierarchyGroupResult> createUserHierarchyGroupAsync(
            CreateUserHierarchyGroupRequest createUserHierarchyGroupRequest)
            throws AmazonServiceException, AmazonClientException;

    /**
     * <p>
     * Creates a new user hierarchy group.
     * </p>
     * 
     * @param createUserHierarchyGroupRequest
     * @param asyncHandler Asynchronous callback handler for events in the
     *            life-cycle of the request. Users could provide the
     *            implementation of the four callback methods in this interface
     *            to process the operation result or handle the exception.
     * @return A Java Future object containing the response from the
     *         CreateUserHierarchyGroup service method, as returned by Amazon
     *         Connect.
     * @throws InvalidRequestException
     * @throws InvalidParameterException
     * @throws DuplicateResourceException
     * @throws LimitExceededException
     * @throws ResourceNotFoundException
     * @throws ThrottlingException
     * @throws InternalServiceException
     * @throws AmazonClientException If any internal errors are encountered
     *             inside the client while attempting to make the request or
     *             handle the response. For example if a network connection is
     *             not available.
     * @throws AmazonServiceException If an error response is returned by Amazon
     *             Connect indicating either a problem with the data in the
     *             request, or a server side issue.
     */
    Future<CreateUserHierarchyGroupResult> createUserHierarchyGroupAsync(
            CreateUserHierarchyGroupRequest createUserHierarchyGroupRequest,
            AsyncHandler<CreateUserHierarchyGroupRequest, CreateUserHierarchyGroupResult> asyncHandler)
            throws AmazonServiceException, AmazonClientException;

    /**
     * <p>
<<<<<<< HEAD
     * Deletes an hours of operation.
     * </p>
     * 
     * @param deleteHoursOfOperationRequest
     * @return A Java Future object containing the response from the
     *         DeleteHoursOfOperation service method, as returned by Amazon
     *         Connect.
     * @throws InvalidRequestException
     * @throws InvalidParameterException
     * @throws ResourceNotFoundException
     * @throws ThrottlingException
     * @throws InternalServiceException
     * @throws AmazonClientException If any internal errors are encountered
     *             inside the client while attempting to make the request or
     *             handle the response. For example if a network connection is
     *             not available.
     * @throws AmazonServiceException If an error response is returned by Amazon
     *             Connect indicating either a problem with the data in the
     *             request, or a server side issue.
     */
    Future<Void> deleteHoursOfOperationAsync(
            DeleteHoursOfOperationRequest deleteHoursOfOperationRequest)
            throws AmazonServiceException, AmazonClientException;

    /**
     * <p>
     * Deletes an hours of operation.
     * </p>
     * 
     * @param deleteHoursOfOperationRequest
     * @param asyncHandler Asynchronous callback handler for events in the
     *            life-cycle of the request. Users could provide the
     *            implementation of the four callback methods in this interface
     *            to process the operation result or handle the exception.
     * @return A Java Future object containing the response from the
     *         DeleteHoursOfOperation service method, as returned by Amazon
     *         Connect.
     * @throws InvalidRequestException
     * @throws InvalidParameterException
     * @throws ResourceNotFoundException
     * @throws ThrottlingException
     * @throws InternalServiceException
     * @throws AmazonClientException If any internal errors are encountered
     *             inside the client while attempting to make the request or
     *             handle the response. For example if a network connection is
     *             not available.
     * @throws AmazonServiceException If an error response is returned by Amazon
     *             Connect indicating either a problem with the data in the
     *             request, or a server side issue.
     */
    Future<Void> deleteHoursOfOperationAsync(
            DeleteHoursOfOperationRequest deleteHoursOfOperationRequest,
            AsyncHandler<DeleteHoursOfOperationRequest, Void> asyncHandler)
            throws AmazonServiceException, AmazonClientException;

    /**
     * <p>
     * This API is in preview release for Amazon Connect and is subject to
     * change.
     * </p>
     * <p>
     * Deletes the Amazon Connect instance.
     * </p>
     * <p>
     * Amazon Connect enforces a limit on the total number of instances that you
     * can create or delete in 30 days. If you exceed this limit, you will get
     * an error message indicating there has been an excessive number of
     * attempts at creating or deleting instances. You must wait 30 days before
     * you can restart creating and deleting instances in your account.
=======
     * Creates a custom vocabulary associated with your Amazon Connect instance.
     * You can set a custom vocabulary to be your default vocabulary for a given
     * language. Contact Lens for Amazon Connect uses the default vocabulary in
     * post-call and real-time contact analysis sessions for that language.
>>>>>>> f918cdde
     * </p>
     * 
     * @param createVocabularyRequest
     * @return A Java Future object containing the response from the
     *         CreateVocabulary service method, as returned by Amazon Connect.
     * @throws InvalidRequestException
     * @throws ResourceNotFoundException
     * @throws InternalServiceException
     * @throws ThrottlingException
     * @throws AccessDeniedException
     * @throws ResourceConflictException
     * @throws ServiceQuotaExceededException
     * @throws AmazonClientException If any internal errors are encountered
     *             inside the client while attempting to make the request or
     *             handle the response. For example if a network connection is
     *             not available.
     * @throws AmazonServiceException If an error response is returned by Amazon
     *             Connect indicating either a problem with the data in the
     *             request, or a server side issue.
     */
    Future<CreateVocabularyResult> createVocabularyAsync(
            CreateVocabularyRequest createVocabularyRequest) throws AmazonServiceException,
            AmazonClientException;

    /**
     * <p>
     * Creates a custom vocabulary associated with your Amazon Connect instance.
     * You can set a custom vocabulary to be your default vocabulary for a given
     * language. Contact Lens for Amazon Connect uses the default vocabulary in
     * post-call and real-time contact analysis sessions for that language.
     * </p>
     * 
     * @param createVocabularyRequest
     * @param asyncHandler Asynchronous callback handler for events in the
     *            life-cycle of the request. Users could provide the
     *            implementation of the four callback methods in this interface
     *            to process the operation result or handle the exception.
     * @return A Java Future object containing the response from the
     *         CreateVocabulary service method, as returned by Amazon Connect.
     * @throws InvalidRequestException
     * @throws ResourceNotFoundException
     * @throws InternalServiceException
     * @throws ThrottlingException
     * @throws AccessDeniedException
     * @throws ResourceConflictException
     * @throws ServiceQuotaExceededException
     * @throws AmazonClientException If any internal errors are encountered
     *             inside the client while attempting to make the request or
     *             handle the response. For example if a network connection is
     *             not available.
     * @throws AmazonServiceException If an error response is returned by Amazon
     *             Connect indicating either a problem with the data in the
     *             request, or a server side issue.
     */
    Future<CreateVocabularyResult> createVocabularyAsync(
            CreateVocabularyRequest createVocabularyRequest,
            AsyncHandler<CreateVocabularyRequest, CreateVocabularyResult> asyncHandler)
            throws AmazonServiceException, AmazonClientException;

    /**
     * <p>
<<<<<<< HEAD
     * Deletes an AWS resource association from an Amazon Connect instance. The
     * association must not have any use cases associated with it.
=======
     * Deletes a contact flow for the specified Amazon Connect instance.
>>>>>>> f918cdde
     * </p>
     * 
     * @param deleteContactFlowRequest
     * @return A Java Future object containing the response from the
     *         DeleteContactFlow service method, as returned by Amazon Connect.
     * @throws AccessDeniedException
     * @throws InvalidRequestException
     * @throws InvalidParameterException
     * @throws ResourceNotFoundException
     * @throws InternalServiceException
     * @throws ThrottlingException
     * @throws AmazonClientException If any internal errors are encountered
     *             inside the client while attempting to make the request or
     *             handle the response. For example if a network connection is
     *             not available.
     * @throws AmazonServiceException If an error response is returned by Amazon
     *             Connect indicating either a problem with the data in the
     *             request, or a server side issue.
     */
    Future<Void> deleteContactFlowAsync(DeleteContactFlowRequest deleteContactFlowRequest)
            throws AmazonServiceException, AmazonClientException;

    /**
     * <p>
<<<<<<< HEAD
     * Deletes an AWS resource association from an Amazon Connect instance. The
     * association must not have any use cases associated with it.
=======
     * Deletes a contact flow for the specified Amazon Connect instance.
>>>>>>> f918cdde
     * </p>
     * 
     * @param deleteContactFlowRequest
     * @param asyncHandler Asynchronous callback handler for events in the
     *            life-cycle of the request. Users could provide the
     *            implementation of the four callback methods in this interface
     *            to process the operation result or handle the exception.
     * @return A Java Future object containing the response from the
     *         DeleteContactFlow service method, as returned by Amazon Connect.
     * @throws AccessDeniedException
     * @throws InvalidRequestException
     * @throws InvalidParameterException
     * @throws ResourceNotFoundException
     * @throws InternalServiceException
     * @throws ThrottlingException
     * @throws AmazonClientException If any internal errors are encountered
     *             inside the client while attempting to make the request or
     *             handle the response. For example if a network connection is
     *             not available.
     * @throws AmazonServiceException If an error response is returned by Amazon
     *             Connect indicating either a problem with the data in the
     *             request, or a server side issue.
     */
    Future<Void> deleteContactFlowAsync(DeleteContactFlowRequest deleteContactFlowRequest,
            AsyncHandler<DeleteContactFlowRequest, Void> asyncHandler)
            throws AmazonServiceException, AmazonClientException;

    /**
     * <p>
     * Deletes the specified contact flow module.
     * </p>
     * 
     * @param deleteContactFlowModuleRequest
     * @return A Java Future object containing the response from the
     *         DeleteContactFlowModule service method, as returned by Amazon
     *         Connect.
     * @throws AccessDeniedException
     * @throws InvalidRequestException
     * @throws InvalidParameterException
     * @throws ResourceNotFoundException
     * @throws ThrottlingException
     * @throws InternalServiceException
     * @throws AmazonClientException If any internal errors are encountered
     *             inside the client while attempting to make the request or
     *             handle the response. For example if a network connection is
     *             not available.
     * @throws AmazonServiceException If an error response is returned by Amazon
     *             Connect indicating either a problem with the data in the
     *             request, or a server side issue.
     */
    Future<DeleteContactFlowModuleResult> deleteContactFlowModuleAsync(
            DeleteContactFlowModuleRequest deleteContactFlowModuleRequest)
            throws AmazonServiceException, AmazonClientException;

    /**
     * <p>
     * Deletes the specified contact flow module.
     * </p>
     * 
     * @param deleteContactFlowModuleRequest
     * @param asyncHandler Asynchronous callback handler for events in the
     *            life-cycle of the request. Users could provide the
     *            implementation of the four callback methods in this interface
     *            to process the operation result or handle the exception.
     * @return A Java Future object containing the response from the
     *         DeleteContactFlowModule service method, as returned by Amazon
     *         Connect.
     * @throws AccessDeniedException
     * @throws InvalidRequestException
     * @throws InvalidParameterException
     * @throws ResourceNotFoundException
     * @throws ThrottlingException
     * @throws InternalServiceException
     * @throws AmazonClientException If any internal errors are encountered
     *             inside the client while attempting to make the request or
     *             handle the response. For example if a network connection is
     *             not available.
     * @throws AmazonServiceException If an error response is returned by Amazon
     *             Connect indicating either a problem with the data in the
     *             request, or a server side issue.
     */
    Future<DeleteContactFlowModuleResult> deleteContactFlowModuleAsync(
            DeleteContactFlowModuleRequest deleteContactFlowModuleRequest,
            AsyncHandler<DeleteContactFlowModuleRequest, DeleteContactFlowModuleResult> asyncHandler)
            throws AmazonServiceException, AmazonClientException;

    /**
     * <p>
<<<<<<< HEAD
     * Deletes a use case from an integration association.
=======
     * This API is in preview release for Amazon Connect and is subject to
     * change.
     * </p>
     * <p>
     * Deletes an hours of operation.
>>>>>>> f918cdde
     * </p>
     * 
     * @param deleteHoursOfOperationRequest
     * @return A Java Future object containing the response from the
     *         DeleteHoursOfOperation service method, as returned by Amazon
     *         Connect.
     * @throws InvalidRequestException
     * @throws InvalidParameterException
     * @throws ResourceNotFoundException
     * @throws ThrottlingException
     * @throws InternalServiceException
     * @throws AmazonClientException If any internal errors are encountered
     *             inside the client while attempting to make the request or
     *             handle the response. For example if a network connection is
     *             not available.
     * @throws AmazonServiceException If an error response is returned by Amazon
     *             Connect indicating either a problem with the data in the
     *             request, or a server side issue.
     */
    Future<Void> deleteHoursOfOperationAsync(
            DeleteHoursOfOperationRequest deleteHoursOfOperationRequest)
            throws AmazonServiceException, AmazonClientException;

    /**
     * <p>
<<<<<<< HEAD
     * Deletes a use case from an integration association.
=======
     * This API is in preview release for Amazon Connect and is subject to
     * change.
     * </p>
     * <p>
     * Deletes an hours of operation.
>>>>>>> f918cdde
     * </p>
     * 
     * @param deleteHoursOfOperationRequest
     * @param asyncHandler Asynchronous callback handler for events in the
     *            life-cycle of the request. Users could provide the
     *            implementation of the four callback methods in this interface
     *            to process the operation result or handle the exception.
     * @return A Java Future object containing the response from the
     *         DeleteHoursOfOperation service method, as returned by Amazon
     *         Connect.
     * @throws InvalidRequestException
     * @throws InvalidParameterException
     * @throws ResourceNotFoundException
     * @throws ThrottlingException
     * @throws InternalServiceException
     * @throws AmazonClientException If any internal errors are encountered
     *             inside the client while attempting to make the request or
     *             handle the response. For example if a network connection is
     *             not available.
     * @throws AmazonServiceException If an error response is returned by Amazon
     *             Connect indicating either a problem with the data in the
     *             request, or a server side issue.
     */
    Future<Void> deleteHoursOfOperationAsync(
            DeleteHoursOfOperationRequest deleteHoursOfOperationRequest,
            AsyncHandler<DeleteHoursOfOperationRequest, Void> asyncHandler)
            throws AmazonServiceException, AmazonClientException;

    /**
     * <p>
     * This API is in preview release for Amazon Connect and is subject to
     * change.
     * </p>
     * <p>
     * Deletes the Amazon Connect instance.
     * </p>
     * <p>
     * Amazon Connect enforces a limit on the total number of instances that you
     * can create or delete in 30 days. If you exceed this limit, you will get
     * an error message indicating there has been an excessive number of
     * attempts at creating or deleting instances. You must wait 30 days before
     * you can restart creating and deleting instances in your account.
     * </p>
     * 
     * @param deleteInstanceRequest
     * @return A Java Future object containing the response from the
     *         DeleteInstance service method, as returned by Amazon Connect.
     * @throws ResourceNotFoundException
     * @throws InternalServiceException
     * @throws InvalidRequestException
     * @throws AmazonClientException If any internal errors are encountered
     *             inside the client while attempting to make the request or
     *             handle the response. For example if a network connection is
     *             not available.
     * @throws AmazonServiceException If an error response is returned by Amazon
     *             Connect indicating either a problem with the data in the
     *             request, or a server side issue.
     */
    Future<Void> deleteInstanceAsync(DeleteInstanceRequest deleteInstanceRequest)
            throws AmazonServiceException, AmazonClientException;

    /**
     * <p>
     * This API is in preview release for Amazon Connect and is subject to
     * change.
     * </p>
     * <p>
     * Deletes the Amazon Connect instance.
     * </p>
     * <p>
     * Amazon Connect enforces a limit on the total number of instances that you
     * can create or delete in 30 days. If you exceed this limit, you will get
     * an error message indicating there has been an excessive number of
     * attempts at creating or deleting instances. You must wait 30 days before
     * you can restart creating and deleting instances in your account.
     * </p>
     * 
     * @param deleteInstanceRequest
     * @param asyncHandler Asynchronous callback handler for events in the
     *            life-cycle of the request. Users could provide the
     *            implementation of the four callback methods in this interface
     *            to process the operation result or handle the exception.
     * @return A Java Future object containing the response from the
     *         DeleteInstance service method, as returned by Amazon Connect.
     * @throws ResourceNotFoundException
     * @throws InternalServiceException
     * @throws InvalidRequestException
     * @throws AmazonClientException If any internal errors are encountered
     *             inside the client while attempting to make the request or
     *             handle the response. For example if a network connection is
     *             not available.
     * @throws AmazonServiceException If an error response is returned by Amazon
     *             Connect indicating either a problem with the data in the
     *             request, or a server side issue.
     */
    Future<Void> deleteInstanceAsync(DeleteInstanceRequest deleteInstanceRequest,
            AsyncHandler<DeleteInstanceRequest, Void> asyncHandler) throws AmazonServiceException,
            AmazonClientException;

    /**
     * <p>
     * Deletes an Amazon Web Services resource association from an Amazon
     * Connect instance. The association must not have any use cases associated
     * with it.
     * </p>
     * 
     * @param deleteIntegrationAssociationRequest
     * @return A Java Future object containing the response from the
     *         DeleteIntegrationAssociation service method, as returned by
     *         Amazon Connect.
     * @throws ResourceNotFoundException
     * @throws InternalServiceException
     * @throws InvalidRequestException
     * @throws ThrottlingException
     * @throws AmazonClientException If any internal errors are encountered
     *             inside the client while attempting to make the request or
     *             handle the response. For example if a network connection is
     *             not available.
     * @throws AmazonServiceException If an error response is returned by Amazon
     *             Connect indicating either a problem with the data in the
     *             request, or a server side issue.
     */
    Future<Void> deleteIntegrationAssociationAsync(
            DeleteIntegrationAssociationRequest deleteIntegrationAssociationRequest)
            throws AmazonServiceException, AmazonClientException;

    /**
     * <p>
     * Deletes an Amazon Web Services resource association from an Amazon
     * Connect instance. The association must not have any use cases associated
     * with it.
     * </p>
     * 
     * @param deleteIntegrationAssociationRequest
     * @param asyncHandler Asynchronous callback handler for events in the
     *            life-cycle of the request. Users could provide the
     *            implementation of the four callback methods in this interface
     *            to process the operation result or handle the exception.
     * @return A Java Future object containing the response from the
     *         DeleteIntegrationAssociation service method, as returned by
     *         Amazon Connect.
     * @throws ResourceNotFoundException
     * @throws InternalServiceException
     * @throws InvalidRequestException
     * @throws ThrottlingException
     * @throws AmazonClientException If any internal errors are encountered
     *             inside the client while attempting to make the request or
     *             handle the response. For example if a network connection is
     *             not available.
     * @throws AmazonServiceException If an error response is returned by Amazon
     *             Connect indicating either a problem with the data in the
     *             request, or a server side issue.
     */
    Future<Void> deleteIntegrationAssociationAsync(
            DeleteIntegrationAssociationRequest deleteIntegrationAssociationRequest,
            AsyncHandler<DeleteIntegrationAssociationRequest, Void> asyncHandler)
            throws AmazonServiceException, AmazonClientException;

    /**
     * <p>
<<<<<<< HEAD
     * This API is in preview release for Amazon Connect and is subject to
     * change.
     * </p>
     * <p>
     * Describes an agent status.
     * </p>
     * 
     * @param describeAgentStatusRequest
     * @return A Java Future object containing the response from the
     *         DescribeAgentStatus service method, as returned by Amazon
     *         Connect.
     * @throws InvalidRequestException
     * @throws InvalidParameterException
     * @throws ResourceNotFoundException
     * @throws ThrottlingException
     * @throws InternalServiceException
     * @throws AmazonClientException If any internal errors are encountered
     *             inside the client while attempting to make the request or
     *             handle the response. For example if a network connection is
     *             not available.
     * @throws AmazonServiceException If an error response is returned by Amazon
     *             Connect indicating either a problem with the data in the
     *             request, or a server side issue.
     */
    Future<DescribeAgentStatusResult> describeAgentStatusAsync(
            DescribeAgentStatusRequest describeAgentStatusRequest) throws AmazonServiceException,
            AmazonClientException;

    /**
     * <p>
     * This API is in preview release for Amazon Connect and is subject to
     * change.
     * </p>
     * <p>
     * Describes an agent status.
     * </p>
     * 
     * @param describeAgentStatusRequest
     * @param asyncHandler Asynchronous callback handler for events in the
     *            life-cycle of the request. Users could provide the
     *            implementation of the four callback methods in this interface
     *            to process the operation result or handle the exception.
     * @return A Java Future object containing the response from the
     *         DescribeAgentStatus service method, as returned by Amazon
     *         Connect.
     * @throws InvalidRequestException
     * @throws InvalidParameterException
     * @throws ResourceNotFoundException
     * @throws ThrottlingException
     * @throws InternalServiceException
     * @throws AmazonClientException If any internal errors are encountered
     *             inside the client while attempting to make the request or
     *             handle the response. For example if a network connection is
     *             not available.
     * @throws AmazonServiceException If an error response is returned by Amazon
     *             Connect indicating either a problem with the data in the
     *             request, or a server side issue.
     */
    Future<DescribeAgentStatusResult> describeAgentStatusAsync(
            DescribeAgentStatusRequest describeAgentStatusRequest,
            AsyncHandler<DescribeAgentStatusRequest, DescribeAgentStatusResult> asyncHandler)
            throws AmazonServiceException, AmazonClientException;

    /**
     * <p>
     * Describes the specified contact flow.
     * </p>
     * <p>
     * You can also create and update contact flows using the <a href=
     * "https://docs.aws.amazon.com/connect/latest/adminguide/flow-language.html"
     * >Amazon Connect Flow language</a>.
=======
     * Deletes a quick connect.
>>>>>>> f918cdde
     * </p>
     * 
     * @param deleteQuickConnectRequest
     * @return A Java Future object containing the response from the
     *         DeleteQuickConnect service method, as returned by Amazon Connect.
     * @throws InvalidRequestException
     * @throws InvalidParameterException
     * @throws ResourceNotFoundException
     * @throws ThrottlingException
     * @throws InternalServiceException
     * @throws AmazonClientException If any internal errors are encountered
     *             inside the client while attempting to make the request or
     *             handle the response. For example if a network connection is
     *             not available.
     * @throws AmazonServiceException If an error response is returned by Amazon
     *             Connect indicating either a problem with the data in the
     *             request, or a server side issue.
     */
    Future<Void> deleteQuickConnectAsync(DeleteQuickConnectRequest deleteQuickConnectRequest)
            throws AmazonServiceException, AmazonClientException;

    /**
     * <p>
     * Deletes a quick connect.
     * </p>
     * 
     * @param deleteQuickConnectRequest
     * @param asyncHandler Asynchronous callback handler for events in the
     *            life-cycle of the request. Users could provide the
     *            implementation of the four callback methods in this interface
     *            to process the operation result or handle the exception.
     * @return A Java Future object containing the response from the
     *         DeleteQuickConnect service method, as returned by Amazon Connect.
     * @throws InvalidRequestException
     * @throws InvalidParameterException
     * @throws ResourceNotFoundException
     * @throws ThrottlingException
     * @throws InternalServiceException
     * @throws AmazonClientException If any internal errors are encountered
     *             inside the client while attempting to make the request or
     *             handle the response. For example if a network connection is
     *             not available.
     * @throws AmazonServiceException If an error response is returned by Amazon
     *             Connect indicating either a problem with the data in the
     *             request, or a server side issue.
     */
    Future<Void> deleteQuickConnectAsync(DeleteQuickConnectRequest deleteQuickConnectRequest,
            AsyncHandler<DeleteQuickConnectRequest, Void> asyncHandler)
            throws AmazonServiceException, AmazonClientException;

    /**
     * <p>
<<<<<<< HEAD
     * Describes the hours of operation.
=======
     * This API is in preview release for Amazon Connect and is subject to
     * change.
     * </p>
     * <p>
     * Deletes a security profile.
>>>>>>> f918cdde
     * </p>
     * 
     * @param deleteSecurityProfileRequest
     * @return A Java Future object containing the response from the
     *         DeleteSecurityProfile service method, as returned by Amazon
     *         Connect.
     * @throws InvalidRequestException
     * @throws InvalidParameterException
     * @throws ResourceNotFoundException
     * @throws ThrottlingException
     * @throws InternalServiceException
     * @throws AccessDeniedException
     * @throws ResourceInUseException
     * @throws AmazonClientException If any internal errors are encountered
     *             inside the client while attempting to make the request or
     *             handle the response. For example if a network connection is
     *             not available.
     * @throws AmazonServiceException If an error response is returned by Amazon
     *             Connect indicating either a problem with the data in the
     *             request, or a server side issue.
     */
    Future<Void> deleteSecurityProfileAsync(
            DeleteSecurityProfileRequest deleteSecurityProfileRequest)
            throws AmazonServiceException, AmazonClientException;

    /**
     * <p>
<<<<<<< HEAD
     * Describes the hours of operation.
=======
     * This API is in preview release for Amazon Connect and is subject to
     * change.
     * </p>
     * <p>
     * Deletes a security profile.
>>>>>>> f918cdde
     * </p>
     * 
     * @param deleteSecurityProfileRequest
     * @param asyncHandler Asynchronous callback handler for events in the
     *            life-cycle of the request. Users could provide the
     *            implementation of the four callback methods in this interface
     *            to process the operation result or handle the exception.
     * @return A Java Future object containing the response from the
     *         DeleteSecurityProfile service method, as returned by Amazon
     *         Connect.
     * @throws InvalidRequestException
     * @throws InvalidParameterException
     * @throws ResourceNotFoundException
     * @throws ThrottlingException
     * @throws InternalServiceException
     * @throws AccessDeniedException
     * @throws ResourceInUseException
     * @throws AmazonClientException If any internal errors are encountered
     *             inside the client while attempting to make the request or
     *             handle the response. For example if a network connection is
     *             not available.
     * @throws AmazonServiceException If an error response is returned by Amazon
     *             Connect indicating either a problem with the data in the
     *             request, or a server side issue.
     */
    Future<Void> deleteSecurityProfileAsync(
            DeleteSecurityProfileRequest deleteSecurityProfileRequest,
            AsyncHandler<DeleteSecurityProfileRequest, Void> asyncHandler)
            throws AmazonServiceException, AmazonClientException;

    /**
     * <p>
     * Deletes a use case from an integration association.
     * </p>
     * 
     * @param deleteUseCaseRequest
     * @return A Java Future object containing the response from the
     *         DeleteUseCase service method, as returned by Amazon Connect.
     * @throws ResourceNotFoundException
     * @throws InternalServiceException
     * @throws InvalidRequestException
     * @throws ThrottlingException
     * @throws AmazonClientException If any internal errors are encountered
     *             inside the client while attempting to make the request or
     *             handle the response. For example if a network connection is
     *             not available.
     * @throws AmazonServiceException If an error response is returned by Amazon
     *             Connect indicating either a problem with the data in the
     *             request, or a server side issue.
     */
    Future<Void> deleteUseCaseAsync(DeleteUseCaseRequest deleteUseCaseRequest)
            throws AmazonServiceException, AmazonClientException;

    /**
     * <p>
     * Deletes a use case from an integration association.
     * </p>
     * 
     * @param deleteUseCaseRequest
     * @param asyncHandler Asynchronous callback handler for events in the
     *            life-cycle of the request. Users could provide the
     *            implementation of the four callback methods in this interface
     *            to process the operation result or handle the exception.
     * @return A Java Future object containing the response from the
     *         DeleteUseCase service method, as returned by Amazon Connect.
     * @throws ResourceNotFoundException
     * @throws InternalServiceException
     * @throws InvalidRequestException
     * @throws ThrottlingException
     * @throws AmazonClientException If any internal errors are encountered
     *             inside the client while attempting to make the request or
     *             handle the response. For example if a network connection is
     *             not available.
     * @throws AmazonServiceException If an error response is returned by Amazon
     *             Connect indicating either a problem with the data in the
     *             request, or a server side issue.
     */
    Future<Void> deleteUseCaseAsync(DeleteUseCaseRequest deleteUseCaseRequest,
            AsyncHandler<DeleteUseCaseRequest, Void> asyncHandler) throws AmazonServiceException,
            AmazonClientException;

    /**
     * <p>
     * Deletes a user account from the specified Amazon Connect instance.
     * </p>
     * <p>
     * For information about what happens to a user's data when their account is
     * deleted, see <a href=
     * "https://docs.aws.amazon.com/connect/latest/adminguide/delete-users.html"
     * >Delete Users from Your Amazon Connect Instance</a> in the <i>Amazon
     * Connect Administrator Guide</i>.
     * </p>
     * 
     * @param deleteUserRequest
     * @return A Java Future object containing the response from the DeleteUser
     *         service method, as returned by Amazon Connect.
     * @throws InvalidRequestException
     * @throws InvalidParameterException
     * @throws ResourceNotFoundException
     * @throws ThrottlingException
     * @throws InternalServiceException
     * @throws AmazonClientException If any internal errors are encountered
     *             inside the client while attempting to make the request or
     *             handle the response. For example if a network connection is
     *             not available.
     * @throws AmazonServiceException If an error response is returned by Amazon
     *             Connect indicating either a problem with the data in the
     *             request, or a server side issue.
     */
    Future<Void> deleteUserAsync(DeleteUserRequest deleteUserRequest)
            throws AmazonServiceException, AmazonClientException;

    /**
     * <p>
     * Deletes a user account from the specified Amazon Connect instance.
     * </p>
     * <p>
     * For information about what happens to a user's data when their account is
     * deleted, see <a href=
     * "https://docs.aws.amazon.com/connect/latest/adminguide/delete-users.html"
     * >Delete Users from Your Amazon Connect Instance</a> in the <i>Amazon
     * Connect Administrator Guide</i>.
     * </p>
     * 
     * @param deleteUserRequest
     * @param asyncHandler Asynchronous callback handler for events in the
     *            life-cycle of the request. Users could provide the
     *            implementation of the four callback methods in this interface
     *            to process the operation result or handle the exception.
     * @return A Java Future object containing the response from the DeleteUser
     *         service method, as returned by Amazon Connect.
     * @throws InvalidRequestException
     * @throws InvalidParameterException
     * @throws ResourceNotFoundException
     * @throws ThrottlingException
     * @throws InternalServiceException
     * @throws AmazonClientException If any internal errors are encountered
     *             inside the client while attempting to make the request or
     *             handle the response. For example if a network connection is
     *             not available.
     * @throws AmazonServiceException If an error response is returned by Amazon
     *             Connect indicating either a problem with the data in the
     *             request, or a server side issue.
     */
    Future<Void> deleteUserAsync(DeleteUserRequest deleteUserRequest,
            AsyncHandler<DeleteUserRequest, Void> asyncHandler) throws AmazonServiceException,
            AmazonClientException;

    /**
     * <p>
     * Deletes an existing user hierarchy group. It must not be associated with
     * any agents or have any active child groups.
     * </p>
     * 
     * @param deleteUserHierarchyGroupRequest
     * @return A Java Future object containing the response from the
     *         DeleteUserHierarchyGroup service method, as returned by Amazon
     *         Connect.
     * @throws InvalidRequestException
     * @throws InvalidParameterException
     * @throws ResourceNotFoundException
     * @throws ResourceInUseException
     * @throws ThrottlingException
     * @throws InternalServiceException
     * @throws AmazonClientException If any internal errors are encountered
     *             inside the client while attempting to make the request or
     *             handle the response. For example if a network connection is
     *             not available.
     * @throws AmazonServiceException If an error response is returned by Amazon
     *             Connect indicating either a problem with the data in the
     *             request, or a server side issue.
     */
    Future<Void> deleteUserHierarchyGroupAsync(
            DeleteUserHierarchyGroupRequest deleteUserHierarchyGroupRequest)
            throws AmazonServiceException, AmazonClientException;

    /**
     * <p>
     * Deletes an existing user hierarchy group. It must not be associated with
     * any agents or have any active child groups.
     * </p>
     * 
     * @param deleteUserHierarchyGroupRequest
     * @param asyncHandler Asynchronous callback handler for events in the
     *            life-cycle of the request. Users could provide the
     *            implementation of the four callback methods in this interface
     *            to process the operation result or handle the exception.
     * @return A Java Future object containing the response from the
     *         DeleteUserHierarchyGroup service method, as returned by Amazon
     *         Connect.
     * @throws InvalidRequestException
     * @throws InvalidParameterException
     * @throws ResourceNotFoundException
     * @throws ResourceInUseException
     * @throws ThrottlingException
     * @throws InternalServiceException
     * @throws AmazonClientException If any internal errors are encountered
     *             inside the client while attempting to make the request or
     *             handle the response. For example if a network connection is
     *             not available.
     * @throws AmazonServiceException If an error response is returned by Amazon
     *             Connect indicating either a problem with the data in the
     *             request, or a server side issue.
     */
    Future<Void> deleteUserHierarchyGroupAsync(
            DeleteUserHierarchyGroupRequest deleteUserHierarchyGroupRequest,
            AsyncHandler<DeleteUserHierarchyGroupRequest, Void> asyncHandler)
            throws AmazonServiceException, AmazonClientException;

    /**
     * <p>
     * Deletes the vocabulary that has the given identifier.
     * </p>
     * 
     * @param deleteVocabularyRequest
     * @return A Java Future object containing the response from the
     *         DeleteVocabulary service method, as returned by Amazon Connect.
     * @throws InvalidRequestException
     * @throws ResourceNotFoundException
     * @throws InternalServiceException
     * @throws ThrottlingException
     * @throws AccessDeniedException
     * @throws ResourceInUseException
     * @throws AmazonClientException If any internal errors are encountered
     *             inside the client while attempting to make the request or
     *             handle the response. For example if a network connection is
     *             not available.
     * @throws AmazonServiceException If an error response is returned by Amazon
     *             Connect indicating either a problem with the data in the
     *             request, or a server side issue.
     */
    Future<DeleteVocabularyResult> deleteVocabularyAsync(
            DeleteVocabularyRequest deleteVocabularyRequest) throws AmazonServiceException,
            AmazonClientException;

    /**
     * <p>
     * Deletes the vocabulary that has the given identifier.
     * </p>
     * 
     * @param deleteVocabularyRequest
     * @param asyncHandler Asynchronous callback handler for events in the
     *            life-cycle of the request. Users could provide the
     *            implementation of the four callback methods in this interface
     *            to process the operation result or handle the exception.
     * @return A Java Future object containing the response from the
     *         DeleteVocabulary service method, as returned by Amazon Connect.
     * @throws InvalidRequestException
     * @throws ResourceNotFoundException
     * @throws InternalServiceException
     * @throws ThrottlingException
     * @throws AccessDeniedException
     * @throws ResourceInUseException
     * @throws AmazonClientException If any internal errors are encountered
     *             inside the client while attempting to make the request or
     *             handle the response. For example if a network connection is
     *             not available.
     * @throws AmazonServiceException If an error response is returned by Amazon
     *             Connect indicating either a problem with the data in the
     *             request, or a server side issue.
     */
    Future<DeleteVocabularyResult> deleteVocabularyAsync(
            DeleteVocabularyRequest deleteVocabularyRequest,
            AsyncHandler<DeleteVocabularyRequest, DeleteVocabularyResult> asyncHandler)
            throws AmazonServiceException, AmazonClientException;

    /**
     * <p>
     * This API is in preview release for Amazon Connect and is subject to
     * change.
     * </p>
     * <p>
     * Describes an agent status.
     * </p>
     * 
     * @param describeAgentStatusRequest
     * @return A Java Future object containing the response from the
     *         DescribeAgentStatus service method, as returned by Amazon
     *         Connect.
     * @throws InvalidRequestException
     * @throws InvalidParameterException
     * @throws ResourceNotFoundException
     * @throws ThrottlingException
     * @throws InternalServiceException
     * @throws AmazonClientException If any internal errors are encountered
     *             inside the client while attempting to make the request or
     *             handle the response. For example if a network connection is
     *             not available.
     * @throws AmazonServiceException If an error response is returned by Amazon
     *             Connect indicating either a problem with the data in the
     *             request, or a server side issue.
     */
    Future<DescribeAgentStatusResult> describeAgentStatusAsync(
            DescribeAgentStatusRequest describeAgentStatusRequest) throws AmazonServiceException,
            AmazonClientException;

    /**
     * <p>
     * This API is in preview release for Amazon Connect and is subject to
     * change.
     * </p>
     * <p>
     * Describes an agent status.
     * </p>
     * 
     * @param describeAgentStatusRequest
     * @param asyncHandler Asynchronous callback handler for events in the
     *            life-cycle of the request. Users could provide the
     *            implementation of the four callback methods in this interface
     *            to process the operation result or handle the exception.
     * @return A Java Future object containing the response from the
     *         DescribeAgentStatus service method, as returned by Amazon
     *         Connect.
     * @throws InvalidRequestException
     * @throws InvalidParameterException
     * @throws ResourceNotFoundException
     * @throws ThrottlingException
     * @throws InternalServiceException
     * @throws AmazonClientException If any internal errors are encountered
     *             inside the client while attempting to make the request or
     *             handle the response. For example if a network connection is
     *             not available.
     * @throws AmazonServiceException If an error response is returned by Amazon
     *             Connect indicating either a problem with the data in the
     *             request, or a server side issue.
     */
    Future<DescribeAgentStatusResult> describeAgentStatusAsync(
            DescribeAgentStatusRequest describeAgentStatusRequest,
            AsyncHandler<DescribeAgentStatusRequest, DescribeAgentStatusResult> asyncHandler)
            throws AmazonServiceException, AmazonClientException;

    /**
     * <p>
     * This API is in preview release for Amazon Connect and is subject to
     * change.
     * </p>
     * <p>
     * Describes the specified contact.
     * </p>
     * <important>
     * <p>
     * Contact information remains available in Amazon Connect for 24 months,
     * and then it is deleted.
     * </p>
     * </important>
     * 
     * @param describeContactRequest
     * @return A Java Future object containing the response from the
     *         DescribeContact service method, as returned by Amazon Connect.
     * @throws InvalidRequestException
     * @throws InvalidParameterException
     * @throws ResourceNotFoundException
     * @throws InternalServiceException
     * @throws ThrottlingException
     * @throws AmazonClientException If any internal errors are encountered
     *             inside the client while attempting to make the request or
     *             handle the response. For example if a network connection is
     *             not available.
     * @throws AmazonServiceException If an error response is returned by Amazon
     *             Connect indicating either a problem with the data in the
     *             request, or a server side issue.
     */
    Future<DescribeContactResult> describeContactAsync(DescribeContactRequest describeContactRequest)
            throws AmazonServiceException, AmazonClientException;

    /**
     * <p>
     * This API is in preview release for Amazon Connect and is subject to
     * change.
     * </p>
     * <p>
     * Describes the specified contact.
     * </p>
     * <important>
     * <p>
     * Contact information remains available in Amazon Connect for 24 months,
     * and then it is deleted.
     * </p>
     * </important>
     * 
     * @param describeContactRequest
     * @param asyncHandler Asynchronous callback handler for events in the
     *            life-cycle of the request. Users could provide the
     *            implementation of the four callback methods in this interface
     *            to process the operation result or handle the exception.
     * @return A Java Future object containing the response from the
     *         DescribeContact service method, as returned by Amazon Connect.
     * @throws InvalidRequestException
     * @throws InvalidParameterException
     * @throws ResourceNotFoundException
     * @throws InternalServiceException
     * @throws ThrottlingException
     * @throws AmazonClientException If any internal errors are encountered
     *             inside the client while attempting to make the request or
     *             handle the response. For example if a network connection is
     *             not available.
     * @throws AmazonServiceException If an error response is returned by Amazon
     *             Connect indicating either a problem with the data in the
     *             request, or a server side issue.
     */
    Future<DescribeContactResult> describeContactAsync(
            DescribeContactRequest describeContactRequest,
            AsyncHandler<DescribeContactRequest, DescribeContactResult> asyncHandler)
            throws AmazonServiceException, AmazonClientException;

    /**
     * <p>
     * Describes the specified contact flow.
     * </p>
     * <p>
     * You can also create and update contact flows using the <a href=
     * "https://docs.aws.amazon.com/connect/latest/adminguide/flow-language.html"
     * >Amazon Connect Flow language</a>.
     * </p>
     * 
     * @param describeContactFlowRequest
     * @return A Java Future object containing the response from the
     *         DescribeContactFlow service method, as returned by Amazon
     *         Connect.
     * @throws InvalidRequestException
     * @throws InvalidParameterException
     * @throws ResourceNotFoundException
     * @throws ContactFlowNotPublishedException
     * @throws ThrottlingException
     * @throws InternalServiceException
     * @throws AmazonClientException If any internal errors are encountered
     *             inside the client while attempting to make the request or
     *             handle the response. For example if a network connection is
     *             not available.
     * @throws AmazonServiceException If an error response is returned by Amazon
     *             Connect indicating either a problem with the data in the
     *             request, or a server side issue.
     */
    Future<DescribeContactFlowResult> describeContactFlowAsync(
            DescribeContactFlowRequest describeContactFlowRequest) throws AmazonServiceException,
            AmazonClientException;

    /**
     * <p>
     * Describes the specified contact flow.
     * </p>
     * <p>
     * You can also create and update contact flows using the <a href=
     * "https://docs.aws.amazon.com/connect/latest/adminguide/flow-language.html"
     * >Amazon Connect Flow language</a>.
     * </p>
     * 
     * @param describeContactFlowRequest
     * @param asyncHandler Asynchronous callback handler for events in the
     *            life-cycle of the request. Users could provide the
     *            implementation of the four callback methods in this interface
     *            to process the operation result or handle the exception.
     * @return A Java Future object containing the response from the
     *         DescribeContactFlow service method, as returned by Amazon
     *         Connect.
     * @throws InvalidRequestException
     * @throws InvalidParameterException
     * @throws ResourceNotFoundException
     * @throws ContactFlowNotPublishedException
     * @throws ThrottlingException
     * @throws InternalServiceException
     * @throws AmazonClientException If any internal errors are encountered
     *             inside the client while attempting to make the request or
     *             handle the response. For example if a network connection is
     *             not available.
     * @throws AmazonServiceException If an error response is returned by Amazon
     *             Connect indicating either a problem with the data in the
     *             request, or a server side issue.
     */
    Future<DescribeContactFlowResult> describeContactFlowAsync(
            DescribeContactFlowRequest describeContactFlowRequest,
            AsyncHandler<DescribeContactFlowRequest, DescribeContactFlowResult> asyncHandler)
            throws AmazonServiceException, AmazonClientException;

    /**
     * <p>
     * Describes the specified contact flow module.
     * </p>
     * 
     * @param describeContactFlowModuleRequest
     * @return A Java Future object containing the response from the
     *         DescribeContactFlowModule service method, as returned by Amazon
     *         Connect.
     * @throws AccessDeniedException
     * @throws InvalidRequestException
     * @throws InvalidParameterException
     * @throws ResourceNotFoundException
     * @throws ThrottlingException
     * @throws InternalServiceException
     * @throws AmazonClientException If any internal errors are encountered
     *             inside the client while attempting to make the request or
     *             handle the response. For example if a network connection is
     *             not available.
     * @throws AmazonServiceException If an error response is returned by Amazon
     *             Connect indicating either a problem with the data in the
     *             request, or a server side issue.
     */
    Future<DescribeContactFlowModuleResult> describeContactFlowModuleAsync(
            DescribeContactFlowModuleRequest describeContactFlowModuleRequest)
            throws AmazonServiceException, AmazonClientException;

    /**
     * <p>
     * Describes the specified contact flow module.
     * </p>
     * 
     * @param describeContactFlowModuleRequest
     * @param asyncHandler Asynchronous callback handler for events in the
     *            life-cycle of the request. Users could provide the
     *            implementation of the four callback methods in this interface
     *            to process the operation result or handle the exception.
     * @return A Java Future object containing the response from the
     *         DescribeContactFlowModule service method, as returned by Amazon
     *         Connect.
     * @throws AccessDeniedException
     * @throws InvalidRequestException
     * @throws InvalidParameterException
     * @throws ResourceNotFoundException
     * @throws ThrottlingException
     * @throws InternalServiceException
     * @throws AmazonClientException If any internal errors are encountered
     *             inside the client while attempting to make the request or
     *             handle the response. For example if a network connection is
     *             not available.
     * @throws AmazonServiceException If an error response is returned by Amazon
     *             Connect indicating either a problem with the data in the
     *             request, or a server side issue.
     */
    Future<DescribeContactFlowModuleResult> describeContactFlowModuleAsync(
            DescribeContactFlowModuleRequest describeContactFlowModuleRequest,
            AsyncHandler<DescribeContactFlowModuleRequest, DescribeContactFlowModuleResult> asyncHandler)
            throws AmazonServiceException, AmazonClientException;

    /**
     * <p>
     * This API is in preview release for Amazon Connect and is subject to
     * change.
     * </p>
     * <p>
     * Describes the hours of operation.
     * </p>
     * 
     * @param describeHoursOfOperationRequest
     * @return A Java Future object containing the response from the
     *         DescribeHoursOfOperation service method, as returned by Amazon
     *         Connect.
     * @throws InvalidRequestException
     * @throws InvalidParameterException
     * @throws ResourceNotFoundException
     * @throws ThrottlingException
     * @throws InternalServiceException
     * @throws AmazonClientException If any internal errors are encountered
     *             inside the client while attempting to make the request or
     *             handle the response. For example if a network connection is
     *             not available.
     * @throws AmazonServiceException If an error response is returned by Amazon
     *             Connect indicating either a problem with the data in the
     *             request, or a server side issue.
     */
    Future<DescribeHoursOfOperationResult> describeHoursOfOperationAsync(
            DescribeHoursOfOperationRequest describeHoursOfOperationRequest)
            throws AmazonServiceException, AmazonClientException;

    /**
     * <p>
     * This API is in preview release for Amazon Connect and is subject to
     * change.
     * </p>
     * <p>
     * Describes the hours of operation.
     * </p>
     * 
     * @param describeHoursOfOperationRequest
     * @param asyncHandler Asynchronous callback handler for events in the
     *            life-cycle of the request. Users could provide the
     *            implementation of the four callback methods in this interface
     *            to process the operation result or handle the exception.
     * @return A Java Future object containing the response from the
     *         DescribeHoursOfOperation service method, as returned by Amazon
     *         Connect.
     * @throws InvalidRequestException
     * @throws InvalidParameterException
     * @throws ResourceNotFoundException
     * @throws ThrottlingException
     * @throws InternalServiceException
     * @throws AmazonClientException If any internal errors are encountered
     *             inside the client while attempting to make the request or
     *             handle the response. For example if a network connection is
     *             not available.
     * @throws AmazonServiceException If an error response is returned by Amazon
     *             Connect indicating either a problem with the data in the
     *             request, or a server side issue.
     */
    Future<DescribeHoursOfOperationResult> describeHoursOfOperationAsync(
            DescribeHoursOfOperationRequest describeHoursOfOperationRequest,
            AsyncHandler<DescribeHoursOfOperationRequest, DescribeHoursOfOperationResult> asyncHandler)
            throws AmazonServiceException, AmazonClientException;

    /**
     * <p>
     * This API is in preview release for Amazon Connect and is subject to
     * change.
     * </p>
     * <p>
     * Returns the current state of the specified instance identifier. It tracks
     * the instance while it is being created and returns an error status, if
     * applicable.
     * </p>
     * <p>
     * If an instance is not created successfully, the instance status reason
     * field returns details relevant to the reason. The instance in a failed
     * state is returned only for 24 hours after the CreateInstance API was
     * invoked.
     * </p>
     * 
     * @param describeInstanceRequest
     * @return A Java Future object containing the response from the
     *         DescribeInstance service method, as returned by Amazon Connect.
     * @throws InvalidRequestException
     * @throws ResourceNotFoundException
     * @throws InternalServiceException
     * @throws AmazonClientException If any internal errors are encountered
     *             inside the client while attempting to make the request or
     *             handle the response. For example if a network connection is
     *             not available.
     * @throws AmazonServiceException If an error response is returned by Amazon
     *             Connect indicating either a problem with the data in the
     *             request, or a server side issue.
     */
    Future<DescribeInstanceResult> describeInstanceAsync(
            DescribeInstanceRequest describeInstanceRequest) throws AmazonServiceException,
            AmazonClientException;

    /**
     * <p>
     * This API is in preview release for Amazon Connect and is subject to
     * change.
     * </p>
     * <p>
     * Returns the current state of the specified instance identifier. It tracks
     * the instance while it is being created and returns an error status, if
     * applicable.
     * </p>
     * <p>
     * If an instance is not created successfully, the instance status reason
     * field returns details relevant to the reason. The instance in a failed
     * state is returned only for 24 hours after the CreateInstance API was
     * invoked.
     * </p>
     * 
     * @param describeInstanceRequest
     * @param asyncHandler Asynchronous callback handler for events in the
     *            life-cycle of the request. Users could provide the
     *            implementation of the four callback methods in this interface
     *            to process the operation result or handle the exception.
     * @return A Java Future object containing the response from the
     *         DescribeInstance service method, as returned by Amazon Connect.
     * @throws InvalidRequestException
     * @throws ResourceNotFoundException
     * @throws InternalServiceException
     * @throws AmazonClientException If any internal errors are encountered
     *             inside the client while attempting to make the request or
     *             handle the response. For example if a network connection is
     *             not available.
     * @throws AmazonServiceException If an error response is returned by Amazon
     *             Connect indicating either a problem with the data in the
     *             request, or a server side issue.
     */
    Future<DescribeInstanceResult> describeInstanceAsync(
            DescribeInstanceRequest describeInstanceRequest,
            AsyncHandler<DescribeInstanceRequest, DescribeInstanceResult> asyncHandler)
            throws AmazonServiceException, AmazonClientException;

    /**
     * <p>
     * This API is in preview release for Amazon Connect and is subject to
     * change.
     * </p>
     * <p>
     * Describes the specified instance attribute.
     * </p>
     * 
     * @param describeInstanceAttributeRequest
     * @return A Java Future object containing the response from the
     *         DescribeInstanceAttribute service method, as returned by Amazon
     *         Connect.
     * @throws ResourceNotFoundException
     * @throws InternalServiceException
     * @throws InvalidRequestException
     * @throws InvalidParameterException
     * @throws ThrottlingException
     * @throws AmazonClientException If any internal errors are encountered
     *             inside the client while attempting to make the request or
     *             handle the response. For example if a network connection is
     *             not available.
     * @throws AmazonServiceException If an error response is returned by Amazon
     *             Connect indicating either a problem with the data in the
     *             request, or a server side issue.
     */
    Future<DescribeInstanceAttributeResult> describeInstanceAttributeAsync(
            DescribeInstanceAttributeRequest describeInstanceAttributeRequest)
            throws AmazonServiceException, AmazonClientException;

    /**
     * <p>
     * This API is in preview release for Amazon Connect and is subject to
     * change.
     * </p>
     * <p>
     * Describes the specified instance attribute.
     * </p>
     * 
     * @param describeInstanceAttributeRequest
     * @param asyncHandler Asynchronous callback handler for events in the
     *            life-cycle of the request. Users could provide the
     *            implementation of the four callback methods in this interface
     *            to process the operation result or handle the exception.
     * @return A Java Future object containing the response from the
     *         DescribeInstanceAttribute service method, as returned by Amazon
     *         Connect.
     * @throws ResourceNotFoundException
     * @throws InternalServiceException
     * @throws InvalidRequestException
     * @throws InvalidParameterException
     * @throws ThrottlingException
     * @throws AmazonClientException If any internal errors are encountered
     *             inside the client while attempting to make the request or
     *             handle the response. For example if a network connection is
     *             not available.
     * @throws AmazonServiceException If an error response is returned by Amazon
     *             Connect indicating either a problem with the data in the
     *             request, or a server side issue.
     */
    Future<DescribeInstanceAttributeResult> describeInstanceAttributeAsync(
            DescribeInstanceAttributeRequest describeInstanceAttributeRequest,
            AsyncHandler<DescribeInstanceAttributeRequest, DescribeInstanceAttributeResult> asyncHandler)
            throws AmazonServiceException, AmazonClientException;

    /**
     * <p>
     * This API is in preview release for Amazon Connect and is subject to
     * change.
     * </p>
     * <p>
     * Retrieves the current storage configurations for the specified resource
     * type, association ID, and instance ID.
     * </p>
     * 
     * @param describeInstanceStorageConfigRequest
     * @return A Java Future object containing the response from the
     *         DescribeInstanceStorageConfig service method, as returned by
     *         Amazon Connect.
     * @throws ResourceNotFoundException
     * @throws InternalServiceException
     * @throws InvalidRequestException
     * @throws InvalidParameterException
     * @throws ThrottlingException
     * @throws AmazonClientException If any internal errors are encountered
     *             inside the client while attempting to make the request or
     *             handle the response. For example if a network connection is
     *             not available.
     * @throws AmazonServiceException If an error response is returned by Amazon
     *             Connect indicating either a problem with the data in the
     *             request, or a server side issue.
     */
    Future<DescribeInstanceStorageConfigResult> describeInstanceStorageConfigAsync(
            DescribeInstanceStorageConfigRequest describeInstanceStorageConfigRequest)
            throws AmazonServiceException, AmazonClientException;

    /**
     * <p>
     * This API is in preview release for Amazon Connect and is subject to
     * change.
     * </p>
     * <p>
     * Retrieves the current storage configurations for the specified resource
     * type, association ID, and instance ID.
     * </p>
     * 
     * @param describeInstanceStorageConfigRequest
     * @param asyncHandler Asynchronous callback handler for events in the
     *            life-cycle of the request. Users could provide the
     *            implementation of the four callback methods in this interface
     *            to process the operation result or handle the exception.
     * @return A Java Future object containing the response from the
     *         DescribeInstanceStorageConfig service method, as returned by
     *         Amazon Connect.
     * @throws ResourceNotFoundException
     * @throws InternalServiceException
     * @throws InvalidRequestException
     * @throws InvalidParameterException
     * @throws ThrottlingException
     * @throws AmazonClientException If any internal errors are encountered
     *             inside the client while attempting to make the request or
     *             handle the response. For example if a network connection is
     *             not available.
     * @throws AmazonServiceException If an error response is returned by Amazon
     *             Connect indicating either a problem with the data in the
     *             request, or a server side issue.
     */
    Future<DescribeInstanceStorageConfigResult> describeInstanceStorageConfigAsync(
            DescribeInstanceStorageConfigRequest describeInstanceStorageConfigRequest,
            AsyncHandler<DescribeInstanceStorageConfigRequest, DescribeInstanceStorageConfigResult> asyncHandler)
            throws AmazonServiceException, AmazonClientException;

    /**
     * <p>
     * This API is in preview release for Amazon Connect and is subject to
     * change.
     * </p>
     * <p>
     * Describes the specified queue.
     * </p>
     * 
     * @param describeQueueRequest
     * @return A Java Future object containing the response from the
     *         DescribeQueue service method, as returned by Amazon Connect.
     * @throws InvalidRequestException
     * @throws InvalidParameterException
     * @throws ResourceNotFoundException
     * @throws ThrottlingException
     * @throws InternalServiceException
     * @throws AmazonClientException If any internal errors are encountered
     *             inside the client while attempting to make the request or
     *             handle the response. For example if a network connection is
     *             not available.
     * @throws AmazonServiceException If an error response is returned by Amazon
     *             Connect indicating either a problem with the data in the
     *             request, or a server side issue.
     */
    Future<DescribeQueueResult> describeQueueAsync(DescribeQueueRequest describeQueueRequest)
            throws AmazonServiceException, AmazonClientException;

    /**
     * <p>
     * This API is in preview release for Amazon Connect and is subject to
     * change.
     * </p>
     * <p>
     * Describes the specified queue.
     * </p>
     * 
     * @param describeQueueRequest
     * @param asyncHandler Asynchronous callback handler for events in the
     *            life-cycle of the request. Users could provide the
     *            implementation of the four callback methods in this interface
     *            to process the operation result or handle the exception.
     * @return A Java Future object containing the response from the
     *         DescribeQueue service method, as returned by Amazon Connect.
     * @throws InvalidRequestException
     * @throws InvalidParameterException
     * @throws ResourceNotFoundException
     * @throws ThrottlingException
     * @throws InternalServiceException
     * @throws AmazonClientException If any internal errors are encountered
     *             inside the client while attempting to make the request or
     *             handle the response. For example if a network connection is
     *             not available.
     * @throws AmazonServiceException If an error response is returned by Amazon
     *             Connect indicating either a problem with the data in the
     *             request, or a server side issue.
     */
    Future<DescribeQueueResult> describeQueueAsync(DescribeQueueRequest describeQueueRequest,
            AsyncHandler<DescribeQueueRequest, DescribeQueueResult> asyncHandler)
            throws AmazonServiceException, AmazonClientException;

    /**
     * <p>
     * Describes the quick connect.
     * </p>
     * 
     * @param describeQuickConnectRequest
     * @return A Java Future object containing the response from the
     *         DescribeQuickConnect service method, as returned by Amazon
     *         Connect.
     * @throws InvalidRequestException
     * @throws InvalidParameterException
     * @throws ResourceNotFoundException
     * @throws ThrottlingException
     * @throws InternalServiceException
     * @throws AmazonClientException If any internal errors are encountered
     *             inside the client while attempting to make the request or
     *             handle the response. For example if a network connection is
     *             not available.
     * @throws AmazonServiceException If an error response is returned by Amazon
     *             Connect indicating either a problem with the data in the
     *             request, or a server side issue.
     */
    Future<DescribeQuickConnectResult> describeQuickConnectAsync(
            DescribeQuickConnectRequest describeQuickConnectRequest) throws AmazonServiceException,
            AmazonClientException;

    /**
     * <p>
     * Describes the quick connect.
     * </p>
     * 
     * @param describeQuickConnectRequest
     * @param asyncHandler Asynchronous callback handler for events in the
     *            life-cycle of the request. Users could provide the
     *            implementation of the four callback methods in this interface
     *            to process the operation result or handle the exception.
     * @return A Java Future object containing the response from the
     *         DescribeQuickConnect service method, as returned by Amazon
     *         Connect.
     * @throws InvalidRequestException
     * @throws InvalidParameterException
     * @throws ResourceNotFoundException
     * @throws ThrottlingException
     * @throws InternalServiceException
     * @throws AmazonClientException If any internal errors are encountered
     *             inside the client while attempting to make the request or
     *             handle the response. For example if a network connection is
     *             not available.
     * @throws AmazonServiceException If an error response is returned by Amazon
     *             Connect indicating either a problem with the data in the
     *             request, or a server side issue.
     */
    Future<DescribeQuickConnectResult> describeQuickConnectAsync(
            DescribeQuickConnectRequest describeQuickConnectRequest,
            AsyncHandler<DescribeQuickConnectRequest, DescribeQuickConnectResult> asyncHandler)
            throws AmazonServiceException, AmazonClientException;

    /**
     * <p>
     * Describes the specified routing profile.
     * </p>
     * 
     * @param describeRoutingProfileRequest
     * @return A Java Future object containing the response from the
     *         DescribeRoutingProfile service method, as returned by Amazon
     *         Connect.
     * @throws InvalidRequestException
     * @throws InvalidParameterException
     * @throws ResourceNotFoundException
     * @throws ThrottlingException
     * @throws InternalServiceException
     * @throws AmazonClientException If any internal errors are encountered
     *             inside the client while attempting to make the request or
     *             handle the response. For example if a network connection is
     *             not available.
     * @throws AmazonServiceException If an error response is returned by Amazon
     *             Connect indicating either a problem with the data in the
     *             request, or a server side issue.
     */
    Future<DescribeRoutingProfileResult> describeRoutingProfileAsync(
            DescribeRoutingProfileRequest describeRoutingProfileRequest)
            throws AmazonServiceException, AmazonClientException;

    /**
     * <p>
     * Describes the specified routing profile.
     * </p>
     * 
     * @param describeRoutingProfileRequest
     * @param asyncHandler Asynchronous callback handler for events in the
     *            life-cycle of the request. Users could provide the
     *            implementation of the four callback methods in this interface
     *            to process the operation result or handle the exception.
     * @return A Java Future object containing the response from the
     *         DescribeRoutingProfile service method, as returned by Amazon
     *         Connect.
     * @throws InvalidRequestException
     * @throws InvalidParameterException
     * @throws ResourceNotFoundException
     * @throws ThrottlingException
     * @throws InternalServiceException
     * @throws AmazonClientException If any internal errors are encountered
     *             inside the client while attempting to make the request or
     *             handle the response. For example if a network connection is
     *             not available.
     * @throws AmazonServiceException If an error response is returned by Amazon
     *             Connect indicating either a problem with the data in the
     *             request, or a server side issue.
     */
    Future<DescribeRoutingProfileResult> describeRoutingProfileAsync(
            DescribeRoutingProfileRequest describeRoutingProfileRequest,
            AsyncHandler<DescribeRoutingProfileRequest, DescribeRoutingProfileResult> asyncHandler)
            throws AmazonServiceException, AmazonClientException;

    /**
     * <p>
     * This API is in preview release for Amazon Connect and is subject to
     * change.
     * </p>
     * <p>
     * Gets basic information about the security profle.
     * </p>
     * 
     * @param describeSecurityProfileRequest
     * @return A Java Future object containing the response from the
     *         DescribeSecurityProfile service method, as returned by Amazon
     *         Connect.
     * @throws InvalidRequestException
     * @throws InvalidParameterException
     * @throws ResourceNotFoundException
     * @throws ThrottlingException
     * @throws InternalServiceException
     * @throws AmazonClientException If any internal errors are encountered
     *             inside the client while attempting to make the request or
     *             handle the response. For example if a network connection is
     *             not available.
     * @throws AmazonServiceException If an error response is returned by Amazon
     *             Connect indicating either a problem with the data in the
     *             request, or a server side issue.
     */
    Future<DescribeSecurityProfileResult> describeSecurityProfileAsync(
            DescribeSecurityProfileRequest describeSecurityProfileRequest)
            throws AmazonServiceException, AmazonClientException;

    /**
     * <p>
     * This API is in preview release for Amazon Connect and is subject to
     * change.
     * </p>
     * <p>
     * Gets basic information about the security profle.
     * </p>
     * 
     * @param describeSecurityProfileRequest
     * @param asyncHandler Asynchronous callback handler for events in the
     *            life-cycle of the request. Users could provide the
     *            implementation of the four callback methods in this interface
     *            to process the operation result or handle the exception.
     * @return A Java Future object containing the response from the
     *         DescribeSecurityProfile service method, as returned by Amazon
     *         Connect.
     * @throws InvalidRequestException
     * @throws InvalidParameterException
     * @throws ResourceNotFoundException
     * @throws ThrottlingException
     * @throws InternalServiceException
     * @throws AmazonClientException If any internal errors are encountered
     *             inside the client while attempting to make the request or
     *             handle the response. For example if a network connection is
     *             not available.
     * @throws AmazonServiceException If an error response is returned by Amazon
     *             Connect indicating either a problem with the data in the
     *             request, or a server side issue.
     */
    Future<DescribeSecurityProfileResult> describeSecurityProfileAsync(
            DescribeSecurityProfileRequest describeSecurityProfileRequest,
            AsyncHandler<DescribeSecurityProfileRequest, DescribeSecurityProfileResult> asyncHandler)
            throws AmazonServiceException, AmazonClientException;

    /**
     * <p>
     * Describes the specified user account. You can find the instance ID in the
     * console (it’s the final part of the ARN). The console does not display
     * the user IDs. Instead, list the users and note the IDs provided in the
     * output.
     * </p>
     * 
     * @param describeUserRequest
     * @return A Java Future object containing the response from the
     *         DescribeUser service method, as returned by Amazon Connect.
     * @throws InvalidRequestException
     * @throws InvalidParameterException
     * @throws ResourceNotFoundException
     * @throws ThrottlingException
     * @throws InternalServiceException
     * @throws AmazonClientException If any internal errors are encountered
     *             inside the client while attempting to make the request or
     *             handle the response. For example if a network connection is
     *             not available.
     * @throws AmazonServiceException If an error response is returned by Amazon
     *             Connect indicating either a problem with the data in the
     *             request, or a server side issue.
     */
    Future<DescribeUserResult> describeUserAsync(DescribeUserRequest describeUserRequest)
            throws AmazonServiceException, AmazonClientException;

    /**
     * <p>
     * Describes the specified user account. You can find the instance ID in the
     * console (it’s the final part of the ARN). The console does not display
     * the user IDs. Instead, list the users and note the IDs provided in the
     * output.
     * </p>
     * 
     * @param describeUserRequest
     * @param asyncHandler Asynchronous callback handler for events in the
     *            life-cycle of the request. Users could provide the
     *            implementation of the four callback methods in this interface
     *            to process the operation result or handle the exception.
     * @return A Java Future object containing the response from the
     *         DescribeUser service method, as returned by Amazon Connect.
     * @throws InvalidRequestException
     * @throws InvalidParameterException
     * @throws ResourceNotFoundException
     * @throws ThrottlingException
     * @throws InternalServiceException
     * @throws AmazonClientException If any internal errors are encountered
     *             inside the client while attempting to make the request or
     *             handle the response. For example if a network connection is
     *             not available.
     * @throws AmazonServiceException If an error response is returned by Amazon
     *             Connect indicating either a problem with the data in the
     *             request, or a server side issue.
     */
    Future<DescribeUserResult> describeUserAsync(DescribeUserRequest describeUserRequest,
            AsyncHandler<DescribeUserRequest, DescribeUserResult> asyncHandler)
            throws AmazonServiceException, AmazonClientException;

    /**
     * <p>
     * Describes the specified hierarchy group.
     * </p>
     * 
     * @param describeUserHierarchyGroupRequest
     * @return A Java Future object containing the response from the
     *         DescribeUserHierarchyGroup service method, as returned by Amazon
     *         Connect.
     * @throws InvalidRequestException
     * @throws InvalidParameterException
     * @throws ResourceNotFoundException
     * @throws ThrottlingException
     * @throws InternalServiceException
     * @throws AmazonClientException If any internal errors are encountered
     *             inside the client while attempting to make the request or
     *             handle the response. For example if a network connection is
     *             not available.
     * @throws AmazonServiceException If an error response is returned by Amazon
     *             Connect indicating either a problem with the data in the
     *             request, or a server side issue.
     */
    Future<DescribeUserHierarchyGroupResult> describeUserHierarchyGroupAsync(
            DescribeUserHierarchyGroupRequest describeUserHierarchyGroupRequest)
            throws AmazonServiceException, AmazonClientException;

    /**
     * <p>
     * Describes the specified hierarchy group.
     * </p>
     * 
     * @param describeUserHierarchyGroupRequest
     * @param asyncHandler Asynchronous callback handler for events in the
     *            life-cycle of the request. Users could provide the
     *            implementation of the four callback methods in this interface
     *            to process the operation result or handle the exception.
     * @return A Java Future object containing the response from the
     *         DescribeUserHierarchyGroup service method, as returned by Amazon
     *         Connect.
     * @throws InvalidRequestException
     * @throws InvalidParameterException
     * @throws ResourceNotFoundException
     * @throws ThrottlingException
     * @throws InternalServiceException
     * @throws AmazonClientException If any internal errors are encountered
     *             inside the client while attempting to make the request or
     *             handle the response. For example if a network connection is
     *             not available.
     * @throws AmazonServiceException If an error response is returned by Amazon
     *             Connect indicating either a problem with the data in the
     *             request, or a server side issue.
     */
    Future<DescribeUserHierarchyGroupResult> describeUserHierarchyGroupAsync(
            DescribeUserHierarchyGroupRequest describeUserHierarchyGroupRequest,
            AsyncHandler<DescribeUserHierarchyGroupRequest, DescribeUserHierarchyGroupResult> asyncHandler)
            throws AmazonServiceException, AmazonClientException;

    /**
     * <p>
     * Describes the hierarchy structure of the specified Amazon Connect
     * instance.
     * </p>
     * 
     * @param describeUserHierarchyStructureRequest
     * @return A Java Future object containing the response from the
     *         DescribeUserHierarchyStructure service method, as returned by
     *         Amazon Connect.
     * @throws InvalidRequestException
     * @throws InvalidParameterException
     * @throws ResourceNotFoundException
     * @throws ThrottlingException
     * @throws InternalServiceException
     * @throws AmazonClientException If any internal errors are encountered
     *             inside the client while attempting to make the request or
     *             handle the response. For example if a network connection is
     *             not available.
     * @throws AmazonServiceException If an error response is returned by Amazon
     *             Connect indicating either a problem with the data in the
     *             request, or a server side issue.
     */
    Future<DescribeUserHierarchyStructureResult> describeUserHierarchyStructureAsync(
            DescribeUserHierarchyStructureRequest describeUserHierarchyStructureRequest)
            throws AmazonServiceException, AmazonClientException;

    /**
     * <p>
     * Describes the hierarchy structure of the specified Amazon Connect
     * instance.
     * </p>
     * 
     * @param describeUserHierarchyStructureRequest
     * @param asyncHandler Asynchronous callback handler for events in the
     *            life-cycle of the request. Users could provide the
     *            implementation of the four callback methods in this interface
     *            to process the operation result or handle the exception.
     * @return A Java Future object containing the response from the
     *         DescribeUserHierarchyStructure service method, as returned by
     *         Amazon Connect.
     * @throws InvalidRequestException
     * @throws InvalidParameterException
     * @throws ResourceNotFoundException
     * @throws ThrottlingException
     * @throws InternalServiceException
     * @throws AmazonClientException If any internal errors are encountered
     *             inside the client while attempting to make the request or
     *             handle the response. For example if a network connection is
     *             not available.
     * @throws AmazonServiceException If an error response is returned by Amazon
     *             Connect indicating either a problem with the data in the
     *             request, or a server side issue.
     */
    Future<DescribeUserHierarchyStructureResult> describeUserHierarchyStructureAsync(
            DescribeUserHierarchyStructureRequest describeUserHierarchyStructureRequest,
            AsyncHandler<DescribeUserHierarchyStructureRequest, DescribeUserHierarchyStructureResult> asyncHandler)
            throws AmazonServiceException, AmazonClientException;

    /**
     * <p>
     * Describes the specified vocabulary.
     * </p>
     * 
     * @param describeVocabularyRequest
     * @return A Java Future object containing the response from the
     *         DescribeVocabulary service method, as returned by Amazon Connect.
     * @throws InvalidRequestException
     * @throws ResourceNotFoundException
     * @throws InternalServiceException
     * @throws ThrottlingException
     * @throws AccessDeniedException
     * @throws AmazonClientException If any internal errors are encountered
     *             inside the client while attempting to make the request or
     *             handle the response. For example if a network connection is
     *             not available.
     * @throws AmazonServiceException If an error response is returned by Amazon
     *             Connect indicating either a problem with the data in the
     *             request, or a server side issue.
     */
    Future<DescribeVocabularyResult> describeVocabularyAsync(
            DescribeVocabularyRequest describeVocabularyRequest) throws AmazonServiceException,
            AmazonClientException;

    /**
     * <p>
     * Describes the specified vocabulary.
     * </p>
     * 
     * @param describeVocabularyRequest
     * @param asyncHandler Asynchronous callback handler for events in the
     *            life-cycle of the request. Users could provide the
     *            implementation of the four callback methods in this interface
     *            to process the operation result or handle the exception.
     * @return A Java Future object containing the response from the
     *         DescribeVocabulary service method, as returned by Amazon Connect.
     * @throws InvalidRequestException
     * @throws ResourceNotFoundException
     * @throws InternalServiceException
     * @throws ThrottlingException
     * @throws AccessDeniedException
     * @throws AmazonClientException If any internal errors are encountered
     *             inside the client while attempting to make the request or
     *             handle the response. For example if a network connection is
     *             not available.
     * @throws AmazonServiceException If an error response is returned by Amazon
     *             Connect indicating either a problem with the data in the
     *             request, or a server side issue.
     */
    Future<DescribeVocabularyResult> describeVocabularyAsync(
            DescribeVocabularyRequest describeVocabularyRequest,
            AsyncHandler<DescribeVocabularyRequest, DescribeVocabularyResult> asyncHandler)
            throws AmazonServiceException, AmazonClientException;

    /**
     * <p>
     * This API is in preview release for Amazon Connect and is subject to
     * change.
     * </p>
     * <p>
     * Revokes access to integrated applications from Amazon Connect.
     * </p>
     * 
     * @param disassociateApprovedOriginRequest
     * @return A Java Future object containing the response from the
     *         DisassociateApprovedOrigin service method, as returned by Amazon
     *         Connect.
     * @throws ResourceNotFoundException
     * @throws InternalServiceException
     * @throws InvalidRequestException
     * @throws InvalidParameterException
     * @throws ThrottlingException
     * @throws AmazonClientException If any internal errors are encountered
     *             inside the client while attempting to make the request or
     *             handle the response. For example if a network connection is
     *             not available.
     * @throws AmazonServiceException If an error response is returned by Amazon
     *             Connect indicating either a problem with the data in the
     *             request, or a server side issue.
     */
    Future<Void> disassociateApprovedOriginAsync(
            DisassociateApprovedOriginRequest disassociateApprovedOriginRequest)
            throws AmazonServiceException, AmazonClientException;

    /**
     * <p>
     * This API is in preview release for Amazon Connect and is subject to
     * change.
     * </p>
     * <p>
     * Revokes access to integrated applications from Amazon Connect.
     * </p>
     * 
     * @param disassociateApprovedOriginRequest
     * @param asyncHandler Asynchronous callback handler for events in the
     *            life-cycle of the request. Users could provide the
     *            implementation of the four callback methods in this interface
     *            to process the operation result or handle the exception.
     * @return A Java Future object containing the response from the
     *         DisassociateApprovedOrigin service method, as returned by Amazon
     *         Connect.
     * @throws ResourceNotFoundException
     * @throws InternalServiceException
     * @throws InvalidRequestException
     * @throws InvalidParameterException
     * @throws ThrottlingException
     * @throws AmazonClientException If any internal errors are encountered
     *             inside the client while attempting to make the request or
     *             handle the response. For example if a network connection is
     *             not available.
     * @throws AmazonServiceException If an error response is returned by Amazon
     *             Connect indicating either a problem with the data in the
     *             request, or a server side issue.
     */
    Future<Void> disassociateApprovedOriginAsync(
            DisassociateApprovedOriginRequest disassociateApprovedOriginRequest,
            AsyncHandler<DisassociateApprovedOriginRequest, Void> asyncHandler)
            throws AmazonServiceException, AmazonClientException;

    /**
     * <p>
     * This API is in preview release for Amazon Connect and is subject to
     * change.
     * </p>
     * <p>
<<<<<<< HEAD
     * Lists agent statuses.
     * </p>
     * 
     * @param listAgentStatusesRequest
     * @return A Java Future object containing the response from the
     *         ListAgentStatuses service method, as returned by Amazon Connect.
     * @throws InvalidRequestException
     * @throws InvalidParameterException
     * @throws ResourceNotFoundException
     * @throws ThrottlingException
     * @throws InternalServiceException
     * @throws AmazonClientException If any internal errors are encountered
     *             inside the client while attempting to make the request or
     *             handle the response. For example if a network connection is
     *             not available.
     * @throws AmazonServiceException If an error response is returned by Amazon
     *             Connect indicating either a problem with the data in the
     *             request, or a server side issue.
     */
    Future<ListAgentStatusesResult> listAgentStatusesAsync(
            ListAgentStatusesRequest listAgentStatusesRequest) throws AmazonServiceException,
            AmazonClientException;

    /**
     * <p>
     * This API is in preview release for Amazon Connect and is subject to
     * change.
     * </p>
     * <p>
     * Lists agent statuses.
     * </p>
     * 
     * @param listAgentStatusesRequest
     * @param asyncHandler Asynchronous callback handler for events in the
     *            life-cycle of the request. Users could provide the
     *            implementation of the four callback methods in this interface
     *            to process the operation result or handle the exception.
     * @return A Java Future object containing the response from the
     *         ListAgentStatuses service method, as returned by Amazon Connect.
     * @throws InvalidRequestException
     * @throws InvalidParameterException
     * @throws ResourceNotFoundException
     * @throws ThrottlingException
     * @throws InternalServiceException
     * @throws AmazonClientException If any internal errors are encountered
     *             inside the client while attempting to make the request or
     *             handle the response. For example if a network connection is
     *             not available.
     * @throws AmazonServiceException If an error response is returned by Amazon
     *             Connect indicating either a problem with the data in the
     *             request, or a server side issue.
     */
    Future<ListAgentStatusesResult> listAgentStatusesAsync(
            ListAgentStatusesRequest listAgentStatusesRequest,
            AsyncHandler<ListAgentStatusesRequest, ListAgentStatusesResult> asyncHandler)
            throws AmazonServiceException, AmazonClientException;

    /**
     * <p>
     * This API is in preview release for Amazon Connect and is subject to
     * change.
     * </p>
     * <p>
     * Returns a paginated list of all approved origins associated with the
     * instance.
=======
     * Revokes authorization from the specified instance to access the specified
     * Amazon Lex or Amazon Lex V2 bot.
>>>>>>> f918cdde
     * </p>
     * 
     * @param disassociateBotRequest
     * @return A Java Future object containing the response from the
     *         DisassociateBot service method, as returned by Amazon Connect.
     * @throws ResourceNotFoundException
     * @throws InternalServiceException
     * @throws InvalidRequestException
     * @throws ThrottlingException
     * @throws AmazonClientException If any internal errors are encountered
     *             inside the client while attempting to make the request or
     *             handle the response. For example if a network connection is
     *             not available.
     * @throws AmazonServiceException If an error response is returned by Amazon
     *             Connect indicating either a problem with the data in the
     *             request, or a server side issue.
     */
    Future<Void> disassociateBotAsync(DisassociateBotRequest disassociateBotRequest)
            throws AmazonServiceException, AmazonClientException;

    /**
     * <p>
     * This API is in preview release for Amazon Connect and is subject to
     * change.
     * </p>
     * <p>
     * Revokes authorization from the specified instance to access the specified
     * Amazon Lex or Amazon Lex V2 bot.
     * </p>
     * 
     * @param disassociateBotRequest
     * @param asyncHandler Asynchronous callback handler for events in the
     *            life-cycle of the request. Users could provide the
     *            implementation of the four callback methods in this interface
     *            to process the operation result or handle the exception.
     * @return A Java Future object containing the response from the
     *         DisassociateBot service method, as returned by Amazon Connect.
     * @throws ResourceNotFoundException
     * @throws InternalServiceException
     * @throws InvalidRequestException
     * @throws ThrottlingException
     * @throws AmazonClientException If any internal errors are encountered
     *             inside the client while attempting to make the request or
     *             handle the response. For example if a network connection is
     *             not available.
     * @throws AmazonServiceException If an error response is returned by Amazon
     *             Connect indicating either a problem with the data in the
     *             request, or a server side issue.
     */
    Future<Void> disassociateBotAsync(DisassociateBotRequest disassociateBotRequest,
            AsyncHandler<DisassociateBotRequest, Void> asyncHandler) throws AmazonServiceException,
            AmazonClientException;

    /**
     * <p>
     * This API is in preview release for Amazon Connect and is subject to
     * change.
     * </p>
     * <p>
     * Removes the storage type configurations for the specified resource type
     * and association ID.
     * </p>
     * 
     * @param disassociateInstanceStorageConfigRequest
     * @return A Java Future object containing the response from the
     *         DisassociateInstanceStorageConfig service method, as returned by
     *         Amazon Connect.
     * @throws ResourceNotFoundException
     * @throws InternalServiceException
     * @throws InvalidRequestException
     * @throws InvalidParameterException
     * @throws ThrottlingException
     * @throws AmazonClientException If any internal errors are encountered
     *             inside the client while attempting to make the request or
     *             handle the response. For example if a network connection is
     *             not available.
     * @throws AmazonServiceException If an error response is returned by Amazon
     *             Connect indicating either a problem with the data in the
     *             request, or a server side issue.
     */
    Future<Void> disassociateInstanceStorageConfigAsync(
            DisassociateInstanceStorageConfigRequest disassociateInstanceStorageConfigRequest)
            throws AmazonServiceException, AmazonClientException;

    /**
     * <p>
     * This API is in preview release for Amazon Connect and is subject to
     * change.
     * </p>
     * <p>
     * Removes the storage type configurations for the specified resource type
     * and association ID.
     * </p>
     * 
     * @param disassociateInstanceStorageConfigRequest
     * @param asyncHandler Asynchronous callback handler for events in the
     *            life-cycle of the request. Users could provide the
     *            implementation of the four callback methods in this interface
     *            to process the operation result or handle the exception.
     * @return A Java Future object containing the response from the
     *         DisassociateInstanceStorageConfig service method, as returned by
     *         Amazon Connect.
     * @throws ResourceNotFoundException
     * @throws InternalServiceException
     * @throws InvalidRequestException
     * @throws InvalidParameterException
     * @throws ThrottlingException
     * @throws AmazonClientException If any internal errors are encountered
     *             inside the client while attempting to make the request or
     *             handle the response. For example if a network connection is
     *             not available.
     * @throws AmazonServiceException If an error response is returned by Amazon
     *             Connect indicating either a problem with the data in the
     *             request, or a server side issue.
     */
    Future<Void> disassociateInstanceStorageConfigAsync(
            DisassociateInstanceStorageConfigRequest disassociateInstanceStorageConfigRequest,
            AsyncHandler<DisassociateInstanceStorageConfigRequest, Void> asyncHandler)
            throws AmazonServiceException, AmazonClientException;

    /**
     * <p>
     * This API is in preview release for Amazon Connect and is subject to
     * change.
     * </p>
     * <p>
     * Remove the Lambda function from the dropdown options available in the
     * relevant contact flow blocks.
     * </p>
     * 
     * @param disassociateLambdaFunctionRequest
     * @return A Java Future object containing the response from the
     *         DisassociateLambdaFunction service method, as returned by Amazon
     *         Connect.
     * @throws ResourceNotFoundException
     * @throws InternalServiceException
     * @throws InvalidRequestException
     * @throws InvalidParameterException
     * @throws ThrottlingException
     * @throws AmazonClientException If any internal errors are encountered
     *             inside the client while attempting to make the request or
     *             handle the response. For example if a network connection is
     *             not available.
     * @throws AmazonServiceException If an error response is returned by Amazon
     *             Connect indicating either a problem with the data in the
     *             request, or a server side issue.
     */
    Future<Void> disassociateLambdaFunctionAsync(
            DisassociateLambdaFunctionRequest disassociateLambdaFunctionRequest)
            throws AmazonServiceException, AmazonClientException;

    /**
     * <p>
     * This API is in preview release for Amazon Connect and is subject to
     * change.
     * </p>
     * <p>
     * Remove the Lambda function from the dropdown options available in the
     * relevant contact flow blocks.
     * </p>
     * 
     * @param disassociateLambdaFunctionRequest
     * @param asyncHandler Asynchronous callback handler for events in the
     *            life-cycle of the request. Users could provide the
     *            implementation of the four callback methods in this interface
     *            to process the operation result or handle the exception.
     * @return A Java Future object containing the response from the
     *         DisassociateLambdaFunction service method, as returned by Amazon
     *         Connect.
     * @throws ResourceNotFoundException
     * @throws InternalServiceException
     * @throws InvalidRequestException
     * @throws InvalidParameterException
     * @throws ThrottlingException
     * @throws AmazonClientException If any internal errors are encountered
     *             inside the client while attempting to make the request or
     *             handle the response. For example if a network connection is
     *             not available.
     * @throws AmazonServiceException If an error response is returned by Amazon
     *             Connect indicating either a problem with the data in the
     *             request, or a server side issue.
     */
    Future<Void> disassociateLambdaFunctionAsync(
            DisassociateLambdaFunctionRequest disassociateLambdaFunctionRequest,
            AsyncHandler<DisassociateLambdaFunctionRequest, Void> asyncHandler)
            throws AmazonServiceException, AmazonClientException;

    /**
     * <p>
     * This API is in preview release for Amazon Connect and is subject to
     * change.
     * </p>
     * <p>
     * Revokes authorization from the specified instance to access the specified
     * Amazon Lex bot.
     * </p>
     * 
     * @param disassociateLexBotRequest
     * @return A Java Future object containing the response from the
     *         DisassociateLexBot service method, as returned by Amazon Connect.
     * @throws ResourceNotFoundException
     * @throws InternalServiceException
     * @throws InvalidRequestException
     * @throws InvalidParameterException
     * @throws ThrottlingException
     * @throws AmazonClientException If any internal errors are encountered
     *             inside the client while attempting to make the request or
     *             handle the response. For example if a network connection is
     *             not available.
     * @throws AmazonServiceException If an error response is returned by Amazon
     *             Connect indicating either a problem with the data in the
     *             request, or a server side issue.
     */
    Future<Void> disassociateLexBotAsync(DisassociateLexBotRequest disassociateLexBotRequest)
            throws AmazonServiceException, AmazonClientException;

    /**
     * <p>
     * This API is in preview release for Amazon Connect and is subject to
     * change.
     * </p>
     * <p>
     * Revokes authorization from the specified instance to access the specified
     * Amazon Lex bot.
     * </p>
     * 
     * @param disassociateLexBotRequest
     * @param asyncHandler Asynchronous callback handler for events in the
     *            life-cycle of the request. Users could provide the
     *            implementation of the four callback methods in this interface
     *            to process the operation result or handle the exception.
     * @return A Java Future object containing the response from the
     *         DisassociateLexBot service method, as returned by Amazon Connect.
     * @throws ResourceNotFoundException
     * @throws InternalServiceException
     * @throws InvalidRequestException
     * @throws InvalidParameterException
     * @throws ThrottlingException
     * @throws AmazonClientException If any internal errors are encountered
     *             inside the client while attempting to make the request or
     *             handle the response. For example if a network connection is
     *             not available.
     * @throws AmazonServiceException If an error response is returned by Amazon
     *             Connect indicating either a problem with the data in the
     *             request, or a server side issue.
     */
    Future<Void> disassociateLexBotAsync(DisassociateLexBotRequest disassociateLexBotRequest,
            AsyncHandler<DisassociateLexBotRequest, Void> asyncHandler)
            throws AmazonServiceException, AmazonClientException;

    /**
     * <p>
     * This API is in preview release for Amazon Connect and is subject to
     * change.
     * </p>
     * <p>
     * Disassociates a set of quick connects from a queue.
     * </p>
     * 
     * @param disassociateQueueQuickConnectsRequest
     * @return A Java Future object containing the response from the
     *         DisassociateQueueQuickConnects service method, as returned by
     *         Amazon Connect.
     * @throws InvalidRequestException
     * @throws InvalidParameterException
     * @throws ResourceNotFoundException
     * @throws ThrottlingException
     * @throws InternalServiceException
     * @throws AmazonClientException If any internal errors are encountered
     *             inside the client while attempting to make the request or
     *             handle the response. For example if a network connection is
     *             not available.
     * @throws AmazonServiceException If an error response is returned by Amazon
     *             Connect indicating either a problem with the data in the
     *             request, or a server side issue.
     */
    Future<Void> disassociateQueueQuickConnectsAsync(
            DisassociateQueueQuickConnectsRequest disassociateQueueQuickConnectsRequest)
            throws AmazonServiceException, AmazonClientException;

    /**
     * <p>
     * This API is in preview release for Amazon Connect and is subject to
     * change.
     * </p>
     * <p>
     * Disassociates a set of quick connects from a queue.
     * </p>
     * 
     * @param disassociateQueueQuickConnectsRequest
     * @param asyncHandler Asynchronous callback handler for events in the
     *            life-cycle of the request. Users could provide the
     *            implementation of the four callback methods in this interface
     *            to process the operation result or handle the exception.
     * @return A Java Future object containing the response from the
     *         DisassociateQueueQuickConnects service method, as returned by
     *         Amazon Connect.
     * @throws InvalidRequestException
     * @throws InvalidParameterException
     * @throws ResourceNotFoundException
     * @throws ThrottlingException
     * @throws InternalServiceException
     * @throws AmazonClientException If any internal errors are encountered
     *             inside the client while attempting to make the request or
     *             handle the response. For example if a network connection is
     *             not available.
     * @throws AmazonServiceException If an error response is returned by Amazon
     *             Connect indicating either a problem with the data in the
     *             request, or a server side issue.
     */
    Future<Void> disassociateQueueQuickConnectsAsync(
            DisassociateQueueQuickConnectsRequest disassociateQueueQuickConnectsRequest,
            AsyncHandler<DisassociateQueueQuickConnectsRequest, Void> asyncHandler)
            throws AmazonServiceException, AmazonClientException;

    /**
     * <p>
     * Disassociates a set of queues from a routing profile.
     * </p>
     * 
     * @param disassociateRoutingProfileQueuesRequest
     * @return A Java Future object containing the response from the
     *         DisassociateRoutingProfileQueues service method, as returned by
     *         Amazon Connect.
     * @throws InvalidRequestException
     * @throws InvalidParameterException
     * @throws ResourceNotFoundException
     * @throws ThrottlingException
     * @throws InternalServiceException
     * @throws AmazonClientException If any internal errors are encountered
     *             inside the client while attempting to make the request or
     *             handle the response. For example if a network connection is
     *             not available.
     * @throws AmazonServiceException If an error response is returned by Amazon
     *             Connect indicating either a problem with the data in the
     *             request, or a server side issue.
     */
    Future<Void> disassociateRoutingProfileQueuesAsync(
            DisassociateRoutingProfileQueuesRequest disassociateRoutingProfileQueuesRequest)
            throws AmazonServiceException, AmazonClientException;

    /**
     * <p>
     * Disassociates a set of queues from a routing profile.
     * </p>
     * 
     * @param disassociateRoutingProfileQueuesRequest
     * @param asyncHandler Asynchronous callback handler for events in the
     *            life-cycle of the request. Users could provide the
     *            implementation of the four callback methods in this interface
     *            to process the operation result or handle the exception.
     * @return A Java Future object containing the response from the
     *         DisassociateRoutingProfileQueues service method, as returned by
     *         Amazon Connect.
     * @throws InvalidRequestException
     * @throws InvalidParameterException
     * @throws ResourceNotFoundException
     * @throws ThrottlingException
     * @throws InternalServiceException
     * @throws AmazonClientException If any internal errors are encountered
     *             inside the client while attempting to make the request or
     *             handle the response. For example if a network connection is
     *             not available.
     * @throws AmazonServiceException If an error response is returned by Amazon
     *             Connect indicating either a problem with the data in the
     *             request, or a server side issue.
     */
    Future<Void> disassociateRoutingProfileQueuesAsync(
            DisassociateRoutingProfileQueuesRequest disassociateRoutingProfileQueuesRequest,
            AsyncHandler<DisassociateRoutingProfileQueuesRequest, Void> asyncHandler)
            throws AmazonServiceException, AmazonClientException;

    /**
     * <p>
     * This API is in preview release for Amazon Connect and is subject to
     * change.
     * </p>
     * <p>
     * Deletes the specified security key.
     * </p>
     * 
     * @param disassociateSecurityKeyRequest
     * @return A Java Future object containing the response from the
     *         DisassociateSecurityKey service method, as returned by Amazon
     *         Connect.
     * @throws ResourceNotFoundException
     * @throws InternalServiceException
     * @throws InvalidRequestException
     * @throws InvalidParameterException
     * @throws ThrottlingException
     * @throws AmazonClientException If any internal errors are encountered
     *             inside the client while attempting to make the request or
     *             handle the response. For example if a network connection is
     *             not available.
     * @throws AmazonServiceException If an error response is returned by Amazon
     *             Connect indicating either a problem with the data in the
     *             request, or a server side issue.
     */
    Future<Void> disassociateSecurityKeyAsync(
            DisassociateSecurityKeyRequest disassociateSecurityKeyRequest)
            throws AmazonServiceException, AmazonClientException;

    /**
     * <p>
     * This API is in preview release for Amazon Connect and is subject to
     * change.
     * </p>
     * <p>
     * Deletes the specified security key.
     * </p>
     * 
     * @param disassociateSecurityKeyRequest
     * @param asyncHandler Asynchronous callback handler for events in the
     *            life-cycle of the request. Users could provide the
     *            implementation of the four callback methods in this interface
     *            to process the operation result or handle the exception.
     * @return A Java Future object containing the response from the
     *         DisassociateSecurityKey service method, as returned by Amazon
     *         Connect.
     * @throws ResourceNotFoundException
     * @throws InternalServiceException
     * @throws InvalidRequestException
     * @throws InvalidParameterException
     * @throws ThrottlingException
     * @throws AmazonClientException If any internal errors are encountered
     *             inside the client while attempting to make the request or
     *             handle the response. For example if a network connection is
     *             not available.
     * @throws AmazonServiceException If an error response is returned by Amazon
     *             Connect indicating either a problem with the data in the
     *             request, or a server side issue.
     */
    Future<Void> disassociateSecurityKeyAsync(
            DisassociateSecurityKeyRequest disassociateSecurityKeyRequest,
            AsyncHandler<DisassociateSecurityKeyRequest, Void> asyncHandler)
            throws AmazonServiceException, AmazonClientException;

    /**
     * <p>
<<<<<<< HEAD
     * Provides summary information about the AWS resource associations for the
     * specified Amazon Connect instance.
=======
     * Retrieves the contact attributes for the specified contact.
>>>>>>> f918cdde
     * </p>
     * 
     * @param getContactAttributesRequest
     * @return A Java Future object containing the response from the
     *         GetContactAttributes service method, as returned by Amazon
     *         Connect.
     * @throws InvalidRequestException
     * @throws ResourceNotFoundException
     * @throws InternalServiceException
     * @throws AmazonClientException If any internal errors are encountered
     *             inside the client while attempting to make the request or
     *             handle the response. For example if a network connection is
     *             not available.
     * @throws AmazonServiceException If an error response is returned by Amazon
     *             Connect indicating either a problem with the data in the
     *             request, or a server side issue.
     */
    Future<GetContactAttributesResult> getContactAttributesAsync(
            GetContactAttributesRequest getContactAttributesRequest) throws AmazonServiceException,
            AmazonClientException;

    /**
     * <p>
<<<<<<< HEAD
     * Provides summary information about the AWS resource associations for the
     * specified Amazon Connect instance.
=======
     * Retrieves the contact attributes for the specified contact.
>>>>>>> f918cdde
     * </p>
     * 
     * @param getContactAttributesRequest
     * @param asyncHandler Asynchronous callback handler for events in the
     *            life-cycle of the request. Users could provide the
     *            implementation of the four callback methods in this interface
     *            to process the operation result or handle the exception.
     * @return A Java Future object containing the response from the
     *         GetContactAttributes service method, as returned by Amazon
     *         Connect.
     * @throws InvalidRequestException
     * @throws ResourceNotFoundException
     * @throws InternalServiceException
     * @throws AmazonClientException If any internal errors are encountered
     *             inside the client while attempting to make the request or
     *             handle the response. For example if a network connection is
     *             not available.
     * @throws AmazonServiceException If an error response is returned by Amazon
     *             Connect indicating either a problem with the data in the
     *             request, or a server side issue.
     */
    Future<GetContactAttributesResult> getContactAttributesAsync(
            GetContactAttributesRequest getContactAttributesRequest,
            AsyncHandler<GetContactAttributesRequest, GetContactAttributesResult> asyncHandler)
            throws AmazonServiceException, AmazonClientException;

    /**
     * <p>
     * Gets the real-time metric data from the specified Amazon Connect
     * instance.
     * </p>
     * <p>
     * For a description of each metric, see <a href=
     * "https://docs.aws.amazon.com/connect/latest/adminguide/real-time-metrics-definitions.html"
     * >Real-time Metrics Definitions</a> in the <i>Amazon Connect Administrator
     * Guide</i>.
     * </p>
     * 
     * @param getCurrentMetricDataRequest
     * @return A Java Future object containing the response from the
     *         GetCurrentMetricData service method, as returned by Amazon
     *         Connect.
     * @throws InvalidRequestException
     * @throws InvalidParameterException
     * @throws InternalServiceException
     * @throws ThrottlingException
     * @throws ResourceNotFoundException
     * @throws AmazonClientException If any internal errors are encountered
     *             inside the client while attempting to make the request or
     *             handle the response. For example if a network connection is
     *             not available.
     * @throws AmazonServiceException If an error response is returned by Amazon
     *             Connect indicating either a problem with the data in the
     *             request, or a server side issue.
     */
    Future<GetCurrentMetricDataResult> getCurrentMetricDataAsync(
            GetCurrentMetricDataRequest getCurrentMetricDataRequest) throws AmazonServiceException,
            AmazonClientException;

    /**
     * <p>
     * Gets the real-time metric data from the specified Amazon Connect
     * instance.
     * </p>
     * <p>
     * For a description of each metric, see <a href=
     * "https://docs.aws.amazon.com/connect/latest/adminguide/real-time-metrics-definitions.html"
     * >Real-time Metrics Definitions</a> in the <i>Amazon Connect Administrator
     * Guide</i>.
     * </p>
     * 
     * @param getCurrentMetricDataRequest
     * @param asyncHandler Asynchronous callback handler for events in the
     *            life-cycle of the request. Users could provide the
     *            implementation of the four callback methods in this interface
     *            to process the operation result or handle the exception.
     * @return A Java Future object containing the response from the
     *         GetCurrentMetricData service method, as returned by Amazon
     *         Connect.
     * @throws InvalidRequestException
     * @throws InvalidParameterException
     * @throws InternalServiceException
     * @throws ThrottlingException
     * @throws ResourceNotFoundException
     * @throws AmazonClientException If any internal errors are encountered
     *             inside the client while attempting to make the request or
     *             handle the response. For example if a network connection is
     *             not available.
     * @throws AmazonServiceException If an error response is returned by Amazon
     *             Connect indicating either a problem with the data in the
     *             request, or a server side issue.
     */
    Future<GetCurrentMetricDataResult> getCurrentMetricDataAsync(
            GetCurrentMetricDataRequest getCurrentMetricDataRequest,
            AsyncHandler<GetCurrentMetricDataRequest, GetCurrentMetricDataResult> asyncHandler)
            throws AmazonServiceException, AmazonClientException;

    /**
     * <p>
     * Retrieves a token for federation.
     * </p>
     * <note>
     * <p>
     * This API doesn't support root users. If you try to invoke
     * GetFederationToken with root credentials, an error message similar to the
     * following one appears:
     * </p>
     * <p>
     * <code>Provided identity: Principal: .... User: .... cannot be used for federation with Amazon Connect</code>
     * </p>
     * </note>
     * 
     * @param getFederationTokenRequest
     * @return A Java Future object containing the response from the
     *         GetFederationToken service method, as returned by Amazon Connect.
     * @throws InvalidRequestException
     * @throws InvalidParameterException
     * @throws ResourceNotFoundException
     * @throws UserNotFoundException
     * @throws InternalServiceException
     * @throws DuplicateResourceException
     * @throws AmazonClientException If any internal errors are encountered
     *             inside the client while attempting to make the request or
     *             handle the response. For example if a network connection is
     *             not available.
     * @throws AmazonServiceException If an error response is returned by Amazon
     *             Connect indicating either a problem with the data in the
     *             request, or a server side issue.
     */
    Future<GetFederationTokenResult> getFederationTokenAsync(
            GetFederationTokenRequest getFederationTokenRequest) throws AmazonServiceException,
            AmazonClientException;

    /**
     * <p>
     * Retrieves a token for federation.
     * </p>
     * <note>
     * <p>
     * This API doesn't support root users. If you try to invoke
     * GetFederationToken with root credentials, an error message similar to the
     * following one appears:
     * </p>
     * <p>
     * <code>Provided identity: Principal: .... User: .... cannot be used for federation with Amazon Connect</code>
     * </p>
     * </note>
     * 
     * @param getFederationTokenRequest
     * @param asyncHandler Asynchronous callback handler for events in the
     *            life-cycle of the request. Users could provide the
     *            implementation of the four callback methods in this interface
     *            to process the operation result or handle the exception.
     * @return A Java Future object containing the response from the
     *         GetFederationToken service method, as returned by Amazon Connect.
     * @throws InvalidRequestException
     * @throws InvalidParameterException
     * @throws ResourceNotFoundException
     * @throws UserNotFoundException
     * @throws InternalServiceException
     * @throws DuplicateResourceException
     * @throws AmazonClientException If any internal errors are encountered
     *             inside the client while attempting to make the request or
     *             handle the response. For example if a network connection is
     *             not available.
     * @throws AmazonServiceException If an error response is returned by Amazon
     *             Connect indicating either a problem with the data in the
     *             request, or a server side issue.
     */
    Future<GetFederationTokenResult> getFederationTokenAsync(
            GetFederationTokenRequest getFederationTokenRequest,
            AsyncHandler<GetFederationTokenRequest, GetFederationTokenResult> asyncHandler)
            throws AmazonServiceException, AmazonClientException;

    /**
     * <p>
     * Gets historical metric data from the specified Amazon Connect instance.
     * </p>
     * <p>
     * For a description of each historical metric, see <a href=
     * "https://docs.aws.amazon.com/connect/latest/adminguide/historical-metrics-definitions.html"
     * >Historical Metrics Definitions</a> in the <i>Amazon Connect
     * Administrator Guide</i>.
     * </p>
     * 
     * @param getMetricDataRequest
     * @return A Java Future object containing the response from the
     *         GetMetricData service method, as returned by Amazon Connect.
     * @throws InvalidRequestException
     * @throws InvalidParameterException
     * @throws InternalServiceException
     * @throws ThrottlingException
     * @throws ResourceNotFoundException
     * @throws AmazonClientException If any internal errors are encountered
     *             inside the client while attempting to make the request or
     *             handle the response. For example if a network connection is
     *             not available.
     * @throws AmazonServiceException If an error response is returned by Amazon
     *             Connect indicating either a problem with the data in the
     *             request, or a server side issue.
     */
    Future<GetMetricDataResult> getMetricDataAsync(GetMetricDataRequest getMetricDataRequest)
            throws AmazonServiceException, AmazonClientException;

    /**
     * <p>
     * Gets historical metric data from the specified Amazon Connect instance.
     * </p>
     * <p>
     * For a description of each historical metric, see <a href=
     * "https://docs.aws.amazon.com/connect/latest/adminguide/historical-metrics-definitions.html"
     * >Historical Metrics Definitions</a> in the <i>Amazon Connect
     * Administrator Guide</i>.
     * </p>
     * 
     * @param getMetricDataRequest
     * @param asyncHandler Asynchronous callback handler for events in the
     *            life-cycle of the request. Users could provide the
     *            implementation of the four callback methods in this interface
     *            to process the operation result or handle the exception.
     * @return A Java Future object containing the response from the
     *         GetMetricData service method, as returned by Amazon Connect.
     * @throws InvalidRequestException
     * @throws InvalidParameterException
     * @throws InternalServiceException
     * @throws ThrottlingException
     * @throws ResourceNotFoundException
     * @throws AmazonClientException If any internal errors are encountered
     *             inside the client while attempting to make the request or
     *             handle the response. For example if a network connection is
     *             not available.
     * @throws AmazonServiceException If an error response is returned by Amazon
     *             Connect indicating either a problem with the data in the
     *             request, or a server side issue.
     */
    Future<GetMetricDataResult> getMetricDataAsync(GetMetricDataRequest getMetricDataRequest,
            AsyncHandler<GetMetricDataRequest, GetMetricDataResult> asyncHandler)
            throws AmazonServiceException, AmazonClientException;

    /**
     * <p>
     * This API is in preview release for Amazon Connect and is subject to
     * change.
     * </p>
     * <p>
     * Lists agent statuses.
     * </p>
     * 
     * @param listAgentStatusesRequest
     * @return A Java Future object containing the response from the
     *         ListAgentStatuses service method, as returned by Amazon Connect.
     * @throws InvalidRequestException
     * @throws InvalidParameterException
     * @throws ResourceNotFoundException
     * @throws ThrottlingException
     * @throws InternalServiceException
     * @throws AmazonClientException If any internal errors are encountered
     *             inside the client while attempting to make the request or
     *             handle the response. For example if a network connection is
     *             not available.
     * @throws AmazonServiceException If an error response is returned by Amazon
     *             Connect indicating either a problem with the data in the
     *             request, or a server side issue.
     */
    Future<ListAgentStatusesResult> listAgentStatusesAsync(
            ListAgentStatusesRequest listAgentStatusesRequest) throws AmazonServiceException,
            AmazonClientException;

    /**
     * <p>
     * This API is in preview release for Amazon Connect and is subject to
     * change.
     * </p>
     * <p>
     * Lists agent statuses.
     * </p>
     * 
     * @param listAgentStatusesRequest
     * @param asyncHandler Asynchronous callback handler for events in the
     *            life-cycle of the request. Users could provide the
     *            implementation of the four callback methods in this interface
     *            to process the operation result or handle the exception.
     * @return A Java Future object containing the response from the
     *         ListAgentStatuses service method, as returned by Amazon Connect.
     * @throws InvalidRequestException
     * @throws InvalidParameterException
     * @throws ResourceNotFoundException
     * @throws ThrottlingException
     * @throws InternalServiceException
     * @throws AmazonClientException If any internal errors are encountered
     *             inside the client while attempting to make the request or
     *             handle the response. For example if a network connection is
     *             not available.
     * @throws AmazonServiceException If an error response is returned by Amazon
     *             Connect indicating either a problem with the data in the
     *             request, or a server side issue.
     */
    Future<ListAgentStatusesResult> listAgentStatusesAsync(
            ListAgentStatusesRequest listAgentStatusesRequest,
            AsyncHandler<ListAgentStatusesRequest, ListAgentStatusesResult> asyncHandler)
            throws AmazonServiceException, AmazonClientException;

    /**
     * <p>
     * This API is in preview release for Amazon Connect and is subject to
     * change.
     * </p>
     * <p>
     * Returns a paginated list of all approved origins associated with the
     * instance.
     * </p>
     * 
     * @param listApprovedOriginsRequest
     * @return A Java Future object containing the response from the
     *         ListApprovedOrigins service method, as returned by Amazon
     *         Connect.
     * @throws ResourceNotFoundException
     * @throws InternalServiceException
     * @throws InvalidRequestException
     * @throws InvalidParameterException
     * @throws ThrottlingException
     * @throws AmazonClientException If any internal errors are encountered
     *             inside the client while attempting to make the request or
     *             handle the response. For example if a network connection is
     *             not available.
     * @throws AmazonServiceException If an error response is returned by Amazon
     *             Connect indicating either a problem with the data in the
     *             request, or a server side issue.
     */
    Future<ListApprovedOriginsResult> listApprovedOriginsAsync(
            ListApprovedOriginsRequest listApprovedOriginsRequest) throws AmazonServiceException,
            AmazonClientException;

    /**
     * <p>
     * This API is in preview release for Amazon Connect and is subject to
     * change.
     * </p>
     * <p>
     * Returns a paginated list of all approved origins associated with the
     * instance.
     * </p>
     * 
     * @param listApprovedOriginsRequest
     * @param asyncHandler Asynchronous callback handler for events in the
     *            life-cycle of the request. Users could provide the
     *            implementation of the four callback methods in this interface
     *            to process the operation result or handle the exception.
     * @return A Java Future object containing the response from the
     *         ListApprovedOrigins service method, as returned by Amazon
     *         Connect.
     * @throws ResourceNotFoundException
     * @throws InternalServiceException
     * @throws InvalidRequestException
     * @throws InvalidParameterException
     * @throws ThrottlingException
     * @throws AmazonClientException If any internal errors are encountered
     *             inside the client while attempting to make the request or
     *             handle the response. For example if a network connection is
     *             not available.
     * @throws AmazonServiceException If an error response is returned by Amazon
     *             Connect indicating either a problem with the data in the
     *             request, or a server side issue.
     */
    Future<ListApprovedOriginsResult> listApprovedOriginsAsync(
            ListApprovedOriginsRequest listApprovedOriginsRequest,
            AsyncHandler<ListApprovedOriginsRequest, ListApprovedOriginsResult> asyncHandler)
            throws AmazonServiceException, AmazonClientException;

    /**
     * <p>
     * This API is in preview release for Amazon Connect and is subject to
     * change.
     * </p>
     * <p>
     * For the specified version of Amazon Lex, returns a paginated list of all
     * the Amazon Lex bots currently associated with the instance.
     * </p>
     * 
     * @param listBotsRequest
     * @return A Java Future object containing the response from the ListBots
     *         service method, as returned by Amazon Connect.
     * @throws ResourceNotFoundException
     * @throws InternalServiceException
     * @throws InvalidRequestException
     * @throws ThrottlingException
     * @throws AmazonClientException If any internal errors are encountered
     *             inside the client while attempting to make the request or
     *             handle the response. For example if a network connection is
     *             not available.
     * @throws AmazonServiceException If an error response is returned by Amazon
     *             Connect indicating either a problem with the data in the
     *             request, or a server side issue.
     */
    Future<ListBotsResult> listBotsAsync(ListBotsRequest listBotsRequest)
            throws AmazonServiceException, AmazonClientException;

    /**
     * <p>
     * This API is in preview release for Amazon Connect and is subject to
     * change.
     * </p>
     * <p>
     * For the specified version of Amazon Lex, returns a paginated list of all
     * the Amazon Lex bots currently associated with the instance.
     * </p>
     * 
     * @param listBotsRequest
     * @param asyncHandler Asynchronous callback handler for events in the
     *            life-cycle of the request. Users could provide the
     *            implementation of the four callback methods in this interface
     *            to process the operation result or handle the exception.
     * @return A Java Future object containing the response from the ListBots
     *         service method, as returned by Amazon Connect.
     * @throws ResourceNotFoundException
     * @throws InternalServiceException
     * @throws InvalidRequestException
     * @throws ThrottlingException
     * @throws AmazonClientException If any internal errors are encountered
     *             inside the client while attempting to make the request or
     *             handle the response. For example if a network connection is
     *             not available.
     * @throws AmazonServiceException If an error response is returned by Amazon
     *             Connect indicating either a problem with the data in the
     *             request, or a server side issue.
     */
    Future<ListBotsResult> listBotsAsync(ListBotsRequest listBotsRequest,
            AsyncHandler<ListBotsRequest, ListBotsResult> asyncHandler)
            throws AmazonServiceException, AmazonClientException;

    /**
     * <p>
     * Provides information about the contact flow modules for the specified
     * Amazon Connect instance.
     * </p>
     * 
     * @param listContactFlowModulesRequest
     * @return A Java Future object containing the response from the
     *         ListContactFlowModules service method, as returned by Amazon
     *         Connect.
     * @throws AccessDeniedException
     * @throws InvalidRequestException
     * @throws InvalidParameterException
     * @throws ResourceNotFoundException
     * @throws ThrottlingException
     * @throws InternalServiceException
     * @throws AmazonClientException If any internal errors are encountered
     *             inside the client while attempting to make the request or
     *             handle the response. For example if a network connection is
     *             not available.
     * @throws AmazonServiceException If an error response is returned by Amazon
     *             Connect indicating either a problem with the data in the
     *             request, or a server side issue.
     */
    Future<ListContactFlowModulesResult> listContactFlowModulesAsync(
            ListContactFlowModulesRequest listContactFlowModulesRequest)
            throws AmazonServiceException, AmazonClientException;

    /**
     * <p>
     * Provides information about the contact flow modules for the specified
     * Amazon Connect instance.
     * </p>
     * 
     * @param listContactFlowModulesRequest
     * @param asyncHandler Asynchronous callback handler for events in the
     *            life-cycle of the request. Users could provide the
     *            implementation of the four callback methods in this interface
     *            to process the operation result or handle the exception.
     * @return A Java Future object containing the response from the
     *         ListContactFlowModules service method, as returned by Amazon
     *         Connect.
     * @throws AccessDeniedException
     * @throws InvalidRequestException
     * @throws InvalidParameterException
     * @throws ResourceNotFoundException
     * @throws ThrottlingException
     * @throws InternalServiceException
     * @throws AmazonClientException If any internal errors are encountered
     *             inside the client while attempting to make the request or
     *             handle the response. For example if a network connection is
     *             not available.
     * @throws AmazonServiceException If an error response is returned by Amazon
     *             Connect indicating either a problem with the data in the
     *             request, or a server side issue.
     */
    Future<ListContactFlowModulesResult> listContactFlowModulesAsync(
            ListContactFlowModulesRequest listContactFlowModulesRequest,
            AsyncHandler<ListContactFlowModulesRequest, ListContactFlowModulesResult> asyncHandler)
            throws AmazonServiceException, AmazonClientException;

    /**
     * <p>
     * Provides information about the contact flows for the specified Amazon
     * Connect instance.
     * </p>
     * <p>
     * You can also create and update contact flows using the <a href=
     * "https://docs.aws.amazon.com/connect/latest/adminguide/flow-language.html"
     * >Amazon Connect Flow language</a>.
     * </p>
     * <p>
     * For more information about contact flows, see <a href=
     * "https://docs.aws.amazon.com/connect/latest/adminguide/concepts-contact-flows.html"
     * >Contact Flows</a> in the <i>Amazon Connect Administrator Guide</i>.
     * </p>
     * 
     * @param listContactFlowsRequest
     * @return A Java Future object containing the response from the
     *         ListContactFlows service method, as returned by Amazon Connect.
     * @throws InvalidRequestException
     * @throws InvalidParameterException
     * @throws ResourceNotFoundException
     * @throws ThrottlingException
     * @throws InternalServiceException
     * @throws AmazonClientException If any internal errors are encountered
     *             inside the client while attempting to make the request or
     *             handle the response. For example if a network connection is
     *             not available.
     * @throws AmazonServiceException If an error response is returned by Amazon
     *             Connect indicating either a problem with the data in the
     *             request, or a server side issue.
     */
    Future<ListContactFlowsResult> listContactFlowsAsync(
            ListContactFlowsRequest listContactFlowsRequest) throws AmazonServiceException,
            AmazonClientException;

    /**
     * <p>
     * Provides information about the contact flows for the specified Amazon
     * Connect instance.
     * </p>
     * <p>
     * You can also create and update contact flows using the <a href=
     * "https://docs.aws.amazon.com/connect/latest/adminguide/flow-language.html"
     * >Amazon Connect Flow language</a>.
     * </p>
     * <p>
     * For more information about contact flows, see <a href=
     * "https://docs.aws.amazon.com/connect/latest/adminguide/concepts-contact-flows.html"
     * >Contact Flows</a> in the <i>Amazon Connect Administrator Guide</i>.
     * </p>
     * 
     * @param listContactFlowsRequest
     * @param asyncHandler Asynchronous callback handler for events in the
     *            life-cycle of the request. Users could provide the
     *            implementation of the four callback methods in this interface
     *            to process the operation result or handle the exception.
     * @return A Java Future object containing the response from the
     *         ListContactFlows service method, as returned by Amazon Connect.
     * @throws InvalidRequestException
     * @throws InvalidParameterException
     * @throws ResourceNotFoundException
     * @throws ThrottlingException
     * @throws InternalServiceException
     * @throws AmazonClientException If any internal errors are encountered
     *             inside the client while attempting to make the request or
     *             handle the response. For example if a network connection is
     *             not available.
     * @throws AmazonServiceException If an error response is returned by Amazon
     *             Connect indicating either a problem with the data in the
     *             request, or a server side issue.
     */
    Future<ListContactFlowsResult> listContactFlowsAsync(
            ListContactFlowsRequest listContactFlowsRequest,
            AsyncHandler<ListContactFlowsRequest, ListContactFlowsResult> asyncHandler)
            throws AmazonServiceException, AmazonClientException;

    /**
     * <p>
     * This API is in preview release for Amazon Connect and is subject to
     * change.
     * </p>
     * <p>
     * For the specified <code>referenceTypes</code>, returns a list of
     * references associated with the contact.
     * </p>
     * 
     * @param listContactReferencesRequest
     * @return A Java Future object containing the response from the
     *         ListContactReferences service method, as returned by Amazon
     *         Connect.
     * @throws InvalidRequestException
     * @throws InvalidParameterException
     * @throws ResourceNotFoundException
     * @throws InternalServiceException
     * @throws ThrottlingException
     * @throws AmazonClientException If any internal errors are encountered
     *             inside the client while attempting to make the request or
     *             handle the response. For example if a network connection is
     *             not available.
     * @throws AmazonServiceException If an error response is returned by Amazon
     *             Connect indicating either a problem with the data in the
     *             request, or a server side issue.
     */
    Future<ListContactReferencesResult> listContactReferencesAsync(
            ListContactReferencesRequest listContactReferencesRequest)
            throws AmazonServiceException, AmazonClientException;

    /**
     * <p>
     * This API is in preview release for Amazon Connect and is subject to
     * change.
     * </p>
     * <p>
     * For the specified <code>referenceTypes</code>, returns a list of
     * references associated with the contact.
     * </p>
     * 
     * @param listContactReferencesRequest
     * @param asyncHandler Asynchronous callback handler for events in the
     *            life-cycle of the request. Users could provide the
     *            implementation of the four callback methods in this interface
     *            to process the operation result or handle the exception.
     * @return A Java Future object containing the response from the
     *         ListContactReferences service method, as returned by Amazon
     *         Connect.
     * @throws InvalidRequestException
     * @throws InvalidParameterException
     * @throws ResourceNotFoundException
     * @throws InternalServiceException
     * @throws ThrottlingException
     * @throws AmazonClientException If any internal errors are encountered
     *             inside the client while attempting to make the request or
     *             handle the response. For example if a network connection is
     *             not available.
     * @throws AmazonServiceException If an error response is returned by Amazon
     *             Connect indicating either a problem with the data in the
     *             request, or a server side issue.
     */
    Future<ListContactReferencesResult> listContactReferencesAsync(
            ListContactReferencesRequest listContactReferencesRequest,
            AsyncHandler<ListContactReferencesRequest, ListContactReferencesResult> asyncHandler)
            throws AmazonServiceException, AmazonClientException;

    /**
     * <p>
     * Lists the default vocabularies for the specified Amazon Connect instance.
     * </p>
     * 
     * @param listDefaultVocabulariesRequest
     * @return A Java Future object containing the response from the
     *         ListDefaultVocabularies service method, as returned by Amazon
     *         Connect.
     * @throws InvalidRequestException
     * @throws InternalServiceException
     * @throws ThrottlingException
     * @throws AccessDeniedException
     * @throws AmazonClientException If any internal errors are encountered
     *             inside the client while attempting to make the request or
     *             handle the response. For example if a network connection is
     *             not available.
     * @throws AmazonServiceException If an error response is returned by Amazon
     *             Connect indicating either a problem with the data in the
     *             request, or a server side issue.
     */
    Future<ListDefaultVocabulariesResult> listDefaultVocabulariesAsync(
            ListDefaultVocabulariesRequest listDefaultVocabulariesRequest)
            throws AmazonServiceException, AmazonClientException;

    /**
     * <p>
     * Lists the default vocabularies for the specified Amazon Connect instance.
     * </p>
     * 
     * @param listDefaultVocabulariesRequest
     * @param asyncHandler Asynchronous callback handler for events in the
     *            life-cycle of the request. Users could provide the
     *            implementation of the four callback methods in this interface
     *            to process the operation result or handle the exception.
     * @return A Java Future object containing the response from the
     *         ListDefaultVocabularies service method, as returned by Amazon
     *         Connect.
     * @throws InvalidRequestException
     * @throws InternalServiceException
     * @throws ThrottlingException
     * @throws AccessDeniedException
     * @throws AmazonClientException If any internal errors are encountered
     *             inside the client while attempting to make the request or
     *             handle the response. For example if a network connection is
     *             not available.
     * @throws AmazonServiceException If an error response is returned by Amazon
     *             Connect indicating either a problem with the data in the
     *             request, or a server side issue.
     */
    Future<ListDefaultVocabulariesResult> listDefaultVocabulariesAsync(
            ListDefaultVocabulariesRequest listDefaultVocabulariesRequest,
            AsyncHandler<ListDefaultVocabulariesRequest, ListDefaultVocabulariesResult> asyncHandler)
            throws AmazonServiceException, AmazonClientException;

    /**
     * <p>
     * Provides information about the hours of operation for the specified
     * Amazon Connect instance.
     * </p>
     * <p>
     * For more information about hours of operation, see <a href=
     * "https://docs.aws.amazon.com/connect/latest/adminguide/set-hours-operation.html"
     * >Set the Hours of Operation for a Queue</a> in the <i>Amazon Connect
     * Administrator Guide</i>.
     * </p>
     * 
     * @param listHoursOfOperationsRequest
     * @return A Java Future object containing the response from the
     *         ListHoursOfOperations service method, as returned by Amazon
     *         Connect.
     * @throws InvalidRequestException
     * @throws InvalidParameterException
     * @throws ResourceNotFoundException
     * @throws ThrottlingException
     * @throws InternalServiceException
     * @throws AmazonClientException If any internal errors are encountered
     *             inside the client while attempting to make the request or
     *             handle the response. For example if a network connection is
     *             not available.
     * @throws AmazonServiceException If an error response is returned by Amazon
     *             Connect indicating either a problem with the data in the
     *             request, or a server side issue.
     */
    Future<ListHoursOfOperationsResult> listHoursOfOperationsAsync(
            ListHoursOfOperationsRequest listHoursOfOperationsRequest)
            throws AmazonServiceException, AmazonClientException;

    /**
     * <p>
     * Provides information about the hours of operation for the specified
     * Amazon Connect instance.
     * </p>
     * <p>
     * For more information about hours of operation, see <a href=
     * "https://docs.aws.amazon.com/connect/latest/adminguide/set-hours-operation.html"
     * >Set the Hours of Operation for a Queue</a> in the <i>Amazon Connect
     * Administrator Guide</i>.
     * </p>
     * 
     * @param listHoursOfOperationsRequest
     * @param asyncHandler Asynchronous callback handler for events in the
     *            life-cycle of the request. Users could provide the
     *            implementation of the four callback methods in this interface
     *            to process the operation result or handle the exception.
     * @return A Java Future object containing the response from the
     *         ListHoursOfOperations service method, as returned by Amazon
     *         Connect.
     * @throws InvalidRequestException
     * @throws InvalidParameterException
     * @throws ResourceNotFoundException
     * @throws ThrottlingException
     * @throws InternalServiceException
     * @throws AmazonClientException If any internal errors are encountered
     *             inside the client while attempting to make the request or
     *             handle the response. For example if a network connection is
     *             not available.
     * @throws AmazonServiceException If an error response is returned by Amazon
     *             Connect indicating either a problem with the data in the
     *             request, or a server side issue.
     */
    Future<ListHoursOfOperationsResult> listHoursOfOperationsAsync(
            ListHoursOfOperationsRequest listHoursOfOperationsRequest,
            AsyncHandler<ListHoursOfOperationsRequest, ListHoursOfOperationsResult> asyncHandler)
            throws AmazonServiceException, AmazonClientException;

    /**
     * <p>
     * This API is in preview release for Amazon Connect and is subject to
     * change.
     * </p>
     * <p>
     * Returns a paginated list of all attribute types for the given instance.
     * </p>
     * 
     * @param listInstanceAttributesRequest
     * @return A Java Future object containing the response from the
     *         ListInstanceAttributes service method, as returned by Amazon
     *         Connect.
     * @throws ResourceNotFoundException
     * @throws InternalServiceException
     * @throws InvalidRequestException
     * @throws InvalidParameterException
     * @throws ThrottlingException
     * @throws AmazonClientException If any internal errors are encountered
     *             inside the client while attempting to make the request or
     *             handle the response. For example if a network connection is
     *             not available.
     * @throws AmazonServiceException If an error response is returned by Amazon
     *             Connect indicating either a problem with the data in the
     *             request, or a server side issue.
     */
    Future<ListInstanceAttributesResult> listInstanceAttributesAsync(
            ListInstanceAttributesRequest listInstanceAttributesRequest)
            throws AmazonServiceException, AmazonClientException;

    /**
     * <p>
     * This API is in preview release for Amazon Connect and is subject to
     * change.
     * </p>
     * <p>
     * Returns a paginated list of all attribute types for the given instance.
     * </p>
     * 
     * @param listInstanceAttributesRequest
     * @param asyncHandler Asynchronous callback handler for events in the
     *            life-cycle of the request. Users could provide the
     *            implementation of the four callback methods in this interface
     *            to process the operation result or handle the exception.
     * @return A Java Future object containing the response from the
     *         ListInstanceAttributes service method, as returned by Amazon
     *         Connect.
     * @throws ResourceNotFoundException
     * @throws InternalServiceException
     * @throws InvalidRequestException
     * @throws InvalidParameterException
     * @throws ThrottlingException
     * @throws AmazonClientException If any internal errors are encountered
     *             inside the client while attempting to make the request or
     *             handle the response. For example if a network connection is
     *             not available.
     * @throws AmazonServiceException If an error response is returned by Amazon
     *             Connect indicating either a problem with the data in the
     *             request, or a server side issue.
     */
    Future<ListInstanceAttributesResult> listInstanceAttributesAsync(
            ListInstanceAttributesRequest listInstanceAttributesRequest,
            AsyncHandler<ListInstanceAttributesRequest, ListInstanceAttributesResult> asyncHandler)
            throws AmazonServiceException, AmazonClientException;

    /**
     * <p>
<<<<<<< HEAD
     * Lists the use cases for the integration association.
     * </p>
     * 
     * @param listUseCasesRequest <p>
     *            Provides summary information about the use cases for the
     *            specified integration association.
     *            </p>
=======
     * This API is in preview release for Amazon Connect and is subject to
     * change.
     * </p>
     * <p>
     * Returns a paginated list of storage configs for the identified instance
     * and resource type.
     * </p>
     * 
     * @param listInstanceStorageConfigsRequest
>>>>>>> f918cdde
     * @return A Java Future object containing the response from the
     *         ListInstanceStorageConfigs service method, as returned by Amazon
     *         Connect.
     * @throws ResourceNotFoundException
     * @throws InternalServiceException
     * @throws InvalidRequestException
     * @throws InvalidParameterException
     * @throws ThrottlingException
     * @throws AmazonClientException If any internal errors are encountered
     *             inside the client while attempting to make the request or
     *             handle the response. For example if a network connection is
     *             not available.
     * @throws AmazonServiceException If an error response is returned by Amazon
     *             Connect indicating either a problem with the data in the
     *             request, or a server side issue.
     */
    Future<ListInstanceStorageConfigsResult> listInstanceStorageConfigsAsync(
            ListInstanceStorageConfigsRequest listInstanceStorageConfigsRequest)
            throws AmazonServiceException, AmazonClientException;

    /**
     * <p>
<<<<<<< HEAD
     * Lists the use cases for the integration association.
     * </p>
     * 
     * @param listUseCasesRequest <p>
     *            Provides summary information about the use cases for the
     *            specified integration association.
     *            </p>
=======
     * This API is in preview release for Amazon Connect and is subject to
     * change.
     * </p>
     * <p>
     * Returns a paginated list of storage configs for the identified instance
     * and resource type.
     * </p>
     * 
     * @param listInstanceStorageConfigsRequest
>>>>>>> f918cdde
     * @param asyncHandler Asynchronous callback handler for events in the
     *            life-cycle of the request. Users could provide the
     *            implementation of the four callback methods in this interface
     *            to process the operation result or handle the exception.
     * @return A Java Future object containing the response from the
     *         ListInstanceStorageConfigs service method, as returned by Amazon
     *         Connect.
     * @throws ResourceNotFoundException
     * @throws InternalServiceException
     * @throws InvalidRequestException
     * @throws InvalidParameterException
     * @throws ThrottlingException
     * @throws AmazonClientException If any internal errors are encountered
     *             inside the client while attempting to make the request or
     *             handle the response. For example if a network connection is
     *             not available.
     * @throws AmazonServiceException If an error response is returned by Amazon
     *             Connect indicating either a problem with the data in the
     *             request, or a server side issue.
     */
    Future<ListInstanceStorageConfigsResult> listInstanceStorageConfigsAsync(
            ListInstanceStorageConfigsRequest listInstanceStorageConfigsRequest,
            AsyncHandler<ListInstanceStorageConfigsRequest, ListInstanceStorageConfigsResult> asyncHandler)
            throws AmazonServiceException, AmazonClientException;

    /**
     * <p>
     * This API is in preview release for Amazon Connect and is subject to
     * change.
     * </p>
     * <p>
     * Return a list of instances which are in active state,
     * creation-in-progress state, and failed state. Instances that aren't
     * successfully created (they are in a failed state) are returned only for
     * 24 hours after the CreateInstance API was invoked.
     * </p>
     * 
     * @param listInstancesRequest
     * @return A Java Future object containing the response from the
     *         ListInstances service method, as returned by Amazon Connect.
     * @throws InvalidRequestException
     * @throws InternalServiceException
     * @throws AmazonClientException If any internal errors are encountered
     *             inside the client while attempting to make the request or
     *             handle the response. For example if a network connection is
     *             not available.
     * @throws AmazonServiceException If an error response is returned by Amazon
     *             Connect indicating either a problem with the data in the
     *             request, or a server side issue.
     */
    Future<ListInstancesResult> listInstancesAsync(ListInstancesRequest listInstancesRequest)
            throws AmazonServiceException, AmazonClientException;

    /**
     * <p>
     * This API is in preview release for Amazon Connect and is subject to
     * change.
     * </p>
     * <p>
     * Return a list of instances which are in active state,
     * creation-in-progress state, and failed state. Instances that aren't
     * successfully created (they are in a failed state) are returned only for
     * 24 hours after the CreateInstance API was invoked.
     * </p>
     * 
     * @param listInstancesRequest
     * @param asyncHandler Asynchronous callback handler for events in the
     *            life-cycle of the request. Users could provide the
     *            implementation of the four callback methods in this interface
     *            to process the operation result or handle the exception.
     * @return A Java Future object containing the response from the
     *         ListInstances service method, as returned by Amazon Connect.
     * @throws InvalidRequestException
     * @throws InternalServiceException
     * @throws AmazonClientException If any internal errors are encountered
     *             inside the client while attempting to make the request or
     *             handle the response. For example if a network connection is
     *             not available.
     * @throws AmazonServiceException If an error response is returned by Amazon
     *             Connect indicating either a problem with the data in the
     *             request, or a server side issue.
     */
    Future<ListInstancesResult> listInstancesAsync(ListInstancesRequest listInstancesRequest,
            AsyncHandler<ListInstancesRequest, ListInstancesResult> asyncHandler)
            throws AmazonServiceException, AmazonClientException;

    /**
     * <p>
     * Provides summary information about the Amazon Web Services resource
     * associations for the specified Amazon Connect instance.
     * </p>
     * 
     * @param listIntegrationAssociationsRequest
     * @return A Java Future object containing the response from the
     *         ListIntegrationAssociations service method, as returned by Amazon
     *         Connect.
     * @throws ResourceNotFoundException
     * @throws InternalServiceException
     * @throws InvalidRequestException
     * @throws ThrottlingException
     * @throws AmazonClientException If any internal errors are encountered
     *             inside the client while attempting to make the request or
     *             handle the response. For example if a network connection is
     *             not available.
     * @throws AmazonServiceException If an error response is returned by Amazon
     *             Connect indicating either a problem with the data in the
     *             request, or a server side issue.
     */
    Future<ListIntegrationAssociationsResult> listIntegrationAssociationsAsync(
            ListIntegrationAssociationsRequest listIntegrationAssociationsRequest)
            throws AmazonServiceException, AmazonClientException;

    /**
     * <p>
     * Provides summary information about the Amazon Web Services resource
     * associations for the specified Amazon Connect instance.
     * </p>
     * 
     * @param listIntegrationAssociationsRequest
     * @param asyncHandler Asynchronous callback handler for events in the
     *            life-cycle of the request. Users could provide the
     *            implementation of the four callback methods in this interface
     *            to process the operation result or handle the exception.
     * @return A Java Future object containing the response from the
     *         ListIntegrationAssociations service method, as returned by Amazon
     *         Connect.
     * @throws ResourceNotFoundException
     * @throws InternalServiceException
     * @throws InvalidRequestException
     * @throws ThrottlingException
     * @throws AmazonClientException If any internal errors are encountered
     *             inside the client while attempting to make the request or
     *             handle the response. For example if a network connection is
     *             not available.
     * @throws AmazonServiceException If an error response is returned by Amazon
     *             Connect indicating either a problem with the data in the
     *             request, or a server side issue.
     */
    Future<ListIntegrationAssociationsResult> listIntegrationAssociationsAsync(
            ListIntegrationAssociationsRequest listIntegrationAssociationsRequest,
            AsyncHandler<ListIntegrationAssociationsRequest, ListIntegrationAssociationsResult> asyncHandler)
            throws AmazonServiceException, AmazonClientException;

    /**
     * <p>
     * This API is in preview release for Amazon Connect and is subject to
     * change.
     * </p>
     * <p>
     * Returns a paginated list of all Lambda functions that display in the
     * dropdown options in the relevant contact flow blocks.
     * </p>
     * 
     * @param listLambdaFunctionsRequest
     * @return A Java Future object containing the response from the
     *         ListLambdaFunctions service method, as returned by Amazon
     *         Connect.
     * @throws ResourceNotFoundException
     * @throws InternalServiceException
     * @throws InvalidRequestException
     * @throws InvalidParameterException
     * @throws ThrottlingException
     * @throws AmazonClientException If any internal errors are encountered
     *             inside the client while attempting to make the request or
     *             handle the response. For example if a network connection is
     *             not available.
     * @throws AmazonServiceException If an error response is returned by Amazon
     *             Connect indicating either a problem with the data in the
     *             request, or a server side issue.
     */
    Future<ListLambdaFunctionsResult> listLambdaFunctionsAsync(
            ListLambdaFunctionsRequest listLambdaFunctionsRequest) throws AmazonServiceException,
            AmazonClientException;

    /**
     * <p>
     * This API is in preview release for Amazon Connect and is subject to
     * change.
     * </p>
     * <p>
     * Returns a paginated list of all Lambda functions that display in the
     * dropdown options in the relevant contact flow blocks.
     * </p>
     * 
     * @param listLambdaFunctionsRequest
     * @param asyncHandler Asynchronous callback handler for events in the
     *            life-cycle of the request. Users could provide the
     *            implementation of the four callback methods in this interface
     *            to process the operation result or handle the exception.
     * @return A Java Future object containing the response from the
     *         ListLambdaFunctions service method, as returned by Amazon
     *         Connect.
     * @throws ResourceNotFoundException
     * @throws InternalServiceException
     * @throws InvalidRequestException
     * @throws InvalidParameterException
     * @throws ThrottlingException
     * @throws AmazonClientException If any internal errors are encountered
     *             inside the client while attempting to make the request or
     *             handle the response. For example if a network connection is
     *             not available.
     * @throws AmazonServiceException If an error response is returned by Amazon
     *             Connect indicating either a problem with the data in the
     *             request, or a server side issue.
     */
    Future<ListLambdaFunctionsResult> listLambdaFunctionsAsync(
            ListLambdaFunctionsRequest listLambdaFunctionsRequest,
            AsyncHandler<ListLambdaFunctionsRequest, ListLambdaFunctionsResult> asyncHandler)
            throws AmazonServiceException, AmazonClientException;

    /**
     * <p>
     * This API is in preview release for Amazon Connect and is subject to
     * change.
     * </p>
     * <p>
     * Returns a paginated list of all the Amazon Lex bots currently associated
     * with the instance.
     * </p>
     * 
     * @param listLexBotsRequest
     * @return A Java Future object containing the response from the ListLexBots
     *         service method, as returned by Amazon Connect.
     * @throws ResourceNotFoundException
     * @throws InternalServiceException
     * @throws InvalidRequestException
     * @throws InvalidParameterException
     * @throws ThrottlingException
     * @throws AmazonClientException If any internal errors are encountered
     *             inside the client while attempting to make the request or
     *             handle the response. For example if a network connection is
     *             not available.
     * @throws AmazonServiceException If an error response is returned by Amazon
     *             Connect indicating either a problem with the data in the
     *             request, or a server side issue.
     */
    Future<ListLexBotsResult> listLexBotsAsync(ListLexBotsRequest listLexBotsRequest)
            throws AmazonServiceException, AmazonClientException;

    /**
     * <p>
     * This API is in preview release for Amazon Connect and is subject to
     * change.
     * </p>
     * <p>
     * Returns a paginated list of all the Amazon Lex bots currently associated
     * with the instance.
     * </p>
     * 
     * @param listLexBotsRequest
     * @param asyncHandler Asynchronous callback handler for events in the
     *            life-cycle of the request. Users could provide the
     *            implementation of the four callback methods in this interface
     *            to process the operation result or handle the exception.
     * @return A Java Future object containing the response from the ListLexBots
     *         service method, as returned by Amazon Connect.
     * @throws ResourceNotFoundException
     * @throws InternalServiceException
     * @throws InvalidRequestException
     * @throws InvalidParameterException
     * @throws ThrottlingException
     * @throws AmazonClientException If any internal errors are encountered
     *             inside the client while attempting to make the request or
     *             handle the response. For example if a network connection is
     *             not available.
     * @throws AmazonServiceException If an error response is returned by Amazon
     *             Connect indicating either a problem with the data in the
     *             request, or a server side issue.
     */
    Future<ListLexBotsResult> listLexBotsAsync(ListLexBotsRequest listLexBotsRequest,
            AsyncHandler<ListLexBotsRequest, ListLexBotsResult> asyncHandler)
            throws AmazonServiceException, AmazonClientException;

    /**
     * <p>
     * Provides information about the phone numbers for the specified Amazon
     * Connect instance.
     * </p>
     * <p>
     * For more information about phone numbers, see <a href=
     * "https://docs.aws.amazon.com/connect/latest/adminguide/contact-center-phone-number.html"
     * >Set Up Phone Numbers for Your Contact Center</a> in the <i>Amazon
     * Connect Administrator Guide</i>.
     * </p>
     * 
     * @param listPhoneNumbersRequest
     * @return A Java Future object containing the response from the
     *         ListPhoneNumbers service method, as returned by Amazon Connect.
     * @throws InvalidRequestException
     * @throws InvalidParameterException
     * @throws ResourceNotFoundException
     * @throws ThrottlingException
     * @throws InternalServiceException
     * @throws AmazonClientException If any internal errors are encountered
     *             inside the client while attempting to make the request or
     *             handle the response. For example if a network connection is
     *             not available.
     * @throws AmazonServiceException If an error response is returned by Amazon
     *             Connect indicating either a problem with the data in the
     *             request, or a server side issue.
     */
    Future<ListPhoneNumbersResult> listPhoneNumbersAsync(
            ListPhoneNumbersRequest listPhoneNumbersRequest) throws AmazonServiceException,
            AmazonClientException;

    /**
     * <p>
     * Provides information about the phone numbers for the specified Amazon
     * Connect instance.
     * </p>
     * <p>
     * For more information about phone numbers, see <a href=
     * "https://docs.aws.amazon.com/connect/latest/adminguide/contact-center-phone-number.html"
     * >Set Up Phone Numbers for Your Contact Center</a> in the <i>Amazon
     * Connect Administrator Guide</i>.
     * </p>
     * 
     * @param listPhoneNumbersRequest
     * @param asyncHandler Asynchronous callback handler for events in the
     *            life-cycle of the request. Users could provide the
     *            implementation of the four callback methods in this interface
     *            to process the operation result or handle the exception.
     * @return A Java Future object containing the response from the
     *         ListPhoneNumbers service method, as returned by Amazon Connect.
     * @throws InvalidRequestException
     * @throws InvalidParameterException
     * @throws ResourceNotFoundException
     * @throws ThrottlingException
     * @throws InternalServiceException
     * @throws AmazonClientException If any internal errors are encountered
     *             inside the client while attempting to make the request or
     *             handle the response. For example if a network connection is
     *             not available.
     * @throws AmazonServiceException If an error response is returned by Amazon
     *             Connect indicating either a problem with the data in the
     *             request, or a server side issue.
     */
    Future<ListPhoneNumbersResult> listPhoneNumbersAsync(
            ListPhoneNumbersRequest listPhoneNumbersRequest,
            AsyncHandler<ListPhoneNumbersRequest, ListPhoneNumbersResult> asyncHandler)
            throws AmazonServiceException, AmazonClientException;

    /**
     * <p>
     * Provides information about the prompts for the specified Amazon Connect
     * instance.
     * </p>
     * 
     * @param listPromptsRequest
     * @return A Java Future object containing the response from the ListPrompts
     *         service method, as returned by Amazon Connect.
     * @throws InvalidRequestException
     * @throws InvalidParameterException
     * @throws ResourceNotFoundException
     * @throws ThrottlingException
     * @throws InternalServiceException
     * @throws AmazonClientException If any internal errors are encountered
     *             inside the client while attempting to make the request or
     *             handle the response. For example if a network connection is
     *             not available.
     * @throws AmazonServiceException If an error response is returned by Amazon
     *             Connect indicating either a problem with the data in the
     *             request, or a server side issue.
     */
    Future<ListPromptsResult> listPromptsAsync(ListPromptsRequest listPromptsRequest)
            throws AmazonServiceException, AmazonClientException;

    /**
     * <p>
     * Provides information about the prompts for the specified Amazon Connect
     * instance.
     * </p>
     * 
     * @param listPromptsRequest
     * @param asyncHandler Asynchronous callback handler for events in the
     *            life-cycle of the request. Users could provide the
     *            implementation of the four callback methods in this interface
     *            to process the operation result or handle the exception.
     * @return A Java Future object containing the response from the ListPrompts
     *         service method, as returned by Amazon Connect.
     * @throws InvalidRequestException
     * @throws InvalidParameterException
     * @throws ResourceNotFoundException
     * @throws ThrottlingException
     * @throws InternalServiceException
     * @throws AmazonClientException If any internal errors are encountered
     *             inside the client while attempting to make the request or
     *             handle the response. For example if a network connection is
     *             not available.
     * @throws AmazonServiceException If an error response is returned by Amazon
     *             Connect indicating either a problem with the data in the
     *             request, or a server side issue.
     */
    Future<ListPromptsResult> listPromptsAsync(ListPromptsRequest listPromptsRequest,
            AsyncHandler<ListPromptsRequest, ListPromptsResult> asyncHandler)
            throws AmazonServiceException, AmazonClientException;

    /**
     * <p>
     * This API is in preview release for Amazon Connect and is subject to
     * change.
     * </p>
     * <p>
     * Lists the quick connects associated with a queue.
     * </p>
     * 
     * @param listQueueQuickConnectsRequest
     * @return A Java Future object containing the response from the
     *         ListQueueQuickConnects service method, as returned by Amazon
     *         Connect.
     * @throws InvalidRequestException
     * @throws InvalidParameterException
     * @throws ResourceNotFoundException
     * @throws ThrottlingException
     * @throws InternalServiceException
     * @throws AmazonClientException If any internal errors are encountered
     *             inside the client while attempting to make the request or
     *             handle the response. For example if a network connection is
     *             not available.
     * @throws AmazonServiceException If an error response is returned by Amazon
     *             Connect indicating either a problem with the data in the
     *             request, or a server side issue.
     */
    Future<ListQueueQuickConnectsResult> listQueueQuickConnectsAsync(
            ListQueueQuickConnectsRequest listQueueQuickConnectsRequest)
            throws AmazonServiceException, AmazonClientException;

    /**
     * <p>
     * This API is in preview release for Amazon Connect and is subject to
     * change.
     * </p>
     * <p>
     * Lists the quick connects associated with a queue.
     * </p>
     * 
     * @param listQueueQuickConnectsRequest
     * @param asyncHandler Asynchronous callback handler for events in the
     *            life-cycle of the request. Users could provide the
     *            implementation of the four callback methods in this interface
     *            to process the operation result or handle the exception.
     * @return A Java Future object containing the response from the
     *         ListQueueQuickConnects service method, as returned by Amazon
     *         Connect.
     * @throws InvalidRequestException
     * @throws InvalidParameterException
     * @throws ResourceNotFoundException
     * @throws ThrottlingException
     * @throws InternalServiceException
     * @throws AmazonClientException If any internal errors are encountered
     *             inside the client while attempting to make the request or
     *             handle the response. For example if a network connection is
     *             not available.
     * @throws AmazonServiceException If an error response is returned by Amazon
     *             Connect indicating either a problem with the data in the
     *             request, or a server side issue.
     */
    Future<ListQueueQuickConnectsResult> listQueueQuickConnectsAsync(
            ListQueueQuickConnectsRequest listQueueQuickConnectsRequest,
            AsyncHandler<ListQueueQuickConnectsRequest, ListQueueQuickConnectsResult> asyncHandler)
            throws AmazonServiceException, AmazonClientException;

    /**
     * <p>
     * Provides information about the queues for the specified Amazon Connect
     * instance.
     * </p>
     * <p>
     * If you do not specify a <code>QueueTypes</code> parameter, both standard
     * and agent queues are returned. This might cause an unexpected truncation
     * of results if you have more than 1000 agents and you limit the number of
     * results of the API call in code.
     * </p>
     * <p>
     * For more information about queues, see <a href=
     * "https://docs.aws.amazon.com/connect/latest/adminguide/concepts-queues-standard-and-agent.html"
     * >Queues: Standard and Agent</a> in the <i>Amazon Connect Administrator
     * Guide</i>.
     * </p>
     * 
     * @param listQueuesRequest
     * @return A Java Future object containing the response from the ListQueues
     *         service method, as returned by Amazon Connect.
     * @throws InvalidRequestException
     * @throws InvalidParameterException
     * @throws ResourceNotFoundException
     * @throws ThrottlingException
     * @throws InternalServiceException
     * @throws AmazonClientException If any internal errors are encountered
     *             inside the client while attempting to make the request or
     *             handle the response. For example if a network connection is
     *             not available.
     * @throws AmazonServiceException If an error response is returned by Amazon
     *             Connect indicating either a problem with the data in the
     *             request, or a server side issue.
     */
    Future<ListQueuesResult> listQueuesAsync(ListQueuesRequest listQueuesRequest)
            throws AmazonServiceException, AmazonClientException;

    /**
     * <p>
     * Provides information about the queues for the specified Amazon Connect
     * instance.
     * </p>
     * <p>
     * If you do not specify a <code>QueueTypes</code> parameter, both standard
     * and agent queues are returned. This might cause an unexpected truncation
     * of results if you have more than 1000 agents and you limit the number of
     * results of the API call in code.
     * </p>
     * <p>
     * For more information about queues, see <a href=
     * "https://docs.aws.amazon.com/connect/latest/adminguide/concepts-queues-standard-and-agent.html"
     * >Queues: Standard and Agent</a> in the <i>Amazon Connect Administrator
     * Guide</i>.
     * </p>
     * 
     * @param listQueuesRequest
     * @param asyncHandler Asynchronous callback handler for events in the
     *            life-cycle of the request. Users could provide the
     *            implementation of the four callback methods in this interface
     *            to process the operation result or handle the exception.
     * @return A Java Future object containing the response from the ListQueues
     *         service method, as returned by Amazon Connect.
     * @throws InvalidRequestException
     * @throws InvalidParameterException
     * @throws ResourceNotFoundException
     * @throws ThrottlingException
     * @throws InternalServiceException
     * @throws AmazonClientException If any internal errors are encountered
     *             inside the client while attempting to make the request or
     *             handle the response. For example if a network connection is
     *             not available.
     * @throws AmazonServiceException If an error response is returned by Amazon
     *             Connect indicating either a problem with the data in the
     *             request, or a server side issue.
     */
    Future<ListQueuesResult> listQueuesAsync(ListQueuesRequest listQueuesRequest,
            AsyncHandler<ListQueuesRequest, ListQueuesResult> asyncHandler)
            throws AmazonServiceException, AmazonClientException;

    /**
     * <p>
     * Provides information about the quick connects for the specified Amazon
     * Connect instance.
     * </p>
     * 
     * @param listQuickConnectsRequest
     * @return A Java Future object containing the response from the
     *         ListQuickConnects service method, as returned by Amazon Connect.
     * @throws InvalidRequestException
     * @throws InvalidParameterException
     * @throws ResourceNotFoundException
     * @throws ThrottlingException
     * @throws InternalServiceException
     * @throws AmazonClientException If any internal errors are encountered
     *             inside the client while attempting to make the request or
     *             handle the response. For example if a network connection is
     *             not available.
     * @throws AmazonServiceException If an error response is returned by Amazon
     *             Connect indicating either a problem with the data in the
     *             request, or a server side issue.
     */
    Future<ListQuickConnectsResult> listQuickConnectsAsync(
            ListQuickConnectsRequest listQuickConnectsRequest) throws AmazonServiceException,
            AmazonClientException;

    /**
     * <p>
     * Provides information about the quick connects for the specified Amazon
     * Connect instance.
     * </p>
     * 
     * @param listQuickConnectsRequest
     * @param asyncHandler Asynchronous callback handler for events in the
     *            life-cycle of the request. Users could provide the
     *            implementation of the four callback methods in this interface
     *            to process the operation result or handle the exception.
     * @return A Java Future object containing the response from the
     *         ListQuickConnects service method, as returned by Amazon Connect.
     * @throws InvalidRequestException
     * @throws InvalidParameterException
     * @throws ResourceNotFoundException
     * @throws ThrottlingException
     * @throws InternalServiceException
     * @throws AmazonClientException If any internal errors are encountered
     *             inside the client while attempting to make the request or
     *             handle the response. For example if a network connection is
     *             not available.
     * @throws AmazonServiceException If an error response is returned by Amazon
     *             Connect indicating either a problem with the data in the
     *             request, or a server side issue.
     */
    Future<ListQuickConnectsResult> listQuickConnectsAsync(
            ListQuickConnectsRequest listQuickConnectsRequest,
            AsyncHandler<ListQuickConnectsRequest, ListQuickConnectsResult> asyncHandler)
            throws AmazonServiceException, AmazonClientException;

    /**
     * <p>
     * Lists the queues associated with a routing profile.
     * </p>
     * 
     * @param listRoutingProfileQueuesRequest
     * @return A Java Future object containing the response from the
     *         ListRoutingProfileQueues service method, as returned by Amazon
     *         Connect.
     * @throws InvalidRequestException
     * @throws InvalidParameterException
     * @throws ResourceNotFoundException
     * @throws ThrottlingException
     * @throws InternalServiceException
     * @throws AmazonClientException If any internal errors are encountered
     *             inside the client while attempting to make the request or
     *             handle the response. For example if a network connection is
     *             not available.
     * @throws AmazonServiceException If an error response is returned by Amazon
     *             Connect indicating either a problem with the data in the
     *             request, or a server side issue.
     */
    Future<ListRoutingProfileQueuesResult> listRoutingProfileQueuesAsync(
            ListRoutingProfileQueuesRequest listRoutingProfileQueuesRequest)
            throws AmazonServiceException, AmazonClientException;

    /**
     * <p>
     * Lists the queues associated with a routing profile.
     * </p>
     * 
     * @param listRoutingProfileQueuesRequest
     * @param asyncHandler Asynchronous callback handler for events in the
     *            life-cycle of the request. Users could provide the
     *            implementation of the four callback methods in this interface
     *            to process the operation result or handle the exception.
     * @return A Java Future object containing the response from the
     *         ListRoutingProfileQueues service method, as returned by Amazon
     *         Connect.
     * @throws InvalidRequestException
     * @throws InvalidParameterException
     * @throws ResourceNotFoundException
     * @throws ThrottlingException
     * @throws InternalServiceException
     * @throws AmazonClientException If any internal errors are encountered
     *             inside the client while attempting to make the request or
     *             handle the response. For example if a network connection is
     *             not available.
     * @throws AmazonServiceException If an error response is returned by Amazon
     *             Connect indicating either a problem with the data in the
     *             request, or a server side issue.
     */
    Future<ListRoutingProfileQueuesResult> listRoutingProfileQueuesAsync(
            ListRoutingProfileQueuesRequest listRoutingProfileQueuesRequest,
            AsyncHandler<ListRoutingProfileQueuesRequest, ListRoutingProfileQueuesResult> asyncHandler)
            throws AmazonServiceException, AmazonClientException;

    /**
     * <p>
     * Provides summary information about the routing profiles for the specified
     * Amazon Connect instance.
     * </p>
     * <p>
     * For more information about routing profiles, see <a href=
     * "https://docs.aws.amazon.com/connect/latest/adminguide/concepts-routing.html"
     * >Routing Profiles</a> and <a href=
     * "https://docs.aws.amazon.com/connect/latest/adminguide/routing-profiles.html"
     * >Create a Routing Profile</a> in the <i>Amazon Connect Administrator
     * Guide</i>.
     * </p>
     * 
     * @param listRoutingProfilesRequest
     * @return A Java Future object containing the response from the
     *         ListRoutingProfiles service method, as returned by Amazon
     *         Connect.
     * @throws InvalidRequestException
     * @throws InvalidParameterException
     * @throws ResourceNotFoundException
     * @throws ThrottlingException
     * @throws InternalServiceException
     * @throws AmazonClientException If any internal errors are encountered
     *             inside the client while attempting to make the request or
     *             handle the response. For example if a network connection is
     *             not available.
     * @throws AmazonServiceException If an error response is returned by Amazon
     *             Connect indicating either a problem with the data in the
     *             request, or a server side issue.
     */
    Future<ListRoutingProfilesResult> listRoutingProfilesAsync(
            ListRoutingProfilesRequest listRoutingProfilesRequest) throws AmazonServiceException,
            AmazonClientException;

    /**
     * <p>
     * Provides summary information about the routing profiles for the specified
     * Amazon Connect instance.
     * </p>
     * <p>
     * For more information about routing profiles, see <a href=
     * "https://docs.aws.amazon.com/connect/latest/adminguide/concepts-routing.html"
     * >Routing Profiles</a> and <a href=
     * "https://docs.aws.amazon.com/connect/latest/adminguide/routing-profiles.html"
     * >Create a Routing Profile</a> in the <i>Amazon Connect Administrator
     * Guide</i>.
     * </p>
     * 
     * @param listRoutingProfilesRequest
     * @param asyncHandler Asynchronous callback handler for events in the
     *            life-cycle of the request. Users could provide the
     *            implementation of the four callback methods in this interface
     *            to process the operation result or handle the exception.
     * @return A Java Future object containing the response from the
     *         ListRoutingProfiles service method, as returned by Amazon
     *         Connect.
     * @throws InvalidRequestException
     * @throws InvalidParameterException
     * @throws ResourceNotFoundException
     * @throws ThrottlingException
     * @throws InternalServiceException
     * @throws AmazonClientException If any internal errors are encountered
     *             inside the client while attempting to make the request or
     *             handle the response. For example if a network connection is
     *             not available.
     * @throws AmazonServiceException If an error response is returned by Amazon
     *             Connect indicating either a problem with the data in the
     *             request, or a server side issue.
     */
    Future<ListRoutingProfilesResult> listRoutingProfilesAsync(
            ListRoutingProfilesRequest listRoutingProfilesRequest,
            AsyncHandler<ListRoutingProfilesRequest, ListRoutingProfilesResult> asyncHandler)
            throws AmazonServiceException, AmazonClientException;

    /**
     * <p>
     * This API is in preview release for Amazon Connect and is subject to
     * change.
     * </p>
     * <p>
     * Returns a paginated list of all security keys associated with the
     * instance.
     * </p>
     * 
     * @param listSecurityKeysRequest
     * @return A Java Future object containing the response from the
     *         ListSecurityKeys service method, as returned by Amazon Connect.
     * @throws ResourceNotFoundException
     * @throws InternalServiceException
     * @throws InvalidRequestException
     * @throws InvalidParameterException
     * @throws ThrottlingException
     * @throws AmazonClientException If any internal errors are encountered
     *             inside the client while attempting to make the request or
     *             handle the response. For example if a network connection is
     *             not available.
     * @throws AmazonServiceException If an error response is returned by Amazon
     *             Connect indicating either a problem with the data in the
     *             request, or a server side issue.
     */
    Future<ListSecurityKeysResult> listSecurityKeysAsync(
            ListSecurityKeysRequest listSecurityKeysRequest) throws AmazonServiceException,
            AmazonClientException;

    /**
     * <p>
     * This API is in preview release for Amazon Connect and is subject to
     * change.
     * </p>
     * <p>
     * Returns a paginated list of all security keys associated with the
     * instance.
     * </p>
     * 
     * @param listSecurityKeysRequest
     * @param asyncHandler Asynchronous callback handler for events in the
     *            life-cycle of the request. Users could provide the
     *            implementation of the four callback methods in this interface
     *            to process the operation result or handle the exception.
     * @return A Java Future object containing the response from the
     *         ListSecurityKeys service method, as returned by Amazon Connect.
     * @throws ResourceNotFoundException
     * @throws InternalServiceException
     * @throws InvalidRequestException
     * @throws InvalidParameterException
     * @throws ThrottlingException
     * @throws AmazonClientException If any internal errors are encountered
     *             inside the client while attempting to make the request or
     *             handle the response. For example if a network connection is
     *             not available.
     * @throws AmazonServiceException If an error response is returned by Amazon
     *             Connect indicating either a problem with the data in the
     *             request, or a server side issue.
     */
    Future<ListSecurityKeysResult> listSecurityKeysAsync(
            ListSecurityKeysRequest listSecurityKeysRequest,
            AsyncHandler<ListSecurityKeysRequest, ListSecurityKeysResult> asyncHandler)
            throws AmazonServiceException, AmazonClientException;

    /**
     * <p>
     * This API is in preview release for Amazon Connect and is subject to
     * change.
     * </p>
     * <p>
     * Lists the permissions granted to a security profile.
     * </p>
     * 
     * @param listSecurityProfilePermissionsRequest
     * @return A Java Future object containing the response from the
     *         ListSecurityProfilePermissions service method, as returned by
     *         Amazon Connect.
     * @throws InvalidRequestException
     * @throws InvalidParameterException
     * @throws ResourceNotFoundException
     * @throws ThrottlingException
     * @throws InternalServiceException
     * @throws AmazonClientException If any internal errors are encountered
     *             inside the client while attempting to make the request or
     *             handle the response. For example if a network connection is
     *             not available.
     * @throws AmazonServiceException If an error response is returned by Amazon
     *             Connect indicating either a problem with the data in the
     *             request, or a server side issue.
     */
    Future<ListSecurityProfilePermissionsResult> listSecurityProfilePermissionsAsync(
            ListSecurityProfilePermissionsRequest listSecurityProfilePermissionsRequest)
            throws AmazonServiceException, AmazonClientException;

    /**
     * <p>
     * This API is in preview release for Amazon Connect and is subject to
     * change.
     * </p>
     * <p>
     * Lists the permissions granted to a security profile.
     * </p>
     * 
     * @param listSecurityProfilePermissionsRequest
     * @param asyncHandler Asynchronous callback handler for events in the
     *            life-cycle of the request. Users could provide the
     *            implementation of the four callback methods in this interface
     *            to process the operation result or handle the exception.
     * @return A Java Future object containing the response from the
     *         ListSecurityProfilePermissions service method, as returned by
     *         Amazon Connect.
     * @throws InvalidRequestException
     * @throws InvalidParameterException
     * @throws ResourceNotFoundException
     * @throws ThrottlingException
     * @throws InternalServiceException
     * @throws AmazonClientException If any internal errors are encountered
     *             inside the client while attempting to make the request or
     *             handle the response. For example if a network connection is
     *             not available.
     * @throws AmazonServiceException If an error response is returned by Amazon
     *             Connect indicating either a problem with the data in the
     *             request, or a server side issue.
     */
    Future<ListSecurityProfilePermissionsResult> listSecurityProfilePermissionsAsync(
            ListSecurityProfilePermissionsRequest listSecurityProfilePermissionsRequest,
            AsyncHandler<ListSecurityProfilePermissionsRequest, ListSecurityProfilePermissionsResult> asyncHandler)
            throws AmazonServiceException, AmazonClientException;

    /**
     * <p>
     * Provides summary information about the security profiles for the
     * specified Amazon Connect instance.
     * </p>
     * <p>
     * For more information about security profiles, see <a href=
     * "https://docs.aws.amazon.com/connect/latest/adminguide/connect-security-profiles.html"
     * >Security Profiles</a> in the <i>Amazon Connect Administrator Guide</i>.
     * </p>
     * 
     * @param listSecurityProfilesRequest
     * @return A Java Future object containing the response from the
     *         ListSecurityProfiles service method, as returned by Amazon
     *         Connect.
     * @throws InvalidRequestException
     * @throws InvalidParameterException
     * @throws ResourceNotFoundException
     * @throws ThrottlingException
     * @throws InternalServiceException
     * @throws AmazonClientException If any internal errors are encountered
     *             inside the client while attempting to make the request or
     *             handle the response. For example if a network connection is
     *             not available.
     * @throws AmazonServiceException If an error response is returned by Amazon
     *             Connect indicating either a problem with the data in the
     *             request, or a server side issue.
     */
    Future<ListSecurityProfilesResult> listSecurityProfilesAsync(
            ListSecurityProfilesRequest listSecurityProfilesRequest) throws AmazonServiceException,
            AmazonClientException;

    /**
     * <p>
     * Provides summary information about the security profiles for the
     * specified Amazon Connect instance.
     * </p>
     * <p>
     * For more information about security profiles, see <a href=
     * "https://docs.aws.amazon.com/connect/latest/adminguide/connect-security-profiles.html"
     * >Security Profiles</a> in the <i>Amazon Connect Administrator Guide</i>.
     * </p>
     * 
     * @param listSecurityProfilesRequest
     * @param asyncHandler Asynchronous callback handler for events in the
     *            life-cycle of the request. Users could provide the
     *            implementation of the four callback methods in this interface
     *            to process the operation result or handle the exception.
     * @return A Java Future object containing the response from the
     *         ListSecurityProfiles service method, as returned by Amazon
     *         Connect.
     * @throws InvalidRequestException
     * @throws InvalidParameterException
     * @throws ResourceNotFoundException
     * @throws ThrottlingException
     * @throws InternalServiceException
     * @throws AmazonClientException If any internal errors are encountered
     *             inside the client while attempting to make the request or
     *             handle the response. For example if a network connection is
     *             not available.
     * @throws AmazonServiceException If an error response is returned by Amazon
     *             Connect indicating either a problem with the data in the
     *             request, or a server side issue.
     */
    Future<ListSecurityProfilesResult> listSecurityProfilesAsync(
            ListSecurityProfilesRequest listSecurityProfilesRequest,
            AsyncHandler<ListSecurityProfilesRequest, ListSecurityProfilesResult> asyncHandler)
            throws AmazonServiceException, AmazonClientException;

    /**
     * <p>
     * Lists the tags for the specified resource.
     * </p>
     * <p>
     * For sample policies that use tags, see <a href=
     * "https://docs.aws.amazon.com/connect/latest/adminguide/security_iam_id-based-policy-examples.html"
     * >Amazon Connect Identity-Based Policy Examples</a> in the <i>Amazon
     * Connect Administrator Guide</i>.
     * </p>
     * 
     * @param listTagsForResourceRequest
     * @return A Java Future object containing the response from the
     *         ListTagsForResource service method, as returned by Amazon
     *         Connect.
     * @throws InvalidRequestException
     * @throws InvalidParameterException
     * @throws InternalServiceException
     * @throws ResourceNotFoundException
     * @throws ThrottlingException
     * @throws AmazonClientException If any internal errors are encountered
     *             inside the client while attempting to make the request or
     *             handle the response. For example if a network connection is
     *             not available.
     * @throws AmazonServiceException If an error response is returned by Amazon
     *             Connect indicating either a problem with the data in the
     *             request, or a server side issue.
     */
    Future<ListTagsForResourceResult> listTagsForResourceAsync(
            ListTagsForResourceRequest listTagsForResourceRequest) throws AmazonServiceException,
            AmazonClientException;

    /**
     * <p>
     * Lists the tags for the specified resource.
     * </p>
     * <p>
     * For sample policies that use tags, see <a href=
     * "https://docs.aws.amazon.com/connect/latest/adminguide/security_iam_id-based-policy-examples.html"
     * >Amazon Connect Identity-Based Policy Examples</a> in the <i>Amazon
     * Connect Administrator Guide</i>.
     * </p>
     * 
     * @param listTagsForResourceRequest
     * @param asyncHandler Asynchronous callback handler for events in the
     *            life-cycle of the request. Users could provide the
     *            implementation of the four callback methods in this interface
     *            to process the operation result or handle the exception.
     * @return A Java Future object containing the response from the
     *         ListTagsForResource service method, as returned by Amazon
     *         Connect.
     * @throws InvalidRequestException
     * @throws InvalidParameterException
     * @throws InternalServiceException
     * @throws ResourceNotFoundException
     * @throws ThrottlingException
     * @throws AmazonClientException If any internal errors are encountered
     *             inside the client while attempting to make the request or
     *             handle the response. For example if a network connection is
     *             not available.
     * @throws AmazonServiceException If an error response is returned by Amazon
     *             Connect indicating either a problem with the data in the
     *             request, or a server side issue.
     */
    Future<ListTagsForResourceResult> listTagsForResourceAsync(
            ListTagsForResourceRequest listTagsForResourceRequest,
            AsyncHandler<ListTagsForResourceRequest, ListTagsForResourceResult> asyncHandler)
            throws AmazonServiceException, AmazonClientException;

    /**
     * <p>
     * Lists the use cases for the integration association.
     * </p>
     * 
     * @param listUseCasesRequest <p>
     *            Provides summary information about the use cases for the
     *            specified integration association.
     *            </p>
     * @return A Java Future object containing the response from the
     *         ListUseCases service method, as returned by Amazon Connect.
     * @throws ResourceNotFoundException
     * @throws InternalServiceException
     * @throws InvalidRequestException
     * @throws ThrottlingException
     * @throws AmazonClientException If any internal errors are encountered
     *             inside the client while attempting to make the request or
     *             handle the response. For example if a network connection is
     *             not available.
     * @throws AmazonServiceException If an error response is returned by Amazon
     *             Connect indicating either a problem with the data in the
     *             request, or a server side issue.
     */
    Future<ListUseCasesResult> listUseCasesAsync(ListUseCasesRequest listUseCasesRequest)
            throws AmazonServiceException, AmazonClientException;

    /**
     * <p>
     * Lists the use cases for the integration association.
     * </p>
     * 
     * @param listUseCasesRequest <p>
     *            Provides summary information about the use cases for the
     *            specified integration association.
     *            </p>
     * @param asyncHandler Asynchronous callback handler for events in the
     *            life-cycle of the request. Users could provide the
     *            implementation of the four callback methods in this interface
     *            to process the operation result or handle the exception.
     * @return A Java Future object containing the response from the
     *         ListUseCases service method, as returned by Amazon Connect.
     * @throws ResourceNotFoundException
     * @throws InternalServiceException
     * @throws InvalidRequestException
     * @throws ThrottlingException
     * @throws AmazonClientException If any internal errors are encountered
     *             inside the client while attempting to make the request or
     *             handle the response. For example if a network connection is
     *             not available.
     * @throws AmazonServiceException If an error response is returned by Amazon
     *             Connect indicating either a problem with the data in the
     *             request, or a server side issue.
     */
    Future<ListUseCasesResult> listUseCasesAsync(ListUseCasesRequest listUseCasesRequest,
            AsyncHandler<ListUseCasesRequest, ListUseCasesResult> asyncHandler)
            throws AmazonServiceException, AmazonClientException;

    /**
     * <p>
     * Provides summary information about the hierarchy groups for the specified
     * Amazon Connect instance.
     * </p>
     * <p>
     * For more information about agent hierarchies, see <a href=
     * "https://docs.aws.amazon.com/connect/latest/adminguide/agent-hierarchy.html"
     * >Set Up Agent Hierarchies</a> in the <i>Amazon Connect Administrator
     * Guide</i>.
     * </p>
     * 
     * @param listUserHierarchyGroupsRequest
     * @return A Java Future object containing the response from the
     *         ListUserHierarchyGroups service method, as returned by Amazon
     *         Connect.
     * @throws InvalidRequestException
     * @throws InvalidParameterException
     * @throws ResourceNotFoundException
     * @throws ThrottlingException
     * @throws InternalServiceException
     * @throws AmazonClientException If any internal errors are encountered
     *             inside the client while attempting to make the request or
     *             handle the response. For example if a network connection is
     *             not available.
     * @throws AmazonServiceException If an error response is returned by Amazon
     *             Connect indicating either a problem with the data in the
     *             request, or a server side issue.
     */
    Future<ListUserHierarchyGroupsResult> listUserHierarchyGroupsAsync(
            ListUserHierarchyGroupsRequest listUserHierarchyGroupsRequest)
            throws AmazonServiceException, AmazonClientException;

    /**
     * <p>
     * Provides summary information about the hierarchy groups for the specified
     * Amazon Connect instance.
     * </p>
     * <p>
     * For more information about agent hierarchies, see <a href=
     * "https://docs.aws.amazon.com/connect/latest/adminguide/agent-hierarchy.html"
     * >Set Up Agent Hierarchies</a> in the <i>Amazon Connect Administrator
     * Guide</i>.
     * </p>
     * 
     * @param listUserHierarchyGroupsRequest
     * @param asyncHandler Asynchronous callback handler for events in the
     *            life-cycle of the request. Users could provide the
     *            implementation of the four callback methods in this interface
     *            to process the operation result or handle the exception.
     * @return A Java Future object containing the response from the
     *         ListUserHierarchyGroups service method, as returned by Amazon
     *         Connect.
     * @throws InvalidRequestException
     * @throws InvalidParameterException
     * @throws ResourceNotFoundException
     * @throws ThrottlingException
     * @throws InternalServiceException
     * @throws AmazonClientException If any internal errors are encountered
     *             inside the client while attempting to make the request or
     *             handle the response. For example if a network connection is
     *             not available.
     * @throws AmazonServiceException If an error response is returned by Amazon
     *             Connect indicating either a problem with the data in the
     *             request, or a server side issue.
     */
    Future<ListUserHierarchyGroupsResult> listUserHierarchyGroupsAsync(
            ListUserHierarchyGroupsRequest listUserHierarchyGroupsRequest,
            AsyncHandler<ListUserHierarchyGroupsRequest, ListUserHierarchyGroupsResult> asyncHandler)
            throws AmazonServiceException, AmazonClientException;

    /**
     * <p>
     * Provides summary information about the users for the specified Amazon
     * Connect instance.
     * </p>
     * 
     * @param listUsersRequest
     * @return A Java Future object containing the response from the ListUsers
     *         service method, as returned by Amazon Connect.
     * @throws InvalidRequestException
     * @throws InvalidParameterException
     * @throws ResourceNotFoundException
     * @throws ThrottlingException
     * @throws InternalServiceException
     * @throws AmazonClientException If any internal errors are encountered
     *             inside the client while attempting to make the request or
     *             handle the response. For example if a network connection is
     *             not available.
     * @throws AmazonServiceException If an error response is returned by Amazon
     *             Connect indicating either a problem with the data in the
     *             request, or a server side issue.
     */
    Future<ListUsersResult> listUsersAsync(ListUsersRequest listUsersRequest)
            throws AmazonServiceException, AmazonClientException;

    /**
     * <p>
     * Provides summary information about the users for the specified Amazon
     * Connect instance.
     * </p>
     * 
     * @param listUsersRequest
     * @param asyncHandler Asynchronous callback handler for events in the
     *            life-cycle of the request. Users could provide the
     *            implementation of the four callback methods in this interface
     *            to process the operation result or handle the exception.
     * @return A Java Future object containing the response from the ListUsers
     *         service method, as returned by Amazon Connect.
     * @throws InvalidRequestException
     * @throws InvalidParameterException
     * @throws ResourceNotFoundException
     * @throws ThrottlingException
     * @throws InternalServiceException
     * @throws AmazonClientException If any internal errors are encountered
     *             inside the client while attempting to make the request or
     *             handle the response. For example if a network connection is
     *             not available.
     * @throws AmazonServiceException If an error response is returned by Amazon
     *             Connect indicating either a problem with the data in the
     *             request, or a server side issue.
     */
    Future<ListUsersResult> listUsersAsync(ListUsersRequest listUsersRequest,
            AsyncHandler<ListUsersRequest, ListUsersResult> asyncHandler)
            throws AmazonServiceException, AmazonClientException;

    /**
     * <p>
     * When a contact is being recorded, and the recording has been suspended
     * using SuspendContactRecording, this API resumes recording the call.
     * </p>
     * <p>
     * Only voice recordings are supported at this time.
     * </p>
     * 
     * @param resumeContactRecordingRequest
     * @return A Java Future object containing the response from the
     *         ResumeContactRecording service method, as returned by Amazon
     *         Connect.
     * @throws InvalidRequestException
     * @throws ResourceNotFoundException
     * @throws InternalServiceException
     * @throws AmazonClientException If any internal errors are encountered
     *             inside the client while attempting to make the request or
     *             handle the response. For example if a network connection is
     *             not available.
     * @throws AmazonServiceException If an error response is returned by Amazon
     *             Connect indicating either a problem with the data in the
     *             request, or a server side issue.
     */
    Future<ResumeContactRecordingResult> resumeContactRecordingAsync(
            ResumeContactRecordingRequest resumeContactRecordingRequest)
            throws AmazonServiceException, AmazonClientException;

    /**
     * <p>
     * When a contact is being recorded, and the recording has been suspended
     * using SuspendContactRecording, this API resumes recording the call.
     * </p>
     * <p>
     * Only voice recordings are supported at this time.
     * </p>
     * 
     * @param resumeContactRecordingRequest
     * @param asyncHandler Asynchronous callback handler for events in the
     *            life-cycle of the request. Users could provide the
     *            implementation of the four callback methods in this interface
     *            to process the operation result or handle the exception.
     * @return A Java Future object containing the response from the
     *         ResumeContactRecording service method, as returned by Amazon
     *         Connect.
     * @throws InvalidRequestException
     * @throws ResourceNotFoundException
     * @throws InternalServiceException
     * @throws AmazonClientException If any internal errors are encountered
     *             inside the client while attempting to make the request or
     *             handle the response. For example if a network connection is
     *             not available.
     * @throws AmazonServiceException If an error response is returned by Amazon
     *             Connect indicating either a problem with the data in the
     *             request, or a server side issue.
     */
    Future<ResumeContactRecordingResult> resumeContactRecordingAsync(
            ResumeContactRecordingRequest resumeContactRecordingRequest,
            AsyncHandler<ResumeContactRecordingRequest, ResumeContactRecordingResult> asyncHandler)
            throws AmazonServiceException, AmazonClientException;

    /**
     * <p>
     * Searches for vocabularies within a specific Amazon Connect instance using
     * <code>State</code>, <code>NameStartsWith</code>, and
     * <code>LanguageCode</code>.
     * </p>
     * 
     * @param searchVocabulariesRequest
     * @return A Java Future object containing the response from the
     *         SearchVocabularies service method, as returned by Amazon Connect.
     * @throws InvalidRequestException
     * @throws InternalServiceException
     * @throws ThrottlingException
     * @throws AccessDeniedException
     * @throws AmazonClientException If any internal errors are encountered
     *             inside the client while attempting to make the request or
     *             handle the response. For example if a network connection is
     *             not available.
     * @throws AmazonServiceException If an error response is returned by Amazon
     *             Connect indicating either a problem with the data in the
     *             request, or a server side issue.
     */
    Future<SearchVocabulariesResult> searchVocabulariesAsync(
            SearchVocabulariesRequest searchVocabulariesRequest) throws AmazonServiceException,
            AmazonClientException;

    /**
     * <p>
     * Searches for vocabularies within a specific Amazon Connect instance using
     * <code>State</code>, <code>NameStartsWith</code>, and
     * <code>LanguageCode</code>.
     * </p>
     * 
     * @param searchVocabulariesRequest
     * @param asyncHandler Asynchronous callback handler for events in the
     *            life-cycle of the request. Users could provide the
     *            implementation of the four callback methods in this interface
     *            to process the operation result or handle the exception.
     * @return A Java Future object containing the response from the
     *         SearchVocabularies service method, as returned by Amazon Connect.
     * @throws InvalidRequestException
     * @throws InternalServiceException
     * @throws ThrottlingException
     * @throws AccessDeniedException
     * @throws AmazonClientException If any internal errors are encountered
     *             inside the client while attempting to make the request or
     *             handle the response. For example if a network connection is
     *             not available.
     * @throws AmazonServiceException If an error response is returned by Amazon
     *             Connect indicating either a problem with the data in the
     *             request, or a server side issue.
     */
    Future<SearchVocabulariesResult> searchVocabulariesAsync(
            SearchVocabulariesRequest searchVocabulariesRequest,
            AsyncHandler<SearchVocabulariesRequest, SearchVocabulariesResult> asyncHandler)
            throws AmazonServiceException, AmazonClientException;

    /**
     * <p>
     * Initiates a contact flow to start a new chat for the customer. Response
     * of this API provides a token required to obtain credentials from the <a
     * href=
     * "https://docs.aws.amazon.com/connect-participant/latest/APIReference/API_CreateParticipantConnection.html"
     * >CreateParticipantConnection</a> API in the Amazon Connect Participant
     * Service.
     * </p>
     * <p>
     * When a new chat contact is successfully created, clients must subscribe
     * to the participant’s connection for the created chat within 5 minutes.
     * This is achieved by invoking <a href=
     * "https://docs.aws.amazon.com/connect-participant/latest/APIReference/API_CreateParticipantConnection.html"
     * >CreateParticipantConnection</a> with WEBSOCKET and
     * CONNECTION_CREDENTIALS.
     * </p>
     * <p>
     * A 429 error occurs in the following situations:
     * </p>
     * <ul>
     * <li>
     * <p>
     * API rate limit is exceeded. API TPS throttling returns a
     * <code>TooManyRequests</code> exception.
     * </p>
     * </li>
     * <li>
     * <p>
     * The <a href=
     * "https://docs.aws.amazon.com/connect/latest/adminguide/amazon-connect-service-limits.html"
     * >quota for concurrent active chats</a> is exceeded. Active chat
     * throttling returns a <code>LimitExceededException</code>.
     * </p>
     * </li>
     * </ul>
     * <p>
     * If you use the <code>ChatDurationInMinutes</code> parameter and receive a
     * 400 error, your account may not support the ability to configure custom
     * chat durations. For more information, contact Amazon Web Services
     * Support.
     * </p>
     * <p>
     * For more information about chat, see <a
     * href="https://docs.aws.amazon.com/connect/latest/adminguide/chat.html"
     * >Chat</a> in the <i>Amazon Connect Administrator Guide</i>.
     * </p>
     * 
     * @param startChatContactRequest
     * @return A Java Future object containing the response from the
     *         StartChatContact service method, as returned by Amazon Connect.
     * @throws InvalidRequestException
     * @throws InvalidParameterException
     * @throws ResourceNotFoundException
     * @throws InternalServiceException
     * @throws LimitExceededException
     * @throws AmazonClientException If any internal errors are encountered
     *             inside the client while attempting to make the request or
     *             handle the response. For example if a network connection is
     *             not available.
     * @throws AmazonServiceException If an error response is returned by Amazon
     *             Connect indicating either a problem with the data in the
     *             request, or a server side issue.
     */
    Future<StartChatContactResult> startChatContactAsync(
            StartChatContactRequest startChatContactRequest) throws AmazonServiceException,
            AmazonClientException;

    /**
     * <p>
     * Initiates a contact flow to start a new chat for the customer. Response
     * of this API provides a token required to obtain credentials from the <a
     * href=
     * "https://docs.aws.amazon.com/connect-participant/latest/APIReference/API_CreateParticipantConnection.html"
     * >CreateParticipantConnection</a> API in the Amazon Connect Participant
     * Service.
     * </p>
     * <p>
     * When a new chat contact is successfully created, clients must subscribe
     * to the participant’s connection for the created chat within 5 minutes.
     * This is achieved by invoking <a href=
     * "https://docs.aws.amazon.com/connect-participant/latest/APIReference/API_CreateParticipantConnection.html"
     * >CreateParticipantConnection</a> with WEBSOCKET and
     * CONNECTION_CREDENTIALS.
     * </p>
     * <p>
     * A 429 error occurs in the following situations:
     * </p>
     * <ul>
     * <li>
     * <p>
     * API rate limit is exceeded. API TPS throttling returns a
     * <code>TooManyRequests</code> exception.
     * </p>
     * </li>
     * <li>
     * <p>
     * The <a href=
     * "https://docs.aws.amazon.com/connect/latest/adminguide/amazon-connect-service-limits.html"
     * >quota for concurrent active chats</a> is exceeded. Active chat
     * throttling returns a <code>LimitExceededException</code>.
     * </p>
     * </li>
     * </ul>
     * <p>
     * If you use the <code>ChatDurationInMinutes</code> parameter and receive a
     * 400 error, your account may not support the ability to configure custom
     * chat durations. For more information, contact Amazon Web Services
     * Support.
     * </p>
     * <p>
     * For more information about chat, see <a
     * href="https://docs.aws.amazon.com/connect/latest/adminguide/chat.html"
     * >Chat</a> in the <i>Amazon Connect Administrator Guide</i>.
     * </p>
     * 
     * @param startChatContactRequest
     * @param asyncHandler Asynchronous callback handler for events in the
     *            life-cycle of the request. Users could provide the
     *            implementation of the four callback methods in this interface
     *            to process the operation result or handle the exception.
     * @return A Java Future object containing the response from the
     *         StartChatContact service method, as returned by Amazon Connect.
     * @throws InvalidRequestException
     * @throws InvalidParameterException
     * @throws ResourceNotFoundException
     * @throws InternalServiceException
     * @throws LimitExceededException
     * @throws AmazonClientException If any internal errors are encountered
     *             inside the client while attempting to make the request or
     *             handle the response. For example if a network connection is
     *             not available.
     * @throws AmazonServiceException If an error response is returned by Amazon
     *             Connect indicating either a problem with the data in the
     *             request, or a server side issue.
     */
    Future<StartChatContactResult> startChatContactAsync(
            StartChatContactRequest startChatContactRequest,
            AsyncHandler<StartChatContactRequest, StartChatContactResult> asyncHandler)
            throws AmazonServiceException, AmazonClientException;

    /**
     * <p>
     * Starts recording the contact when the agent joins the call.
     * StartContactRecording is a one-time action. For example, if you use
     * StopContactRecording to stop recording an ongoing call, you can't use
     * StartContactRecording to restart it. For scenarios where the recording
     * has started and you want to suspend and resume it, such as when
     * collecting sensitive information (for example, a credit card number), use
     * SuspendContactRecording and ResumeContactRecording.
     * </p>
     * <p>
     * You can use this API to override the recording behavior configured in the
     * <a href=
     * "https://docs.aws.amazon.com/connect/latest/adminguide/set-recording-behavior.html"
     * >Set recording behavior</a> block.
     * </p>
     * <p>
     * Only voice recordings are supported at this time.
     * </p>
     * 
     * @param startContactRecordingRequest
     * @return A Java Future object containing the response from the
     *         StartContactRecording service method, as returned by Amazon
     *         Connect.
     * @throws InvalidRequestException
     * @throws InvalidParameterException
     * @throws ResourceNotFoundException
     * @throws InternalServiceException
     * @throws AmazonClientException If any internal errors are encountered
     *             inside the client while attempting to make the request or
     *             handle the response. For example if a network connection is
     *             not available.
     * @throws AmazonServiceException If an error response is returned by Amazon
     *             Connect indicating either a problem with the data in the
     *             request, or a server side issue.
     */
    Future<StartContactRecordingResult> startContactRecordingAsync(
            StartContactRecordingRequest startContactRecordingRequest)
            throws AmazonServiceException, AmazonClientException;

    /**
     * <p>
     * Starts recording the contact when the agent joins the call.
     * StartContactRecording is a one-time action. For example, if you use
     * StopContactRecording to stop recording an ongoing call, you can't use
     * StartContactRecording to restart it. For scenarios where the recording
     * has started and you want to suspend and resume it, such as when
     * collecting sensitive information (for example, a credit card number), use
     * SuspendContactRecording and ResumeContactRecording.
     * </p>
     * <p>
     * You can use this API to override the recording behavior configured in the
     * <a href=
     * "https://docs.aws.amazon.com/connect/latest/adminguide/set-recording-behavior.html"
     * >Set recording behavior</a> block.
     * </p>
     * <p>
     * Only voice recordings are supported at this time.
     * </p>
     * 
     * @param startContactRecordingRequest
     * @param asyncHandler Asynchronous callback handler for events in the
     *            life-cycle of the request. Users could provide the
     *            implementation of the four callback methods in this interface
     *            to process the operation result or handle the exception.
     * @return A Java Future object containing the response from the
     *         StartContactRecording service method, as returned by Amazon
     *         Connect.
     * @throws InvalidRequestException
     * @throws InvalidParameterException
     * @throws ResourceNotFoundException
     * @throws InternalServiceException
     * @throws AmazonClientException If any internal errors are encountered
     *             inside the client while attempting to make the request or
     *             handle the response. For example if a network connection is
     *             not available.
     * @throws AmazonServiceException If an error response is returned by Amazon
     *             Connect indicating either a problem with the data in the
     *             request, or a server side issue.
     */
    Future<StartContactRecordingResult> startContactRecordingAsync(
            StartContactRecordingRequest startContactRecordingRequest,
            AsyncHandler<StartContactRecordingRequest, StartContactRecordingResult> asyncHandler)
            throws AmazonServiceException, AmazonClientException;

    /**
     * <p>
     * Initiates real-time message streaming for a new chat contact.
     * </p>
     * <p>
     * For more information about message streaming, see <a href=
     * "https://docs.aws.amazon.com/connect/latest/adminguide/chat-message-streaming.html"
     * >Enable real-time chat message streaming</a> in the <i>Amazon Connect
     * Administrator Guide</i>.
     * </p>
     * 
     * @param startContactStreamingRequest
     * @return A Java Future object containing the response from the
     *         StartContactStreaming service method, as returned by Amazon
     *         Connect.
     * @throws InvalidRequestException
     * @throws InvalidParameterException
     * @throws ResourceNotFoundException
     * @throws InternalServiceException
     * @throws LimitExceededException
     * @throws AmazonClientException If any internal errors are encountered
     *             inside the client while attempting to make the request or
     *             handle the response. For example if a network connection is
     *             not available.
     * @throws AmazonServiceException If an error response is returned by Amazon
     *             Connect indicating either a problem with the data in the
     *             request, or a server side issue.
     */
    Future<StartContactStreamingResult> startContactStreamingAsync(
            StartContactStreamingRequest startContactStreamingRequest)
            throws AmazonServiceException, AmazonClientException;

    /**
     * <p>
     * Initiates real-time message streaming for a new chat contact.
     * </p>
     * <p>
     * For more information about message streaming, see <a href=
     * "https://docs.aws.amazon.com/connect/latest/adminguide/chat-message-streaming.html"
     * >Enable real-time chat message streaming</a> in the <i>Amazon Connect
     * Administrator Guide</i>.
     * </p>
     * 
     * @param startContactStreamingRequest
     * @param asyncHandler Asynchronous callback handler for events in the
     *            life-cycle of the request. Users could provide the
     *            implementation of the four callback methods in this interface
     *            to process the operation result or handle the exception.
     * @return A Java Future object containing the response from the
     *         StartContactStreaming service method, as returned by Amazon
     *         Connect.
     * @throws InvalidRequestException
     * @throws InvalidParameterException
     * @throws ResourceNotFoundException
     * @throws InternalServiceException
     * @throws LimitExceededException
     * @throws AmazonClientException If any internal errors are encountered
     *             inside the client while attempting to make the request or
     *             handle the response. For example if a network connection is
     *             not available.
     * @throws AmazonServiceException If an error response is returned by Amazon
     *             Connect indicating either a problem with the data in the
     *             request, or a server side issue.
     */
    Future<StartContactStreamingResult> startContactStreamingAsync(
            StartContactStreamingRequest startContactStreamingRequest,
            AsyncHandler<StartContactStreamingRequest, StartContactStreamingResult> asyncHandler)
            throws AmazonServiceException, AmazonClientException;

    /**
     * <p>
     * Places an outbound call to a contact, and then initiates the contact
     * flow. It performs the actions in the contact flow that's specified (in
     * <code>ContactFlowId</code>).
     * </p>
     * <p>
     * Agents do not initiate the outbound API, which means that they do not
     * dial the contact. If the contact flow places an outbound call to a
     * contact, and then puts the contact in queue, the call is then routed to
     * the agent, like any other inbound case.
     * </p>
     * <p>
     * There is a 60-second dialing timeout for this operation. If the call is
     * not connected after 60 seconds, it fails.
     * </p>
     * <note>
     * <p>
     * UK numbers with a 447 prefix are not allowed by default. Before you can
     * dial these UK mobile numbers, you must submit a service quota increase
     * request. For more information, see <a href=
     * "https://docs.aws.amazon.com/connect/latest/adminguide/amazon-connect-service-limits.html"
     * >Amazon Connect Service Quotas</a> in the <i>Amazon Connect Administrator
     * Guide</i>.
     * </p>
     * </note> <note>
     * <p>
     * Campaign calls are not allowed by default. Before you can make a call
     * with <code>TrafficType</code> = <code>CAMPAIGN</code>, you must submit a
     * service quota increase request. For more information, see <a href=
     * "https://docs.aws.amazon.com/connect/latest/adminguide/amazon-connect-service-limits.html"
     * >Amazon Connect Service Quotas</a> in the <i>Amazon Connect Administrator
     * Guide</i>.
     * </p>
     * </note>
     * 
     * @param startOutboundVoiceContactRequest
     * @return A Java Future object containing the response from the
     *         StartOutboundVoiceContact service method, as returned by Amazon
     *         Connect.
     * @throws InvalidRequestException
     * @throws InvalidParameterException
     * @throws ResourceNotFoundException
     * @throws InternalServiceException
     * @throws LimitExceededException
     * @throws DestinationNotAllowedException
     * @throws OutboundContactNotPermittedException
     * @throws AmazonClientException If any internal errors are encountered
     *             inside the client while attempting to make the request or
     *             handle the response. For example if a network connection is
     *             not available.
     * @throws AmazonServiceException If an error response is returned by Amazon
     *             Connect indicating either a problem with the data in the
     *             request, or a server side issue.
     */
    Future<StartOutboundVoiceContactResult> startOutboundVoiceContactAsync(
            StartOutboundVoiceContactRequest startOutboundVoiceContactRequest)
            throws AmazonServiceException, AmazonClientException;

    /**
     * <p>
     * Places an outbound call to a contact, and then initiates the contact
     * flow. It performs the actions in the contact flow that's specified (in
     * <code>ContactFlowId</code>).
     * </p>
     * <p>
     * Agents do not initiate the outbound API, which means that they do not
     * dial the contact. If the contact flow places an outbound call to a
     * contact, and then puts the contact in queue, the call is then routed to
     * the agent, like any other inbound case.
     * </p>
     * <p>
     * There is a 60-second dialing timeout for this operation. If the call is
     * not connected after 60 seconds, it fails.
     * </p>
     * <note>
     * <p>
     * UK numbers with a 447 prefix are not allowed by default. Before you can
     * dial these UK mobile numbers, you must submit a service quota increase
     * request. For more information, see <a href=
     * "https://docs.aws.amazon.com/connect/latest/adminguide/amazon-connect-service-limits.html"
     * >Amazon Connect Service Quotas</a> in the <i>Amazon Connect Administrator
     * Guide</i>.
     * </p>
     * </note> <note>
     * <p>
     * Campaign calls are not allowed by default. Before you can make a call
     * with <code>TrafficType</code> = <code>CAMPAIGN</code>, you must submit a
     * service quota increase request. For more information, see <a href=
     * "https://docs.aws.amazon.com/connect/latest/adminguide/amazon-connect-service-limits.html"
     * >Amazon Connect Service Quotas</a> in the <i>Amazon Connect Administrator
     * Guide</i>.
     * </p>
     * </note>
     * 
     * @param startOutboundVoiceContactRequest
     * @param asyncHandler Asynchronous callback handler for events in the
     *            life-cycle of the request. Users could provide the
     *            implementation of the four callback methods in this interface
     *            to process the operation result or handle the exception.
     * @return A Java Future object containing the response from the
     *         StartOutboundVoiceContact service method, as returned by Amazon
     *         Connect.
     * @throws InvalidRequestException
     * @throws InvalidParameterException
     * @throws ResourceNotFoundException
     * @throws InternalServiceException
     * @throws LimitExceededException
     * @throws DestinationNotAllowedException
     * @throws OutboundContactNotPermittedException
     * @throws AmazonClientException If any internal errors are encountered
     *             inside the client while attempting to make the request or
     *             handle the response. For example if a network connection is
     *             not available.
     * @throws AmazonServiceException If an error response is returned by Amazon
     *             Connect indicating either a problem with the data in the
     *             request, or a server side issue.
     */
    Future<StartOutboundVoiceContactResult> startOutboundVoiceContactAsync(
            StartOutboundVoiceContactRequest startOutboundVoiceContactRequest,
            AsyncHandler<StartOutboundVoiceContactRequest, StartOutboundVoiceContactResult> asyncHandler)
            throws AmazonServiceException, AmazonClientException;

    /**
     * <p>
     * Initiates a contact flow to start a new task.
     * </p>
     * 
     * @param startTaskContactRequest
     * @return A Java Future object containing the response from the
     *         StartTaskContact service method, as returned by Amazon Connect.
     * @throws InvalidRequestException
     * @throws InvalidParameterException
     * @throws ResourceNotFoundException
     * @throws ThrottlingException
     * @throws ServiceQuotaExceededException
     * @throws InternalServiceException
     * @throws AmazonClientException If any internal errors are encountered
     *             inside the client while attempting to make the request or
     *             handle the response. For example if a network connection is
     *             not available.
     * @throws AmazonServiceException If an error response is returned by Amazon
     *             Connect indicating either a problem with the data in the
     *             request, or a server side issue.
     */
    Future<StartTaskContactResult> startTaskContactAsync(
            StartTaskContactRequest startTaskContactRequest) throws AmazonServiceException,
            AmazonClientException;

    /**
     * <p>
     * Initiates a contact flow to start a new task.
     * </p>
     * 
     * @param startTaskContactRequest
     * @param asyncHandler Asynchronous callback handler for events in the
     *            life-cycle of the request. Users could provide the
     *            implementation of the four callback methods in this interface
     *            to process the operation result or handle the exception.
     * @return A Java Future object containing the response from the
     *         StartTaskContact service method, as returned by Amazon Connect.
     * @throws InvalidRequestException
     * @throws InvalidParameterException
     * @throws ResourceNotFoundException
     * @throws ThrottlingException
     * @throws ServiceQuotaExceededException
     * @throws InternalServiceException
     * @throws AmazonClientException If any internal errors are encountered
     *             inside the client while attempting to make the request or
     *             handle the response. For example if a network connection is
     *             not available.
     * @throws AmazonServiceException If an error response is returned by Amazon
     *             Connect indicating either a problem with the data in the
     *             request, or a server side issue.
     */
    Future<StartTaskContactResult> startTaskContactAsync(
            StartTaskContactRequest startTaskContactRequest,
            AsyncHandler<StartTaskContactRequest, StartTaskContactResult> asyncHandler)
            throws AmazonServiceException, AmazonClientException;

    /**
     * <p>
     * Ends the specified contact.
     * </p>
     * 
     * @param stopContactRequest
     * @return A Java Future object containing the response from the StopContact
     *         service method, as returned by Amazon Connect.
     * @throws InvalidRequestException
     * @throws ContactNotFoundException
     * @throws InvalidParameterException
     * @throws ResourceNotFoundException
     * @throws InternalServiceException
     * @throws AmazonClientException If any internal errors are encountered
     *             inside the client while attempting to make the request or
     *             handle the response. For example if a network connection is
     *             not available.
     * @throws AmazonServiceException If an error response is returned by Amazon
     *             Connect indicating either a problem with the data in the
     *             request, or a server side issue.
     */
    Future<StopContactResult> stopContactAsync(StopContactRequest stopContactRequest)
            throws AmazonServiceException, AmazonClientException;

    /**
     * <p>
     * Ends the specified contact.
     * </p>
     * 
     * @param stopContactRequest
     * @param asyncHandler Asynchronous callback handler for events in the
     *            life-cycle of the request. Users could provide the
     *            implementation of the four callback methods in this interface
     *            to process the operation result or handle the exception.
     * @return A Java Future object containing the response from the StopContact
     *         service method, as returned by Amazon Connect.
     * @throws InvalidRequestException
     * @throws ContactNotFoundException
     * @throws InvalidParameterException
     * @throws ResourceNotFoundException
     * @throws InternalServiceException
     * @throws AmazonClientException If any internal errors are encountered
     *             inside the client while attempting to make the request or
     *             handle the response. For example if a network connection is
     *             not available.
     * @throws AmazonServiceException If an error response is returned by Amazon
     *             Connect indicating either a problem with the data in the
     *             request, or a server side issue.
     */
    Future<StopContactResult> stopContactAsync(StopContactRequest stopContactRequest,
            AsyncHandler<StopContactRequest, StopContactResult> asyncHandler)
            throws AmazonServiceException, AmazonClientException;

    /**
     * <p>
     * Stops recording a call when a contact is being recorded.
     * StopContactRecording is a one-time action. If you use
     * StopContactRecording to stop recording an ongoing call, you can't use
     * StartContactRecording to restart it. For scenarios where the recording
     * has started and you want to suspend it for sensitive information (for
     * example, to collect a credit card number), and then restart it, use
     * SuspendContactRecording and ResumeContactRecording.
     * </p>
     * <p>
     * Only voice recordings are supported at this time.
     * </p>
     * 
     * @param stopContactRecordingRequest
     * @return A Java Future object containing the response from the
     *         StopContactRecording service method, as returned by Amazon
     *         Connect.
     * @throws InvalidRequestException
     * @throws ResourceNotFoundException
     * @throws InternalServiceException
     * @throws AmazonClientException If any internal errors are encountered
     *             inside the client while attempting to make the request or
     *             handle the response. For example if a network connection is
     *             not available.
     * @throws AmazonServiceException If an error response is returned by Amazon
     *             Connect indicating either a problem with the data in the
     *             request, or a server side issue.
     */
    Future<StopContactRecordingResult> stopContactRecordingAsync(
            StopContactRecordingRequest stopContactRecordingRequest) throws AmazonServiceException,
            AmazonClientException;

    /**
     * <p>
     * Stops recording a call when a contact is being recorded.
     * StopContactRecording is a one-time action. If you use
     * StopContactRecording to stop recording an ongoing call, you can't use
     * StartContactRecording to restart it. For scenarios where the recording
     * has started and you want to suspend it for sensitive information (for
     * example, to collect a credit card number), and then restart it, use
     * SuspendContactRecording and ResumeContactRecording.
     * </p>
     * <p>
     * Only voice recordings are supported at this time.
     * </p>
     * 
     * @param stopContactRecordingRequest
     * @param asyncHandler Asynchronous callback handler for events in the
     *            life-cycle of the request. Users could provide the
     *            implementation of the four callback methods in this interface
     *            to process the operation result or handle the exception.
     * @return A Java Future object containing the response from the
     *         StopContactRecording service method, as returned by Amazon
     *         Connect.
     * @throws InvalidRequestException
     * @throws ResourceNotFoundException
     * @throws InternalServiceException
     * @throws AmazonClientException If any internal errors are encountered
     *             inside the client while attempting to make the request or
     *             handle the response. For example if a network connection is
     *             not available.
     * @throws AmazonServiceException If an error response is returned by Amazon
     *             Connect indicating either a problem with the data in the
     *             request, or a server side issue.
     */
    Future<StopContactRecordingResult> stopContactRecordingAsync(
            StopContactRecordingRequest stopContactRecordingRequest,
            AsyncHandler<StopContactRecordingRequest, StopContactRecordingResult> asyncHandler)
            throws AmazonServiceException, AmazonClientException;

    /**
     * <p>
     * Ends message streaming on a specified contact. To restart message
     * streaming on that contact, call the <a href=
     * "https://docs.aws.amazon.com/connect/latest/APIReference/API_StartContactStreaming.html"
     * >StartContactStreaming</a> API.
     * </p>
     * 
     * @param stopContactStreamingRequest
     * @return A Java Future object containing the response from the
     *         StopContactStreaming service method, as returned by Amazon
     *         Connect.
     * @throws InvalidRequestException
     * @throws InvalidParameterException
     * @throws ResourceNotFoundException
     * @throws InternalServiceException
     * @throws AmazonClientException If any internal errors are encountered
     *             inside the client while attempting to make the request or
     *             handle the response. For example if a network connection is
     *             not available.
     * @throws AmazonServiceException If an error response is returned by Amazon
     *             Connect indicating either a problem with the data in the
     *             request, or a server side issue.
     */
    Future<StopContactStreamingResult> stopContactStreamingAsync(
            StopContactStreamingRequest stopContactStreamingRequest) throws AmazonServiceException,
            AmazonClientException;

    /**
     * <p>
     * Ends message streaming on a specified contact. To restart message
     * streaming on that contact, call the <a href=
     * "https://docs.aws.amazon.com/connect/latest/APIReference/API_StartContactStreaming.html"
     * >StartContactStreaming</a> API.
     * </p>
     * 
     * @param stopContactStreamingRequest
     * @param asyncHandler Asynchronous callback handler for events in the
     *            life-cycle of the request. Users could provide the
     *            implementation of the four callback methods in this interface
     *            to process the operation result or handle the exception.
     * @return A Java Future object containing the response from the
     *         StopContactStreaming service method, as returned by Amazon
     *         Connect.
     * @throws InvalidRequestException
     * @throws InvalidParameterException
     * @throws ResourceNotFoundException
     * @throws InternalServiceException
     * @throws AmazonClientException If any internal errors are encountered
     *             inside the client while attempting to make the request or
     *             handle the response. For example if a network connection is
     *             not available.
     * @throws AmazonServiceException If an error response is returned by Amazon
     *             Connect indicating either a problem with the data in the
     *             request, or a server side issue.
     */
    Future<StopContactStreamingResult> stopContactStreamingAsync(
            StopContactStreamingRequest stopContactStreamingRequest,
            AsyncHandler<StopContactStreamingRequest, StopContactStreamingResult> asyncHandler)
            throws AmazonServiceException, AmazonClientException;

    /**
     * <p>
     * When a contact is being recorded, this API suspends recording the call.
     * For example, you might suspend the call recording while collecting
     * sensitive information, such as a credit card number. Then use
     * ResumeContactRecording to restart recording.
     * </p>
     * <p>
     * The period of time that the recording is suspended is filled with silence
     * in the final recording.
     * </p>
     * <p>
     * Only voice recordings are supported at this time.
     * </p>
     * 
     * @param suspendContactRecordingRequest
     * @return A Java Future object containing the response from the
     *         SuspendContactRecording service method, as returned by Amazon
     *         Connect.
     * @throws InvalidRequestException
     * @throws ResourceNotFoundException
     * @throws InternalServiceException
     * @throws AmazonClientException If any internal errors are encountered
     *             inside the client while attempting to make the request or
     *             handle the response. For example if a network connection is
     *             not available.
     * @throws AmazonServiceException If an error response is returned by Amazon
     *             Connect indicating either a problem with the data in the
     *             request, or a server side issue.
     */
    Future<SuspendContactRecordingResult> suspendContactRecordingAsync(
            SuspendContactRecordingRequest suspendContactRecordingRequest)
            throws AmazonServiceException, AmazonClientException;

    /**
     * <p>
     * When a contact is being recorded, this API suspends recording the call.
     * For example, you might suspend the call recording while collecting
     * sensitive information, such as a credit card number. Then use
     * ResumeContactRecording to restart recording.
     * </p>
     * <p>
     * The period of time that the recording is suspended is filled with silence
     * in the final recording.
     * </p>
     * <p>
     * Only voice recordings are supported at this time.
     * </p>
     * 
     * @param suspendContactRecordingRequest
     * @param asyncHandler Asynchronous callback handler for events in the
     *            life-cycle of the request. Users could provide the
     *            implementation of the four callback methods in this interface
     *            to process the operation result or handle the exception.
     * @return A Java Future object containing the response from the
     *         SuspendContactRecording service method, as returned by Amazon
     *         Connect.
     * @throws InvalidRequestException
     * @throws ResourceNotFoundException
     * @throws InternalServiceException
     * @throws AmazonClientException If any internal errors are encountered
     *             inside the client while attempting to make the request or
     *             handle the response. For example if a network connection is
     *             not available.
     * @throws AmazonServiceException If an error response is returned by Amazon
     *             Connect indicating either a problem with the data in the
     *             request, or a server side issue.
     */
    Future<SuspendContactRecordingResult> suspendContactRecordingAsync(
            SuspendContactRecordingRequest suspendContactRecordingRequest,
            AsyncHandler<SuspendContactRecordingRequest, SuspendContactRecordingResult> asyncHandler)
            throws AmazonServiceException, AmazonClientException;

    /**
     * <p>
     * Adds the specified tags to the specified resource.
     * </p>
     * <p>
     * The supported resource types are users, routing profiles, queues, quick
     * connects, contact flows, agent status, and hours of operation.
     * </p>
     * <p>
     * For sample policies that use tags, see <a href=
     * "https://docs.aws.amazon.com/connect/latest/adminguide/security_iam_id-based-policy-examples.html"
     * >Amazon Connect Identity-Based Policy Examples</a> in the <i>Amazon
     * Connect Administrator Guide</i>.
     * </p>
     * 
     * @param tagResourceRequest
     * @return A Java Future object containing the response from the TagResource
     *         service method, as returned by Amazon Connect.
     * @throws InvalidRequestException
     * @throws InvalidParameterException
     * @throws InternalServiceException
     * @throws ResourceNotFoundException
     * @throws ThrottlingException
     * @throws AmazonClientException If any internal errors are encountered
     *             inside the client while attempting to make the request or
     *             handle the response. For example if a network connection is
     *             not available.
     * @throws AmazonServiceException If an error response is returned by Amazon
     *             Connect indicating either a problem with the data in the
     *             request, or a server side issue.
     */
    Future<Void> tagResourceAsync(TagResourceRequest tagResourceRequest)
            throws AmazonServiceException, AmazonClientException;

    /**
     * <p>
     * Adds the specified tags to the specified resource.
     * </p>
     * <p>
     * The supported resource types are users, routing profiles, queues, quick
     * connects, contact flows, agent status, and hours of operation.
     * </p>
     * <p>
     * For sample policies that use tags, see <a href=
     * "https://docs.aws.amazon.com/connect/latest/adminguide/security_iam_id-based-policy-examples.html"
     * >Amazon Connect Identity-Based Policy Examples</a> in the <i>Amazon
     * Connect Administrator Guide</i>.
     * </p>
     * 
     * @param tagResourceRequest
     * @param asyncHandler Asynchronous callback handler for events in the
     *            life-cycle of the request. Users could provide the
     *            implementation of the four callback methods in this interface
     *            to process the operation result or handle the exception.
     * @return A Java Future object containing the response from the TagResource
     *         service method, as returned by Amazon Connect.
     * @throws InvalidRequestException
     * @throws InvalidParameterException
     * @throws InternalServiceException
     * @throws ResourceNotFoundException
     * @throws ThrottlingException
     * @throws AmazonClientException If any internal errors are encountered
     *             inside the client while attempting to make the request or
     *             handle the response. For example if a network connection is
     *             not available.
     * @throws AmazonServiceException If an error response is returned by Amazon
     *             Connect indicating either a problem with the data in the
     *             request, or a server side issue.
     */
    Future<Void> tagResourceAsync(TagResourceRequest tagResourceRequest,
            AsyncHandler<TagResourceRequest, Void> asyncHandler) throws AmazonServiceException,
            AmazonClientException;

    /**
     * <p>
     * Removes the specified tags from the specified resource.
     * </p>
     * 
     * @param untagResourceRequest
     * @return A Java Future object containing the response from the
     *         UntagResource service method, as returned by Amazon Connect.
     * @throws InvalidRequestException
     * @throws InvalidParameterException
     * @throws InternalServiceException
     * @throws ResourceNotFoundException
     * @throws ThrottlingException
     * @throws AmazonClientException If any internal errors are encountered
     *             inside the client while attempting to make the request or
     *             handle the response. For example if a network connection is
     *             not available.
     * @throws AmazonServiceException If an error response is returned by Amazon
     *             Connect indicating either a problem with the data in the
     *             request, or a server side issue.
     */
    Future<Void> untagResourceAsync(UntagResourceRequest untagResourceRequest)
            throws AmazonServiceException, AmazonClientException;

    /**
     * <p>
     * Removes the specified tags from the specified resource.
     * </p>
     * 
     * @param untagResourceRequest
     * @param asyncHandler Asynchronous callback handler for events in the
     *            life-cycle of the request. Users could provide the
     *            implementation of the four callback methods in this interface
     *            to process the operation result or handle the exception.
     * @return A Java Future object containing the response from the
     *         UntagResource service method, as returned by Amazon Connect.
     * @throws InvalidRequestException
     * @throws InvalidParameterException
     * @throws InternalServiceException
     * @throws ResourceNotFoundException
     * @throws ThrottlingException
     * @throws AmazonClientException If any internal errors are encountered
     *             inside the client while attempting to make the request or
     *             handle the response. For example if a network connection is
     *             not available.
     * @throws AmazonServiceException If an error response is returned by Amazon
     *             Connect indicating either a problem with the data in the
     *             request, or a server side issue.
     */
    Future<Void> untagResourceAsync(UntagResourceRequest untagResourceRequest,
            AsyncHandler<UntagResourceRequest, Void> asyncHandler) throws AmazonServiceException,
            AmazonClientException;

    /**
     * <p>
     * This API is in preview release for Amazon Connect and is subject to
     * change.
     * </p>
     * <p>
     * Updates agent status.
     * </p>
<<<<<<< HEAD
     * </note> <note>
     * <p>
     * Campaign calls are not allowed by default. Before you can make a call
     * with <code>TrafficType</code> = <code>CAMPAIGN</code>, you must submit a
     * service quota increase request. For more information, see <a href=
     * "https://docs.aws.amazon.com/connect/latest/adminguide/amazon-connect-service-limits.html"
     * >Amazon Connect Service Quotas</a> in the <i>Amazon Connect Administrator
     * Guide</i>.
     * </p>
     * </note>
=======
>>>>>>> f918cdde
     * 
     * @param updateAgentStatusRequest
     * @return A Java Future object containing the response from the
     *         UpdateAgentStatus service method, as returned by Amazon Connect.
     * @throws InvalidRequestException
     * @throws InvalidParameterException
     * @throws DuplicateResourceException
     * @throws ResourceNotFoundException
     * @throws LimitExceededException
     * @throws ThrottlingException
     * @throws InternalServiceException
     * @throws AmazonClientException If any internal errors are encountered
     *             inside the client while attempting to make the request or
     *             handle the response. For example if a network connection is
     *             not available.
     * @throws AmazonServiceException If an error response is returned by Amazon
     *             Connect indicating either a problem with the data in the
     *             request, or a server side issue.
     */
    Future<Void> updateAgentStatusAsync(UpdateAgentStatusRequest updateAgentStatusRequest)
            throws AmazonServiceException, AmazonClientException;

    /**
     * <p>
     * This API is in preview release for Amazon Connect and is subject to
     * change.
     * </p>
     * <p>
     * Updates agent status.
     * </p>
<<<<<<< HEAD
     * </note> <note>
     * <p>
     * Campaign calls are not allowed by default. Before you can make a call
     * with <code>TrafficType</code> = <code>CAMPAIGN</code>, you must submit a
     * service quota increase request. For more information, see <a href=
     * "https://docs.aws.amazon.com/connect/latest/adminguide/amazon-connect-service-limits.html"
     * >Amazon Connect Service Quotas</a> in the <i>Amazon Connect Administrator
     * Guide</i>.
     * </p>
     * </note>
=======
>>>>>>> f918cdde
     * 
     * @param updateAgentStatusRequest
     * @param asyncHandler Asynchronous callback handler for events in the
     *            life-cycle of the request. Users could provide the
     *            implementation of the four callback methods in this interface
     *            to process the operation result or handle the exception.
     * @return A Java Future object containing the response from the
     *         UpdateAgentStatus service method, as returned by Amazon Connect.
     * @throws InvalidRequestException
     * @throws InvalidParameterException
     * @throws DuplicateResourceException
     * @throws ResourceNotFoundException
     * @throws LimitExceededException
     * @throws ThrottlingException
     * @throws InternalServiceException
     * @throws AmazonClientException If any internal errors are encountered
     *             inside the client while attempting to make the request or
     *             handle the response. For example if a network connection is
     *             not available.
     * @throws AmazonServiceException If an error response is returned by Amazon
     *             Connect indicating either a problem with the data in the
     *             request, or a server side issue.
     */
    Future<Void> updateAgentStatusAsync(UpdateAgentStatusRequest updateAgentStatusRequest,
            AsyncHandler<UpdateAgentStatusRequest, Void> asyncHandler)
            throws AmazonServiceException, AmazonClientException;

    /**
     * <p>
     * This API is in preview release for Amazon Connect and is subject to
     * change.
     * </p>
     * <p>
     * Adds or updates user-defined contact information associated with the
     * specified contact. At least one field to be updated must be present in
     * the request.
     * </p>
     * <important>
     * <p>
     * You can add or update user-defined contact information for both ongoing
     * and completed contacts.
     * </p>
     * </important>
     * 
     * @param updateContactRequest
     * @return A Java Future object containing the response from the
     *         UpdateContact service method, as returned by Amazon Connect.
     * @throws InvalidRequestException
     * @throws InvalidParameterException
     * @throws ResourceNotFoundException
     * @throws InternalServiceException
     * @throws ThrottlingException
     * @throws AmazonClientException If any internal errors are encountered
     *             inside the client while attempting to make the request or
     *             handle the response. For example if a network connection is
     *             not available.
     * @throws AmazonServiceException If an error response is returned by Amazon
     *             Connect indicating either a problem with the data in the
     *             request, or a server side issue.
     */
    Future<UpdateContactResult> updateContactAsync(UpdateContactRequest updateContactRequest)
            throws AmazonServiceException, AmazonClientException;

    /**
     * <p>
     * This API is in preview release for Amazon Connect and is subject to
     * change.
     * </p>
     * <p>
     * Adds or updates user-defined contact information associated with the
     * specified contact. At least one field to be updated must be present in
     * the request.
     * </p>
     * <important>
     * <p>
     * You can add or update user-defined contact information for both ongoing
     * and completed contacts.
     * </p>
     * </important>
     * 
     * @param updateContactRequest
     * @param asyncHandler Asynchronous callback handler for events in the
     *            life-cycle of the request. Users could provide the
     *            implementation of the four callback methods in this interface
     *            to process the operation result or handle the exception.
     * @return A Java Future object containing the response from the
     *         UpdateContact service method, as returned by Amazon Connect.
     * @throws InvalidRequestException
     * @throws InvalidParameterException
     * @throws ResourceNotFoundException
     * @throws InternalServiceException
     * @throws ThrottlingException
     * @throws AmazonClientException If any internal errors are encountered
     *             inside the client while attempting to make the request or
     *             handle the response. For example if a network connection is
     *             not available.
     * @throws AmazonServiceException If an error response is returned by Amazon
     *             Connect indicating either a problem with the data in the
     *             request, or a server side issue.
     */
    Future<UpdateContactResult> updateContactAsync(UpdateContactRequest updateContactRequest,
            AsyncHandler<UpdateContactRequest, UpdateContactResult> asyncHandler)
            throws AmazonServiceException, AmazonClientException;

    /**
     * <p>
     * Creates or updates user-defined contact attributes associated with the
     * specified contact.
     * </p>
     * <p>
     * You can create or update user-defined attributes for both ongoing and
     * completed contacts. For example, while the call is active, you can update
     * the customer's name or the reason the customer called. You can add notes
     * about steps that the agent took during the call that display to the next
     * agent that takes the call. You can also update attributes for a contact
     * using data from your CRM application and save the data with the contact
     * in Amazon Connect. You could also flag calls for additional analysis,
     * such as legal review or to identify abusive callers.
     * </p>
     * <p>
     * Contact attributes are available in Amazon Connect for 24 months, and are
     * then deleted. For information about CTR retention and the maximum size of
     * the CTR attributes section, see <a href=
     * "https://docs.aws.amazon.com/connect/latest/adminguide/amazon-connect-service-limits.html#feature-limits"
     * >Feature specifications</a> in the <i>Amazon Connect Administrator
     * Guide</i>.
     * </p>
     * <p>
     * <b>Important:</b> You cannot use the operation to update attributes for
     * contacts that occurred prior to the release of the API, which was
     * September 12, 2018. You can update attributes only for contacts that
     * started after the release of the API. If you attempt to update attributes
     * for a contact that occurred prior to the release of the API, a 400 error
     * is returned. This applies also to queued callbacks that were initiated
     * prior to the release of the API but are still active in your instance.
     * </p>
     * 
     * @param updateContactAttributesRequest
     * @return A Java Future object containing the response from the
     *         UpdateContactAttributes service method, as returned by Amazon
     *         Connect.
     * @throws InvalidRequestException
     * @throws InvalidParameterException
     * @throws ResourceNotFoundException
     * @throws InternalServiceException
     * @throws AmazonClientException If any internal errors are encountered
     *             inside the client while attempting to make the request or
     *             handle the response. For example if a network connection is
     *             not available.
     * @throws AmazonServiceException If an error response is returned by Amazon
     *             Connect indicating either a problem with the data in the
     *             request, or a server side issue.
     */
    Future<UpdateContactAttributesResult> updateContactAttributesAsync(
            UpdateContactAttributesRequest updateContactAttributesRequest)
            throws AmazonServiceException, AmazonClientException;

    /**
     * <p>
     * Creates or updates user-defined contact attributes associated with the
     * specified contact.
     * </p>
     * <p>
     * You can create or update user-defined attributes for both ongoing and
     * completed contacts. For example, while the call is active, you can update
     * the customer's name or the reason the customer called. You can add notes
     * about steps that the agent took during the call that display to the next
     * agent that takes the call. You can also update attributes for a contact
     * using data from your CRM application and save the data with the contact
     * in Amazon Connect. You could also flag calls for additional analysis,
     * such as legal review or to identify abusive callers.
     * </p>
     * <p>
     * Contact attributes are available in Amazon Connect for 24 months, and are
     * then deleted. For information about CTR retention and the maximum size of
     * the CTR attributes section, see <a href=
     * "https://docs.aws.amazon.com/connect/latest/adminguide/amazon-connect-service-limits.html#feature-limits"
     * >Feature specifications</a> in the <i>Amazon Connect Administrator
     * Guide</i>.
     * </p>
     * <p>
     * <b>Important:</b> You cannot use the operation to update attributes for
     * contacts that occurred prior to the release of the API, which was
     * September 12, 2018. You can update attributes only for contacts that
     * started after the release of the API. If you attempt to update attributes
     * for a contact that occurred prior to the release of the API, a 400 error
     * is returned. This applies also to queued callbacks that were initiated
     * prior to the release of the API but are still active in your instance.
     * </p>
     * 
     * @param updateContactAttributesRequest
     * @param asyncHandler Asynchronous callback handler for events in the
     *            life-cycle of the request. Users could provide the
     *            implementation of the four callback methods in this interface
     *            to process the operation result or handle the exception.
     * @return A Java Future object containing the response from the
     *         UpdateContactAttributes service method, as returned by Amazon
     *         Connect.
     * @throws InvalidRequestException
     * @throws InvalidParameterException
     * @throws ResourceNotFoundException
     * @throws InternalServiceException
     * @throws AmazonClientException If any internal errors are encountered
     *             inside the client while attempting to make the request or
     *             handle the response. For example if a network connection is
     *             not available.
     * @throws AmazonServiceException If an error response is returned by Amazon
     *             Connect indicating either a problem with the data in the
     *             request, or a server side issue.
     */
    Future<UpdateContactAttributesResult> updateContactAttributesAsync(
            UpdateContactAttributesRequest updateContactAttributesRequest,
            AsyncHandler<UpdateContactAttributesRequest, UpdateContactAttributesResult> asyncHandler)
            throws AmazonServiceException, AmazonClientException;

    /**
     * <p>
     * Updates the specified contact flow.
     * </p>
     * <p>
     * You can also create and update contact flows using the <a href=
     * "https://docs.aws.amazon.com/connect/latest/adminguide/flow-language.html"
     * >Amazon Connect Flow language</a>.
     * </p>
     * 
     * @param updateContactFlowContentRequest
     * @return A Java Future object containing the response from the
     *         UpdateContactFlowContent service method, as returned by Amazon
     *         Connect.
     * @throws InvalidRequestException
     * @throws InvalidContactFlowException
     * @throws InvalidParameterException
     * @throws ResourceNotFoundException
     * @throws ThrottlingException
     * @throws InternalServiceException
     * @throws AmazonClientException If any internal errors are encountered
     *             inside the client while attempting to make the request or
     *             handle the response. For example if a network connection is
     *             not available.
     * @throws AmazonServiceException If an error response is returned by Amazon
     *             Connect indicating either a problem with the data in the
     *             request, or a server side issue.
     */
    Future<Void> updateContactFlowContentAsync(
            UpdateContactFlowContentRequest updateContactFlowContentRequest)
            throws AmazonServiceException, AmazonClientException;

    /**
     * <p>
     * Updates the specified contact flow.
     * </p>
     * <p>
     * You can also create and update contact flows using the <a href=
     * "https://docs.aws.amazon.com/connect/latest/adminguide/flow-language.html"
     * >Amazon Connect Flow language</a>.
     * </p>
     * 
     * @param updateContactFlowContentRequest
     * @param asyncHandler Asynchronous callback handler for events in the
     *            life-cycle of the request. Users could provide the
     *            implementation of the four callback methods in this interface
     *            to process the operation result or handle the exception.
     * @return A Java Future object containing the response from the
     *         UpdateContactFlowContent service method, as returned by Amazon
     *         Connect.
     * @throws InvalidRequestException
     * @throws InvalidContactFlowException
     * @throws InvalidParameterException
     * @throws ResourceNotFoundException
     * @throws ThrottlingException
     * @throws InternalServiceException
     * @throws AmazonClientException If any internal errors are encountered
     *             inside the client while attempting to make the request or
     *             handle the response. For example if a network connection is
     *             not available.
     * @throws AmazonServiceException If an error response is returned by Amazon
     *             Connect indicating either a problem with the data in the
     *             request, or a server side issue.
     */
    Future<Void> updateContactFlowContentAsync(
            UpdateContactFlowContentRequest updateContactFlowContentRequest,
            AsyncHandler<UpdateContactFlowContentRequest, Void> asyncHandler)
            throws AmazonServiceException, AmazonClientException;

    /**
     * <p>
     * Updates metadata about specified contact flow.
     * </p>
     * 
     * @param updateContactFlowMetadataRequest
     * @return A Java Future object containing the response from the
     *         UpdateContactFlowMetadata service method, as returned by Amazon
     *         Connect.
     * @throws InvalidRequestException
     * @throws InvalidParameterException
     * @throws DuplicateResourceException
     * @throws ResourceNotFoundException
     * @throws ThrottlingException
     * @throws InternalServiceException
     * @throws AmazonClientException If any internal errors are encountered
     *             inside the client while attempting to make the request or
     *             handle the response. For example if a network connection is
     *             not available.
     * @throws AmazonServiceException If an error response is returned by Amazon
     *             Connect indicating either a problem with the data in the
     *             request, or a server side issue.
     */
    Future<Void> updateContactFlowMetadataAsync(
            UpdateContactFlowMetadataRequest updateContactFlowMetadataRequest)
            throws AmazonServiceException, AmazonClientException;

    /**
     * <p>
     * Updates metadata about specified contact flow.
     * </p>
     * 
     * @param updateContactFlowMetadataRequest
     * @param asyncHandler Asynchronous callback handler for events in the
     *            life-cycle of the request. Users could provide the
     *            implementation of the four callback methods in this interface
     *            to process the operation result or handle the exception.
     * @return A Java Future object containing the response from the
     *         UpdateContactFlowMetadata service method, as returned by Amazon
     *         Connect.
     * @throws InvalidRequestException
     * @throws InvalidParameterException
     * @throws DuplicateResourceException
     * @throws ResourceNotFoundException
     * @throws ThrottlingException
     * @throws InternalServiceException
     * @throws AmazonClientException If any internal errors are encountered
     *             inside the client while attempting to make the request or
     *             handle the response. For example if a network connection is
     *             not available.
     * @throws AmazonServiceException If an error response is returned by Amazon
     *             Connect indicating either a problem with the data in the
     *             request, or a server side issue.
     */
    Future<Void> updateContactFlowMetadataAsync(
            UpdateContactFlowMetadataRequest updateContactFlowMetadataRequest,
            AsyncHandler<UpdateContactFlowMetadataRequest, Void> asyncHandler)
            throws AmazonServiceException, AmazonClientException;

    /**
     * <p>
<<<<<<< HEAD
     * Adds the specified tags to the specified resource.
     * </p>
     * <p>
     * The supported resource types are users, routing profiles, queues, quick
     * connects, contact flows, agent status, and hours of operation.
     * </p>
     * <p>
     * For sample policies that use tags, see <a href=
     * "https://docs.aws.amazon.com/connect/latest/adminguide/security_iam_id-based-policy-examples.html"
     * >Amazon Connect Identity-Based Policy Examples</a> in the <i>Amazon
     * Connect Administrator Guide</i>.
=======
     * Updates specified contact flow module for the specified Amazon Connect
     * instance.
>>>>>>> f918cdde
     * </p>
     * 
     * @param updateContactFlowModuleContentRequest
     * @return A Java Future object containing the response from the
     *         UpdateContactFlowModuleContent service method, as returned by
     *         Amazon Connect.
     * @throws AccessDeniedException
     * @throws InvalidRequestException
     * @throws InvalidContactFlowModuleException
     * @throws ResourceNotFoundException
     * @throws ThrottlingException
     * @throws InternalServiceException
     * @throws AmazonClientException If any internal errors are encountered
     *             inside the client while attempting to make the request or
     *             handle the response. For example if a network connection is
     *             not available.
     * @throws AmazonServiceException If an error response is returned by Amazon
     *             Connect indicating either a problem with the data in the
     *             request, or a server side issue.
     */
    Future<UpdateContactFlowModuleContentResult> updateContactFlowModuleContentAsync(
            UpdateContactFlowModuleContentRequest updateContactFlowModuleContentRequest)
            throws AmazonServiceException, AmazonClientException;

    /**
     * <p>
<<<<<<< HEAD
     * Adds the specified tags to the specified resource.
     * </p>
     * <p>
     * The supported resource types are users, routing profiles, queues, quick
     * connects, contact flows, agent status, and hours of operation.
     * </p>
     * <p>
     * For sample policies that use tags, see <a href=
     * "https://docs.aws.amazon.com/connect/latest/adminguide/security_iam_id-based-policy-examples.html"
     * >Amazon Connect Identity-Based Policy Examples</a> in the <i>Amazon
     * Connect Administrator Guide</i>.
=======
     * Updates specified contact flow module for the specified Amazon Connect
     * instance.
>>>>>>> f918cdde
     * </p>
     * 
     * @param updateContactFlowModuleContentRequest
     * @param asyncHandler Asynchronous callback handler for events in the
     *            life-cycle of the request. Users could provide the
     *            implementation of the four callback methods in this interface
     *            to process the operation result or handle the exception.
     * @return A Java Future object containing the response from the
     *         UpdateContactFlowModuleContent service method, as returned by
     *         Amazon Connect.
     * @throws AccessDeniedException
     * @throws InvalidRequestException
     * @throws InvalidContactFlowModuleException
     * @throws ResourceNotFoundException
     * @throws ThrottlingException
     * @throws InternalServiceException
     * @throws AmazonClientException If any internal errors are encountered
     *             inside the client while attempting to make the request or
     *             handle the response. For example if a network connection is
     *             not available.
     * @throws AmazonServiceException If an error response is returned by Amazon
     *             Connect indicating either a problem with the data in the
     *             request, or a server side issue.
     */
    Future<UpdateContactFlowModuleContentResult> updateContactFlowModuleContentAsync(
            UpdateContactFlowModuleContentRequest updateContactFlowModuleContentRequest,
            AsyncHandler<UpdateContactFlowModuleContentRequest, UpdateContactFlowModuleContentResult> asyncHandler)
            throws AmazonServiceException, AmazonClientException;

    /**
     * <p>
     * Updates metadata about specified contact flow module.
     * </p>
     * 
     * @param updateContactFlowModuleMetadataRequest
     * @return A Java Future object containing the response from the
     *         UpdateContactFlowModuleMetadata service method, as returned by
     *         Amazon Connect.
     * @throws AccessDeniedException
     * @throws InvalidRequestException
     * @throws InvalidParameterException
     * @throws DuplicateResourceException
     * @throws ResourceNotFoundException
     * @throws ThrottlingException
     * @throws InternalServiceException
     * @throws AmazonClientException If any internal errors are encountered
     *             inside the client while attempting to make the request or
     *             handle the response. For example if a network connection is
     *             not available.
     * @throws AmazonServiceException If an error response is returned by Amazon
     *             Connect indicating either a problem with the data in the
     *             request, or a server side issue.
     */
    Future<UpdateContactFlowModuleMetadataResult> updateContactFlowModuleMetadataAsync(
            UpdateContactFlowModuleMetadataRequest updateContactFlowModuleMetadataRequest)
            throws AmazonServiceException, AmazonClientException;

    /**
     * <p>
     * Updates metadata about specified contact flow module.
     * </p>
     * 
     * @param updateContactFlowModuleMetadataRequest
     * @param asyncHandler Asynchronous callback handler for events in the
     *            life-cycle of the request. Users could provide the
     *            implementation of the four callback methods in this interface
     *            to process the operation result or handle the exception.
     * @return A Java Future object containing the response from the
     *         UpdateContactFlowModuleMetadata service method, as returned by
     *         Amazon Connect.
     * @throws AccessDeniedException
     * @throws InvalidRequestException
     * @throws InvalidParameterException
     * @throws DuplicateResourceException
     * @throws ResourceNotFoundException
     * @throws ThrottlingException
     * @throws InternalServiceException
     * @throws AmazonClientException If any internal errors are encountered
     *             inside the client while attempting to make the request or
     *             handle the response. For example if a network connection is
     *             not available.
     * @throws AmazonServiceException If an error response is returned by Amazon
     *             Connect indicating either a problem with the data in the
     *             request, or a server side issue.
     */
    Future<UpdateContactFlowModuleMetadataResult> updateContactFlowModuleMetadataAsync(
            UpdateContactFlowModuleMetadataRequest updateContactFlowModuleMetadataRequest,
            AsyncHandler<UpdateContactFlowModuleMetadataRequest, UpdateContactFlowModuleMetadataResult> asyncHandler)
            throws AmazonServiceException, AmazonClientException;

    /**
     * <p>
<<<<<<< HEAD
     * This API is in preview release for Amazon Connect and is subject to
     * change.
     * </p>
     * <p>
     * Updates agent status.
     * </p>
     * 
     * @param updateAgentStatusRequest
     * @return A Java Future object containing the response from the
     *         UpdateAgentStatus service method, as returned by Amazon Connect.
     * @throws InvalidRequestException
     * @throws InvalidParameterException
     * @throws DuplicateResourceException
     * @throws ResourceNotFoundException
     * @throws LimitExceededException
     * @throws ThrottlingException
     * @throws InternalServiceException
     * @throws AmazonClientException If any internal errors are encountered
     *             inside the client while attempting to make the request or
     *             handle the response. For example if a network connection is
     *             not available.
     * @throws AmazonServiceException If an error response is returned by Amazon
     *             Connect indicating either a problem with the data in the
     *             request, or a server side issue.
     */
    Future<Void> updateAgentStatusAsync(UpdateAgentStatusRequest updateAgentStatusRequest)
            throws AmazonServiceException, AmazonClientException;

    /**
     * <p>
     * This API is in preview release for Amazon Connect and is subject to
     * change.
     * </p>
     * <p>
     * Updates agent status.
     * </p>
     * 
     * @param updateAgentStatusRequest
     * @param asyncHandler Asynchronous callback handler for events in the
     *            life-cycle of the request. Users could provide the
     *            implementation of the four callback methods in this interface
     *            to process the operation result or handle the exception.
     * @return A Java Future object containing the response from the
     *         UpdateAgentStatus service method, as returned by Amazon Connect.
     * @throws InvalidRequestException
     * @throws InvalidParameterException
     * @throws DuplicateResourceException
     * @throws ResourceNotFoundException
     * @throws LimitExceededException
     * @throws ThrottlingException
     * @throws InternalServiceException
     * @throws AmazonClientException If any internal errors are encountered
     *             inside the client while attempting to make the request or
     *             handle the response. For example if a network connection is
     *             not available.
     * @throws AmazonServiceException If an error response is returned by Amazon
     *             Connect indicating either a problem with the data in the
     *             request, or a server side issue.
     */
    Future<Void> updateAgentStatusAsync(UpdateAgentStatusRequest updateAgentStatusRequest,
            AsyncHandler<UpdateAgentStatusRequest, Void> asyncHandler)
            throws AmazonServiceException, AmazonClientException;

    /**
     * <p>
     * Creates or updates user-defined contact attributes associated with the
     * specified contact.
     * </p>
     * <p>
     * You can create or update user-defined attributes for both ongoing and
     * completed contacts. For example, while the call is active, you can update
     * the customer's name or the reason the customer called. You can add notes
     * about steps that the agent took during the call that display to the next
     * agent that takes the call. You can also update attributes for a contact
     * using data from your CRM application and save the data with the contact
     * in Amazon Connect. You could also flag calls for additional analysis,
     * such as legal review or to identify abusive callers.
     * </p>
     * <p>
     * Contact attributes are available in Amazon Connect for 24 months, and are
     * then deleted. For information about CTR retention and the maximum size of
     * the CTR attributes section, see <a href=
     * "https://docs.aws.amazon.com/connect/latest/adminguide/amazon-connect-service-limits.html#feature-limits"
     * >Feature specifications</a> in the <i>Amazon Connect Administrator
     * Guide</i>.
=======
     * The name of the contact flow.
>>>>>>> f918cdde
     * </p>
     * <p>
     * You can also create and update contact flows using the <a href=
     * "https://docs.aws.amazon.com/connect/latest/adminguide/flow-language.html"
     * >Amazon Connect Flow language</a>.
     * </p>
     * 
     * @param updateContactFlowNameRequest
     * @return A Java Future object containing the response from the
     *         UpdateContactFlowName service method, as returned by Amazon
     *         Connect.
     * @throws InvalidRequestException
     * @throws InvalidParameterException
     * @throws DuplicateResourceException
     * @throws ResourceNotFoundException
     * @throws ThrottlingException
     * @throws InternalServiceException
     * @throws AmazonClientException If any internal errors are encountered
     *             inside the client while attempting to make the request or
     *             handle the response. For example if a network connection is
     *             not available.
     * @throws AmazonServiceException If an error response is returned by Amazon
     *             Connect indicating either a problem with the data in the
     *             request, or a server side issue.
     */
    Future<Void> updateContactFlowNameAsync(
            UpdateContactFlowNameRequest updateContactFlowNameRequest)
            throws AmazonServiceException, AmazonClientException;

    /**
     * <p>
     * The name of the contact flow.
     * </p>
     * <p>
     * You can also create and update contact flows using the <a href=
     * "https://docs.aws.amazon.com/connect/latest/adminguide/flow-language.html"
     * >Amazon Connect Flow language</a>.
     * </p>
     * 
     * @param updateContactFlowNameRequest
     * @param asyncHandler Asynchronous callback handler for events in the
     *            life-cycle of the request. Users could provide the
     *            implementation of the four callback methods in this interface
     *            to process the operation result or handle the exception.
     * @return A Java Future object containing the response from the
     *         UpdateContactFlowName service method, as returned by Amazon
     *         Connect.
     * @throws InvalidRequestException
     * @throws InvalidParameterException
     * @throws DuplicateResourceException
     * @throws ResourceNotFoundException
     * @throws ThrottlingException
     * @throws InternalServiceException
     * @throws AmazonClientException If any internal errors are encountered
     *             inside the client while attempting to make the request or
     *             handle the response. For example if a network connection is
     *             not available.
     * @throws AmazonServiceException If an error response is returned by Amazon
     *             Connect indicating either a problem with the data in the
     *             request, or a server side issue.
     */
    Future<Void> updateContactFlowNameAsync(
            UpdateContactFlowNameRequest updateContactFlowNameRequest,
            AsyncHandler<UpdateContactFlowNameRequest, Void> asyncHandler)
            throws AmazonServiceException, AmazonClientException;

    /**
     * <p>
     * Updates the scheduled time of a task contact that is already scheduled.
     * </p>
     * 
     * @param updateContactScheduleRequest
     * @return A Java Future object containing the response from the
     *         UpdateContactSchedule service method, as returned by Amazon
     *         Connect.
     * @throws InvalidRequestException
     * @throws InvalidParameterException
     * @throws ResourceNotFoundException
     * @throws ThrottlingException
     * @throws LimitExceededException
     * @throws InternalServiceException
     * @throws AmazonClientException If any internal errors are encountered
     *             inside the client while attempting to make the request or
     *             handle the response. For example if a network connection is
     *             not available.
     * @throws AmazonServiceException If an error response is returned by Amazon
     *             Connect indicating either a problem with the data in the
     *             request, or a server side issue.
     */
    Future<UpdateContactScheduleResult> updateContactScheduleAsync(
            UpdateContactScheduleRequest updateContactScheduleRequest)
            throws AmazonServiceException, AmazonClientException;

    /**
     * <p>
     * Updates the scheduled time of a task contact that is already scheduled.
     * </p>
     * 
     * @param updateContactScheduleRequest
     * @param asyncHandler Asynchronous callback handler for events in the
     *            life-cycle of the request. Users could provide the
     *            implementation of the four callback methods in this interface
     *            to process the operation result or handle the exception.
     * @return A Java Future object containing the response from the
     *         UpdateContactSchedule service method, as returned by Amazon
     *         Connect.
     * @throws InvalidRequestException
     * @throws InvalidParameterException
     * @throws ResourceNotFoundException
     * @throws ThrottlingException
     * @throws LimitExceededException
     * @throws InternalServiceException
     * @throws AmazonClientException If any internal errors are encountered
     *             inside the client while attempting to make the request or
     *             handle the response. For example if a network connection is
     *             not available.
     * @throws AmazonServiceException If an error response is returned by Amazon
     *             Connect indicating either a problem with the data in the
     *             request, or a server side issue.
     */
    Future<UpdateContactScheduleResult> updateContactScheduleAsync(
            UpdateContactScheduleRequest updateContactScheduleRequest,
            AsyncHandler<UpdateContactScheduleRequest, UpdateContactScheduleResult> asyncHandler)
            throws AmazonServiceException, AmazonClientException;

    /**
     * <p>
     * This API is in preview release for Amazon Connect and is subject to
     * change.
     * </p>
     * <p>
     * Updates the hours of operation.
     * </p>
     * 
     * @param updateHoursOfOperationRequest
     * @return A Java Future object containing the response from the
     *         UpdateHoursOfOperation service method, as returned by Amazon
     *         Connect.
     * @throws DuplicateResourceException
     * @throws InvalidRequestException
     * @throws InvalidParameterException
     * @throws ResourceNotFoundException
     * @throws ThrottlingException
     * @throws InternalServiceException
     * @throws AmazonClientException If any internal errors are encountered
     *             inside the client while attempting to make the request or
     *             handle the response. For example if a network connection is
     *             not available.
     * @throws AmazonServiceException If an error response is returned by Amazon
     *             Connect indicating either a problem with the data in the
     *             request, or a server side issue.
     */
    Future<Void> updateHoursOfOperationAsync(
            UpdateHoursOfOperationRequest updateHoursOfOperationRequest)
            throws AmazonServiceException, AmazonClientException;

    /**
     * <p>
     * This API is in preview release for Amazon Connect and is subject to
     * change.
     * </p>
     * <p>
     * Updates the hours of operation.
     * </p>
     * 
     * @param updateHoursOfOperationRequest
     * @param asyncHandler Asynchronous callback handler for events in the
     *            life-cycle of the request. Users could provide the
     *            implementation of the four callback methods in this interface
     *            to process the operation result or handle the exception.
     * @return A Java Future object containing the response from the
     *         UpdateHoursOfOperation service method, as returned by Amazon
     *         Connect.
     * @throws DuplicateResourceException
     * @throws InvalidRequestException
     * @throws InvalidParameterException
     * @throws ResourceNotFoundException
     * @throws ThrottlingException
     * @throws InternalServiceException
     * @throws AmazonClientException If any internal errors are encountered
     *             inside the client while attempting to make the request or
     *             handle the response. For example if a network connection is
     *             not available.
     * @throws AmazonServiceException If an error response is returned by Amazon
     *             Connect indicating either a problem with the data in the
     *             request, or a server side issue.
     */
    Future<Void> updateHoursOfOperationAsync(
            UpdateHoursOfOperationRequest updateHoursOfOperationRequest,
            AsyncHandler<UpdateHoursOfOperationRequest, Void> asyncHandler)
            throws AmazonServiceException, AmazonClientException;

    /**
     * <p>
     * Updates the hours of operation.
     * </p>
     * 
     * @param updateHoursOfOperationRequest
     * @return A Java Future object containing the response from the
     *         UpdateHoursOfOperation service method, as returned by Amazon
     *         Connect.
     * @throws DuplicateResourceException
     * @throws InvalidRequestException
     * @throws InvalidParameterException
     * @throws ResourceNotFoundException
     * @throws ThrottlingException
     * @throws InternalServiceException
     * @throws AmazonClientException If any internal errors are encountered
     *             inside the client while attempting to make the request or
     *             handle the response. For example if a network connection is
     *             not available.
     * @throws AmazonServiceException If an error response is returned by Amazon
     *             Connect indicating either a problem with the data in the
     *             request, or a server side issue.
     */
    Future<Void> updateHoursOfOperationAsync(
            UpdateHoursOfOperationRequest updateHoursOfOperationRequest)
            throws AmazonServiceException, AmazonClientException;

    /**
     * <p>
     * Updates the hours of operation.
     * </p>
     * 
     * @param updateHoursOfOperationRequest
     * @param asyncHandler Asynchronous callback handler for events in the
     *            life-cycle of the request. Users could provide the
     *            implementation of the four callback methods in this interface
     *            to process the operation result or handle the exception.
     * @return A Java Future object containing the response from the
     *         UpdateHoursOfOperation service method, as returned by Amazon
     *         Connect.
     * @throws DuplicateResourceException
     * @throws InvalidRequestException
     * @throws InvalidParameterException
     * @throws ResourceNotFoundException
     * @throws ThrottlingException
     * @throws InternalServiceException
     * @throws AmazonClientException If any internal errors are encountered
     *             inside the client while attempting to make the request or
     *             handle the response. For example if a network connection is
     *             not available.
     * @throws AmazonServiceException If an error response is returned by Amazon
     *             Connect indicating either a problem with the data in the
     *             request, or a server side issue.
     */
    Future<Void> updateHoursOfOperationAsync(
            UpdateHoursOfOperationRequest updateHoursOfOperationRequest,
            AsyncHandler<UpdateHoursOfOperationRequest, Void> asyncHandler)
            throws AmazonServiceException, AmazonClientException;

    /**
     * <p>
     * This API is in preview release for Amazon Connect and is subject to
     * change.
     * </p>
     * <p>
     * Updates the value for the specified attribute type.
     * </p>
     * 
     * @param updateInstanceAttributeRequest
     * @return A Java Future object containing the response from the
     *         UpdateInstanceAttribute service method, as returned by Amazon
     *         Connect.
     * @throws ResourceNotFoundException
     * @throws InternalServiceException
     * @throws InvalidRequestException
     * @throws InvalidParameterException
     * @throws ThrottlingException
     * @throws AmazonClientException If any internal errors are encountered
     *             inside the client while attempting to make the request or
     *             handle the response. For example if a network connection is
     *             not available.
     * @throws AmazonServiceException If an error response is returned by Amazon
     *             Connect indicating either a problem with the data in the
     *             request, or a server side issue.
     */
    Future<Void> updateInstanceAttributeAsync(
            UpdateInstanceAttributeRequest updateInstanceAttributeRequest)
            throws AmazonServiceException, AmazonClientException;

    /**
     * <p>
     * This API is in preview release for Amazon Connect and is subject to
     * change.
     * </p>
     * <p>
     * Updates the value for the specified attribute type.
     * </p>
     * 
     * @param updateInstanceAttributeRequest
     * @param asyncHandler Asynchronous callback handler for events in the
     *            life-cycle of the request. Users could provide the
     *            implementation of the four callback methods in this interface
     *            to process the operation result or handle the exception.
     * @return A Java Future object containing the response from the
     *         UpdateInstanceAttribute service method, as returned by Amazon
     *         Connect.
     * @throws ResourceNotFoundException
     * @throws InternalServiceException
     * @throws InvalidRequestException
     * @throws InvalidParameterException
     * @throws ThrottlingException
     * @throws AmazonClientException If any internal errors are encountered
     *             inside the client while attempting to make the request or
     *             handle the response. For example if a network connection is
     *             not available.
     * @throws AmazonServiceException If an error response is returned by Amazon
     *             Connect indicating either a problem with the data in the
     *             request, or a server side issue.
     */
    Future<Void> updateInstanceAttributeAsync(
            UpdateInstanceAttributeRequest updateInstanceAttributeRequest,
            AsyncHandler<UpdateInstanceAttributeRequest, Void> asyncHandler)
            throws AmazonServiceException, AmazonClientException;

    /**
     * <p>
     * This API is in preview release for Amazon Connect and is subject to
     * change.
     * </p>
     * <p>
     * Updates an existing configuration for a resource type. This API is
     * idempotent.
     * </p>
     * 
     * @param updateInstanceStorageConfigRequest
     * @return A Java Future object containing the response from the
     *         UpdateInstanceStorageConfig service method, as returned by Amazon
     *         Connect.
     * @throws ResourceNotFoundException
     * @throws InternalServiceException
     * @throws InvalidRequestException
     * @throws InvalidParameterException
     * @throws ThrottlingException
     * @throws AmazonClientException If any internal errors are encountered
     *             inside the client while attempting to make the request or
     *             handle the response. For example if a network connection is
     *             not available.
     * @throws AmazonServiceException If an error response is returned by Amazon
     *             Connect indicating either a problem with the data in the
     *             request, or a server side issue.
     */
    Future<Void> updateInstanceStorageConfigAsync(
            UpdateInstanceStorageConfigRequest updateInstanceStorageConfigRequest)
            throws AmazonServiceException, AmazonClientException;

    /**
     * <p>
     * This API is in preview release for Amazon Connect and is subject to
     * change.
     * </p>
     * <p>
     * Updates an existing configuration for a resource type. This API is
     * idempotent.
     * </p>
     * 
     * @param updateInstanceStorageConfigRequest
     * @param asyncHandler Asynchronous callback handler for events in the
     *            life-cycle of the request. Users could provide the
     *            implementation of the four callback methods in this interface
     *            to process the operation result or handle the exception.
     * @return A Java Future object containing the response from the
     *         UpdateInstanceStorageConfig service method, as returned by Amazon
     *         Connect.
     * @throws ResourceNotFoundException
     * @throws InternalServiceException
     * @throws InvalidRequestException
     * @throws InvalidParameterException
     * @throws ThrottlingException
     * @throws AmazonClientException If any internal errors are encountered
     *             inside the client while attempting to make the request or
     *             handle the response. For example if a network connection is
     *             not available.
     * @throws AmazonServiceException If an error response is returned by Amazon
     *             Connect indicating either a problem with the data in the
     *             request, or a server side issue.
     */
    Future<Void> updateInstanceStorageConfigAsync(
            UpdateInstanceStorageConfigRequest updateInstanceStorageConfigRequest,
            AsyncHandler<UpdateInstanceStorageConfigRequest, Void> asyncHandler)
            throws AmazonServiceException, AmazonClientException;

    /**
     * <p>
     * This API is in preview release for Amazon Connect and is subject to
     * change.
     * </p>
     * <p>
     * Updates the hours of operation for the specified queue.
     * </p>
     * 
     * @param updateQueueHoursOfOperationRequest
     * @return A Java Future object containing the response from the
     *         UpdateQueueHoursOfOperation service method, as returned by Amazon
     *         Connect.
     * @throws InvalidRequestException
     * @throws InvalidParameterException
     * @throws ResourceNotFoundException
     * @throws ThrottlingException
     * @throws InternalServiceException
     * @throws AmazonClientException If any internal errors are encountered
     *             inside the client while attempting to make the request or
     *             handle the response. For example if a network connection is
     *             not available.
     * @throws AmazonServiceException If an error response is returned by Amazon
     *             Connect indicating either a problem with the data in the
     *             request, or a server side issue.
     */
    Future<Void> updateQueueHoursOfOperationAsync(
            UpdateQueueHoursOfOperationRequest updateQueueHoursOfOperationRequest)
            throws AmazonServiceException, AmazonClientException;

    /**
     * <p>
     * This API is in preview release for Amazon Connect and is subject to
     * change.
     * </p>
     * <p>
     * Updates the hours of operation for the specified queue.
     * </p>
     * 
     * @param updateQueueHoursOfOperationRequest
     * @param asyncHandler Asynchronous callback handler for events in the
     *            life-cycle of the request. Users could provide the
     *            implementation of the four callback methods in this interface
     *            to process the operation result or handle the exception.
     * @return A Java Future object containing the response from the
     *         UpdateQueueHoursOfOperation service method, as returned by Amazon
     *         Connect.
     * @throws InvalidRequestException
     * @throws InvalidParameterException
     * @throws ResourceNotFoundException
     * @throws ThrottlingException
     * @throws InternalServiceException
     * @throws AmazonClientException If any internal errors are encountered
     *             inside the client while attempting to make the request or
     *             handle the response. For example if a network connection is
     *             not available.
     * @throws AmazonServiceException If an error response is returned by Amazon
     *             Connect indicating either a problem with the data in the
     *             request, or a server side issue.
     */
    Future<Void> updateQueueHoursOfOperationAsync(
            UpdateQueueHoursOfOperationRequest updateQueueHoursOfOperationRequest,
            AsyncHandler<UpdateQueueHoursOfOperationRequest, Void> asyncHandler)
            throws AmazonServiceException, AmazonClientException;

    /**
     * <p>
     * This API is in preview release for Amazon Connect and is subject to
     * change.
     * </p>
     * <p>
     * Updates the maximum number of contacts allowed in a queue before it is
     * considered full.
     * </p>
     * 
     * @param updateQueueMaxContactsRequest
     * @return A Java Future object containing the response from the
     *         UpdateQueueMaxContacts service method, as returned by Amazon
     *         Connect.
     * @throws InvalidRequestException
     * @throws InvalidParameterException
     * @throws ResourceNotFoundException
     * @throws ThrottlingException
     * @throws InternalServiceException
     * @throws AmazonClientException If any internal errors are encountered
     *             inside the client while attempting to make the request or
     *             handle the response. For example if a network connection is
     *             not available.
     * @throws AmazonServiceException If an error response is returned by Amazon
     *             Connect indicating either a problem with the data in the
     *             request, or a server side issue.
     */
    Future<Void> updateQueueMaxContactsAsync(
            UpdateQueueMaxContactsRequest updateQueueMaxContactsRequest)
            throws AmazonServiceException, AmazonClientException;

    /**
     * <p>
     * This API is in preview release for Amazon Connect and is subject to
     * change.
     * </p>
     * <p>
     * Updates the maximum number of contacts allowed in a queue before it is
     * considered full.
     * </p>
     * 
     * @param updateQueueMaxContactsRequest
     * @param asyncHandler Asynchronous callback handler for events in the
     *            life-cycle of the request. Users could provide the
     *            implementation of the four callback methods in this interface
     *            to process the operation result or handle the exception.
     * @return A Java Future object containing the response from the
     *         UpdateQueueMaxContacts service method, as returned by Amazon
     *         Connect.
     * @throws InvalidRequestException
     * @throws InvalidParameterException
     * @throws ResourceNotFoundException
     * @throws ThrottlingException
     * @throws InternalServiceException
     * @throws AmazonClientException If any internal errors are encountered
     *             inside the client while attempting to make the request or
     *             handle the response. For example if a network connection is
     *             not available.
     * @throws AmazonServiceException If an error response is returned by Amazon
     *             Connect indicating either a problem with the data in the
     *             request, or a server side issue.
     */
    Future<Void> updateQueueMaxContactsAsync(
            UpdateQueueMaxContactsRequest updateQueueMaxContactsRequest,
            AsyncHandler<UpdateQueueMaxContactsRequest, Void> asyncHandler)
            throws AmazonServiceException, AmazonClientException;

    /**
     * <p>
     * This API is in preview release for Amazon Connect and is subject to
     * change.
     * </p>
     * <p>
     * Updates the name and description of a queue. At least <code>Name</code>
     * or <code>Description</code> must be provided.
     * </p>
     * 
     * @param updateQueueNameRequest
     * @return A Java Future object containing the response from the
     *         UpdateQueueName service method, as returned by Amazon Connect.
     * @throws DuplicateResourceException
     * @throws InvalidRequestException
     * @throws InvalidParameterException
     * @throws ResourceNotFoundException
     * @throws ThrottlingException
     * @throws InternalServiceException
     * @throws AmazonClientException If any internal errors are encountered
     *             inside the client while attempting to make the request or
     *             handle the response. For example if a network connection is
     *             not available.
     * @throws AmazonServiceException If an error response is returned by Amazon
     *             Connect indicating either a problem with the data in the
     *             request, or a server side issue.
     */
    Future<Void> updateQueueNameAsync(UpdateQueueNameRequest updateQueueNameRequest)
            throws AmazonServiceException, AmazonClientException;

    /**
     * <p>
     * This API is in preview release for Amazon Connect and is subject to
     * change.
     * </p>
     * <p>
     * Updates the name and description of a queue. At least <code>Name</code>
     * or <code>Description</code> must be provided.
     * </p>
     * 
     * @param updateQueueNameRequest
     * @param asyncHandler Asynchronous callback handler for events in the
     *            life-cycle of the request. Users could provide the
     *            implementation of the four callback methods in this interface
     *            to process the operation result or handle the exception.
     * @return A Java Future object containing the response from the
     *         UpdateQueueName service method, as returned by Amazon Connect.
     * @throws DuplicateResourceException
     * @throws InvalidRequestException
     * @throws InvalidParameterException
     * @throws ResourceNotFoundException
     * @throws ThrottlingException
     * @throws InternalServiceException
     * @throws AmazonClientException If any internal errors are encountered
     *             inside the client while attempting to make the request or
     *             handle the response. For example if a network connection is
     *             not available.
     * @throws AmazonServiceException If an error response is returned by Amazon
     *             Connect indicating either a problem with the data in the
     *             request, or a server side issue.
     */
    Future<Void> updateQueueNameAsync(UpdateQueueNameRequest updateQueueNameRequest,
            AsyncHandler<UpdateQueueNameRequest, Void> asyncHandler) throws AmazonServiceException,
            AmazonClientException;

    /**
     * <p>
     * This API is in preview release for Amazon Connect and is subject to
     * change.
     * </p>
     * <p>
     * Updates the outbound caller ID name, number, and outbound whisper flow
     * for a specified queue.
     * </p>
     * 
     * @param updateQueueOutboundCallerConfigRequest
     * @return A Java Future object containing the response from the
     *         UpdateQueueOutboundCallerConfig service method, as returned by
     *         Amazon Connect.
     * @throws InvalidRequestException
     * @throws InvalidParameterException
     * @throws ResourceNotFoundException
     * @throws ThrottlingException
     * @throws InternalServiceException
     * @throws AmazonClientException If any internal errors are encountered
     *             inside the client while attempting to make the request or
     *             handle the response. For example if a network connection is
     *             not available.
     * @throws AmazonServiceException If an error response is returned by Amazon
     *             Connect indicating either a problem with the data in the
     *             request, or a server side issue.
     */
    Future<Void> updateQueueOutboundCallerConfigAsync(
            UpdateQueueOutboundCallerConfigRequest updateQueueOutboundCallerConfigRequest)
            throws AmazonServiceException, AmazonClientException;

    /**
     * <p>
     * This API is in preview release for Amazon Connect and is subject to
     * change.
     * </p>
     * <p>
     * Updates the outbound caller ID name, number, and outbound whisper flow
     * for a specified queue.
     * </p>
     * 
     * @param updateQueueOutboundCallerConfigRequest
     * @param asyncHandler Asynchronous callback handler for events in the
     *            life-cycle of the request. Users could provide the
     *            implementation of the four callback methods in this interface
     *            to process the operation result or handle the exception.
     * @return A Java Future object containing the response from the
     *         UpdateQueueOutboundCallerConfig service method, as returned by
     *         Amazon Connect.
     * @throws InvalidRequestException
     * @throws InvalidParameterException
     * @throws ResourceNotFoundException
     * @throws ThrottlingException
     * @throws InternalServiceException
     * @throws AmazonClientException If any internal errors are encountered
     *             inside the client while attempting to make the request or
     *             handle the response. For example if a network connection is
     *             not available.
     * @throws AmazonServiceException If an error response is returned by Amazon
     *             Connect indicating either a problem with the data in the
     *             request, or a server side issue.
     */
    Future<Void> updateQueueOutboundCallerConfigAsync(
            UpdateQueueOutboundCallerConfigRequest updateQueueOutboundCallerConfigRequest,
            AsyncHandler<UpdateQueueOutboundCallerConfigRequest, Void> asyncHandler)
            throws AmazonServiceException, AmazonClientException;

    /**
     * <p>
     * This API is in preview release for Amazon Connect and is subject to
     * change.
     * </p>
     * <p>
     * Updates the status of the queue.
     * </p>
     * 
     * @param updateQueueStatusRequest
     * @return A Java Future object containing the response from the
     *         UpdateQueueStatus service method, as returned by Amazon Connect.
     * @throws InvalidRequestException
     * @throws InvalidParameterException
     * @throws ResourceNotFoundException
     * @throws ThrottlingException
     * @throws InternalServiceException
     * @throws AmazonClientException If any internal errors are encountered
     *             inside the client while attempting to make the request or
     *             handle the response. For example if a network connection is
     *             not available.
     * @throws AmazonServiceException If an error response is returned by Amazon
     *             Connect indicating either a problem with the data in the
     *             request, or a server side issue.
     */
    Future<Void> updateQueueStatusAsync(UpdateQueueStatusRequest updateQueueStatusRequest)
            throws AmazonServiceException, AmazonClientException;

    /**
     * <p>
     * This API is in preview release for Amazon Connect and is subject to
     * change.
     * </p>
     * <p>
     * Updates the status of the queue.
     * </p>
     * 
     * @param updateQueueStatusRequest
     * @param asyncHandler Asynchronous callback handler for events in the
     *            life-cycle of the request. Users could provide the
     *            implementation of the four callback methods in this interface
     *            to process the operation result or handle the exception.
     * @return A Java Future object containing the response from the
     *         UpdateQueueStatus service method, as returned by Amazon Connect.
     * @throws InvalidRequestException
     * @throws InvalidParameterException
     * @throws ResourceNotFoundException
     * @throws ThrottlingException
     * @throws InternalServiceException
     * @throws AmazonClientException If any internal errors are encountered
     *             inside the client while attempting to make the request or
     *             handle the response. For example if a network connection is
     *             not available.
     * @throws AmazonServiceException If an error response is returned by Amazon
     *             Connect indicating either a problem with the data in the
     *             request, or a server side issue.
     */
    Future<Void> updateQueueStatusAsync(UpdateQueueStatusRequest updateQueueStatusRequest,
            AsyncHandler<UpdateQueueStatusRequest, Void> asyncHandler)
            throws AmazonServiceException, AmazonClientException;

    /**
     * <p>
     * Updates the configuration settings for the specified quick connect.
     * </p>
     * 
     * @param updateQuickConnectConfigRequest
     * @return A Java Future object containing the response from the
     *         UpdateQuickConnectConfig service method, as returned by Amazon
     *         Connect.
     * @throws InvalidRequestException
     * @throws InvalidParameterException
     * @throws ResourceNotFoundException
     * @throws ThrottlingException
     * @throws InternalServiceException
     * @throws AmazonClientException If any internal errors are encountered
     *             inside the client while attempting to make the request or
     *             handle the response. For example if a network connection is
     *             not available.
     * @throws AmazonServiceException If an error response is returned by Amazon
     *             Connect indicating either a problem with the data in the
     *             request, or a server side issue.
     */
    Future<Void> updateQuickConnectConfigAsync(
            UpdateQuickConnectConfigRequest updateQuickConnectConfigRequest)
            throws AmazonServiceException, AmazonClientException;

    /**
     * <p>
     * Updates the configuration settings for the specified quick connect.
     * </p>
     * 
     * @param updateQuickConnectConfigRequest
     * @param asyncHandler Asynchronous callback handler for events in the
     *            life-cycle of the request. Users could provide the
     *            implementation of the four callback methods in this interface
     *            to process the operation result or handle the exception.
     * @return A Java Future object containing the response from the
     *         UpdateQuickConnectConfig service method, as returned by Amazon
     *         Connect.
     * @throws InvalidRequestException
     * @throws InvalidParameterException
     * @throws ResourceNotFoundException
     * @throws ThrottlingException
     * @throws InternalServiceException
     * @throws AmazonClientException If any internal errors are encountered
     *             inside the client while attempting to make the request or
     *             handle the response. For example if a network connection is
     *             not available.
     * @throws AmazonServiceException If an error response is returned by Amazon
     *             Connect indicating either a problem with the data in the
     *             request, or a server side issue.
     */
    Future<Void> updateQuickConnectConfigAsync(
            UpdateQuickConnectConfigRequest updateQuickConnectConfigRequest,
            AsyncHandler<UpdateQuickConnectConfigRequest, Void> asyncHandler)
            throws AmazonServiceException, AmazonClientException;

    /**
     * <p>
     * Updates the name and description of a quick connect. The request accepts
     * the following data in JSON format. At least <code>Name</code> or
     * <code>Description</code> must be provided.
     * </p>
     * 
     * @param updateQuickConnectNameRequest
     * @return A Java Future object containing the response from the
     *         UpdateQuickConnectName service method, as returned by Amazon
     *         Connect.
     * @throws InvalidRequestException
     * @throws InvalidParameterException
     * @throws ResourceNotFoundException
     * @throws ThrottlingException
     * @throws InternalServiceException
     * @throws AmazonClientException If any internal errors are encountered
     *             inside the client while attempting to make the request or
     *             handle the response. For example if a network connection is
     *             not available.
     * @throws AmazonServiceException If an error response is returned by Amazon
     *             Connect indicating either a problem with the data in the
     *             request, or a server side issue.
     */
    Future<Void> updateQuickConnectNameAsync(
            UpdateQuickConnectNameRequest updateQuickConnectNameRequest)
            throws AmazonServiceException, AmazonClientException;

    /**
     * <p>
     * Updates the name and description of a quick connect. The request accepts
     * the following data in JSON format. At least <code>Name</code> or
     * <code>Description</code> must be provided.
     * </p>
     * 
     * @param updateQuickConnectNameRequest
     * @param asyncHandler Asynchronous callback handler for events in the
     *            life-cycle of the request. Users could provide the
     *            implementation of the four callback methods in this interface
     *            to process the operation result or handle the exception.
     * @return A Java Future object containing the response from the
     *         UpdateQuickConnectName service method, as returned by Amazon
     *         Connect.
     * @throws InvalidRequestException
     * @throws InvalidParameterException
     * @throws ResourceNotFoundException
     * @throws ThrottlingException
     * @throws InternalServiceException
     * @throws AmazonClientException If any internal errors are encountered
     *             inside the client while attempting to make the request or
     *             handle the response. For example if a network connection is
     *             not available.
     * @throws AmazonServiceException If an error response is returned by Amazon
     *             Connect indicating either a problem with the data in the
     *             request, or a server side issue.
     */
    Future<Void> updateQuickConnectNameAsync(
            UpdateQuickConnectNameRequest updateQuickConnectNameRequest,
            AsyncHandler<UpdateQuickConnectNameRequest, Void> asyncHandler)
            throws AmazonServiceException, AmazonClientException;

    /**
     * <p>
     * Updates the channels that agents can handle in the Contact Control Panel
     * (CCP) for a routing profile.
     * </p>
     * 
     * @param updateRoutingProfileConcurrencyRequest
     * @return A Java Future object containing the response from the
     *         UpdateRoutingProfileConcurrency service method, as returned by
     *         Amazon Connect.
     * @throws InvalidRequestException
     * @throws InvalidParameterException
     * @throws ResourceNotFoundException
     * @throws ThrottlingException
     * @throws InternalServiceException
     * @throws AmazonClientException If any internal errors are encountered
     *             inside the client while attempting to make the request or
     *             handle the response. For example if a network connection is
     *             not available.
     * @throws AmazonServiceException If an error response is returned by Amazon
     *             Connect indicating either a problem with the data in the
     *             request, or a server side issue.
     */
    Future<Void> updateRoutingProfileConcurrencyAsync(
            UpdateRoutingProfileConcurrencyRequest updateRoutingProfileConcurrencyRequest)
            throws AmazonServiceException, AmazonClientException;

    /**
     * <p>
     * Updates the channels that agents can handle in the Contact Control Panel
     * (CCP) for a routing profile.
     * </p>
     * 
     * @param updateRoutingProfileConcurrencyRequest
     * @param asyncHandler Asynchronous callback handler for events in the
     *            life-cycle of the request. Users could provide the
     *            implementation of the four callback methods in this interface
     *            to process the operation result or handle the exception.
     * @return A Java Future object containing the response from the
     *         UpdateRoutingProfileConcurrency service method, as returned by
     *         Amazon Connect.
     * @throws InvalidRequestException
     * @throws InvalidParameterException
     * @throws ResourceNotFoundException
     * @throws ThrottlingException
     * @throws InternalServiceException
     * @throws AmazonClientException If any internal errors are encountered
     *             inside the client while attempting to make the request or
     *             handle the response. For example if a network connection is
     *             not available.
     * @throws AmazonServiceException If an error response is returned by Amazon
     *             Connect indicating either a problem with the data in the
     *             request, or a server side issue.
     */
    Future<Void> updateRoutingProfileConcurrencyAsync(
            UpdateRoutingProfileConcurrencyRequest updateRoutingProfileConcurrencyRequest,
            AsyncHandler<UpdateRoutingProfileConcurrencyRequest, Void> asyncHandler)
            throws AmazonServiceException, AmazonClientException;

    /**
     * <p>
     * Updates the default outbound queue of a routing profile.
     * </p>
     * 
     * @param updateRoutingProfileDefaultOutboundQueueRequest
     * @return A Java Future object containing the response from the
     *         UpdateRoutingProfileDefaultOutboundQueue service method, as
     *         returned by Amazon Connect.
     * @throws InvalidRequestException
     * @throws InvalidParameterException
     * @throws ResourceNotFoundException
     * @throws ThrottlingException
     * @throws InternalServiceException
     * @throws AmazonClientException If any internal errors are encountered
     *             inside the client while attempting to make the request or
     *             handle the response. For example if a network connection is
     *             not available.
     * @throws AmazonServiceException If an error response is returned by Amazon
     *             Connect indicating either a problem with the data in the
     *             request, or a server side issue.
     */
    Future<Void> updateRoutingProfileDefaultOutboundQueueAsync(
            UpdateRoutingProfileDefaultOutboundQueueRequest updateRoutingProfileDefaultOutboundQueueRequest)
            throws AmazonServiceException, AmazonClientException;

    /**
     * <p>
     * Updates the default outbound queue of a routing profile.
     * </p>
     * 
     * @param updateRoutingProfileDefaultOutboundQueueRequest
     * @param asyncHandler Asynchronous callback handler for events in the
     *            life-cycle of the request. Users could provide the
     *            implementation of the four callback methods in this interface
     *            to process the operation result or handle the exception.
     * @return A Java Future object containing the response from the
     *         UpdateRoutingProfileDefaultOutboundQueue service method, as
     *         returned by Amazon Connect.
     * @throws InvalidRequestException
     * @throws InvalidParameterException
     * @throws ResourceNotFoundException
     * @throws ThrottlingException
     * @throws InternalServiceException
     * @throws AmazonClientException If any internal errors are encountered
     *             inside the client while attempting to make the request or
     *             handle the response. For example if a network connection is
     *             not available.
     * @throws AmazonServiceException If an error response is returned by Amazon
     *             Connect indicating either a problem with the data in the
     *             request, or a server side issue.
     */
    Future<Void> updateRoutingProfileDefaultOutboundQueueAsync(
            UpdateRoutingProfileDefaultOutboundQueueRequest updateRoutingProfileDefaultOutboundQueueRequest,
            AsyncHandler<UpdateRoutingProfileDefaultOutboundQueueRequest, Void> asyncHandler)
            throws AmazonServiceException, AmazonClientException;

    /**
     * <p>
     * Updates the name and description of a routing profile. The request
     * accepts the following data in JSON format. At least <code>Name</code> or
     * <code>Description</code> must be provided.
     * </p>
     * 
     * @param updateRoutingProfileNameRequest
     * @return A Java Future object containing the response from the
     *         UpdateRoutingProfileName service method, as returned by Amazon
     *         Connect.
     * @throws DuplicateResourceException
     * @throws InvalidRequestException
     * @throws InvalidParameterException
     * @throws ResourceNotFoundException
     * @throws ThrottlingException
     * @throws InternalServiceException
     * @throws AmazonClientException If any internal errors are encountered
     *             inside the client while attempting to make the request or
     *             handle the response. For example if a network connection is
     *             not available.
     * @throws AmazonServiceException If an error response is returned by Amazon
     *             Connect indicating either a problem with the data in the
     *             request, or a server side issue.
     */
    Future<Void> updateRoutingProfileNameAsync(
            UpdateRoutingProfileNameRequest updateRoutingProfileNameRequest)
            throws AmazonServiceException, AmazonClientException;

    /**
     * <p>
     * Updates the name and description of a routing profile. The request
     * accepts the following data in JSON format. At least <code>Name</code> or
     * <code>Description</code> must be provided.
     * </p>
     * 
     * @param updateRoutingProfileNameRequest
     * @param asyncHandler Asynchronous callback handler for events in the
     *            life-cycle of the request. Users could provide the
     *            implementation of the four callback methods in this interface
     *            to process the operation result or handle the exception.
     * @return A Java Future object containing the response from the
     *         UpdateRoutingProfileName service method, as returned by Amazon
     *         Connect.
     * @throws DuplicateResourceException
     * @throws InvalidRequestException
     * @throws InvalidParameterException
     * @throws ResourceNotFoundException
     * @throws ThrottlingException
     * @throws InternalServiceException
     * @throws AmazonClientException If any internal errors are encountered
     *             inside the client while attempting to make the request or
     *             handle the response. For example if a network connection is
     *             not available.
     * @throws AmazonServiceException If an error response is returned by Amazon
     *             Connect indicating either a problem with the data in the
     *             request, or a server side issue.
     */
    Future<Void> updateRoutingProfileNameAsync(
            UpdateRoutingProfileNameRequest updateRoutingProfileNameRequest,
            AsyncHandler<UpdateRoutingProfileNameRequest, Void> asyncHandler)
            throws AmazonServiceException, AmazonClientException;

    /**
     * <p>
     * Updates the properties associated with a set of queues for a routing
     * profile.
     * </p>
     * 
     * @param updateRoutingProfileQueuesRequest
     * @return A Java Future object containing the response from the
     *         UpdateRoutingProfileQueues service method, as returned by Amazon
     *         Connect.
     * @throws InvalidRequestException
     * @throws InvalidParameterException
     * @throws ResourceNotFoundException
     * @throws ThrottlingException
     * @throws InternalServiceException
     * @throws AmazonClientException If any internal errors are encountered
     *             inside the client while attempting to make the request or
     *             handle the response. For example if a network connection is
     *             not available.
     * @throws AmazonServiceException If an error response is returned by Amazon
     *             Connect indicating either a problem with the data in the
     *             request, or a server side issue.
     */
    Future<Void> updateRoutingProfileQueuesAsync(
            UpdateRoutingProfileQueuesRequest updateRoutingProfileQueuesRequest)
            throws AmazonServiceException, AmazonClientException;

    /**
     * <p>
     * Updates the properties associated with a set of queues for a routing
     * profile.
     * </p>
     * 
     * @param updateRoutingProfileQueuesRequest
     * @param asyncHandler Asynchronous callback handler for events in the
     *            life-cycle of the request. Users could provide the
     *            implementation of the four callback methods in this interface
     *            to process the operation result or handle the exception.
     * @return A Java Future object containing the response from the
     *         UpdateRoutingProfileQueues service method, as returned by Amazon
     *         Connect.
     * @throws InvalidRequestException
     * @throws InvalidParameterException
     * @throws ResourceNotFoundException
     * @throws ThrottlingException
     * @throws InternalServiceException
     * @throws AmazonClientException If any internal errors are encountered
     *             inside the client while attempting to make the request or
     *             handle the response. For example if a network connection is
     *             not available.
     * @throws AmazonServiceException If an error response is returned by Amazon
     *             Connect indicating either a problem with the data in the
     *             request, or a server side issue.
     */
    Future<Void> updateRoutingProfileQueuesAsync(
            UpdateRoutingProfileQueuesRequest updateRoutingProfileQueuesRequest,
            AsyncHandler<UpdateRoutingProfileQueuesRequest, Void> asyncHandler)
            throws AmazonServiceException, AmazonClientException;

    /**
     * <p>
     * This API is in preview release for Amazon Connect and is subject to
     * change.
     * </p>
     * <p>
     * Updates a security profile.
     * </p>
     * 
     * @param updateSecurityProfileRequest
     * @return A Java Future object containing the response from the
     *         UpdateSecurityProfile service method, as returned by Amazon
     *         Connect.
     * @throws InvalidRequestException
     * @throws InvalidParameterException
     * @throws ResourceNotFoundException
     * @throws ThrottlingException
     * @throws InternalServiceException
     * @throws AmazonClientException If any internal errors are encountered
     *             inside the client while attempting to make the request or
     *             handle the response. For example if a network connection is
     *             not available.
     * @throws AmazonServiceException If an error response is returned by Amazon
     *             Connect indicating either a problem with the data in the
     *             request, or a server side issue.
     */
    Future<Void> updateSecurityProfileAsync(
            UpdateSecurityProfileRequest updateSecurityProfileRequest)
            throws AmazonServiceException, AmazonClientException;

    /**
     * <p>
     * This API is in preview release for Amazon Connect and is subject to
     * change.
     * </p>
     * <p>
     * Updates a security profile.
     * </p>
     * 
     * @param updateSecurityProfileRequest
     * @param asyncHandler Asynchronous callback handler for events in the
     *            life-cycle of the request. Users could provide the
     *            implementation of the four callback methods in this interface
     *            to process the operation result or handle the exception.
     * @return A Java Future object containing the response from the
     *         UpdateSecurityProfile service method, as returned by Amazon
     *         Connect.
     * @throws InvalidRequestException
     * @throws InvalidParameterException
     * @throws ResourceNotFoundException
     * @throws ThrottlingException
     * @throws InternalServiceException
     * @throws AmazonClientException If any internal errors are encountered
     *             inside the client while attempting to make the request or
     *             handle the response. For example if a network connection is
     *             not available.
     * @throws AmazonServiceException If an error response is returned by Amazon
     *             Connect indicating either a problem with the data in the
     *             request, or a server side issue.
     */
    Future<Void> updateSecurityProfileAsync(
            UpdateSecurityProfileRequest updateSecurityProfileRequest,
            AsyncHandler<UpdateSecurityProfileRequest, Void> asyncHandler)
            throws AmazonServiceException, AmazonClientException;

    /**
     * <p>
     * Assigns the specified hierarchy group to the specified user.
     * </p>
     * 
     * @param updateUserHierarchyRequest
     * @return A Java Future object containing the response from the
     *         UpdateUserHierarchy service method, as returned by Amazon
     *         Connect.
     * @throws InvalidRequestException
     * @throws InvalidParameterException
     * @throws ResourceNotFoundException
     * @throws ThrottlingException
     * @throws InternalServiceException
     * @throws AmazonClientException If any internal errors are encountered
     *             inside the client while attempting to make the request or
     *             handle the response. For example if a network connection is
     *             not available.
     * @throws AmazonServiceException If an error response is returned by Amazon
     *             Connect indicating either a problem with the data in the
     *             request, or a server side issue.
     */
    Future<Void> updateUserHierarchyAsync(UpdateUserHierarchyRequest updateUserHierarchyRequest)
            throws AmazonServiceException, AmazonClientException;

    /**
     * <p>
     * Assigns the specified hierarchy group to the specified user.
     * </p>
     * 
     * @param updateUserHierarchyRequest
     * @param asyncHandler Asynchronous callback handler for events in the
     *            life-cycle of the request. Users could provide the
     *            implementation of the four callback methods in this interface
     *            to process the operation result or handle the exception.
     * @return A Java Future object containing the response from the
     *         UpdateUserHierarchy service method, as returned by Amazon
     *         Connect.
     * @throws InvalidRequestException
     * @throws InvalidParameterException
     * @throws ResourceNotFoundException
     * @throws ThrottlingException
     * @throws InternalServiceException
     * @throws AmazonClientException If any internal errors are encountered
     *             inside the client while attempting to make the request or
     *             handle the response. For example if a network connection is
     *             not available.
     * @throws AmazonServiceException If an error response is returned by Amazon
     *             Connect indicating either a problem with the data in the
     *             request, or a server side issue.
     */
    Future<Void> updateUserHierarchyAsync(UpdateUserHierarchyRequest updateUserHierarchyRequest,
            AsyncHandler<UpdateUserHierarchyRequest, Void> asyncHandler)
            throws AmazonServiceException, AmazonClientException;

    /**
     * <p>
     * Updates the name of the user hierarchy group.
     * </p>
     * 
     * @param updateUserHierarchyGroupNameRequest
     * @return A Java Future object containing the response from the
     *         UpdateUserHierarchyGroupName service method, as returned by
     *         Amazon Connect.
     * @throws InvalidRequestException
     * @throws InvalidParameterException
     * @throws DuplicateResourceException
     * @throws ResourceNotFoundException
     * @throws ThrottlingException
     * @throws InternalServiceException
     * @throws AmazonClientException If any internal errors are encountered
     *             inside the client while attempting to make the request or
     *             handle the response. For example if a network connection is
     *             not available.
     * @throws AmazonServiceException If an error response is returned by Amazon
     *             Connect indicating either a problem with the data in the
     *             request, or a server side issue.
     */
    Future<Void> updateUserHierarchyGroupNameAsync(
            UpdateUserHierarchyGroupNameRequest updateUserHierarchyGroupNameRequest)
            throws AmazonServiceException, AmazonClientException;

    /**
     * <p>
     * Updates the name of the user hierarchy group.
     * </p>
     * 
     * @param updateUserHierarchyGroupNameRequest
     * @param asyncHandler Asynchronous callback handler for events in the
     *            life-cycle of the request. Users could provide the
     *            implementation of the four callback methods in this interface
     *            to process the operation result or handle the exception.
     * @return A Java Future object containing the response from the
     *         UpdateUserHierarchyGroupName service method, as returned by
     *         Amazon Connect.
     * @throws InvalidRequestException
     * @throws InvalidParameterException
     * @throws DuplicateResourceException
     * @throws ResourceNotFoundException
     * @throws ThrottlingException
     * @throws InternalServiceException
     * @throws AmazonClientException If any internal errors are encountered
     *             inside the client while attempting to make the request or
     *             handle the response. For example if a network connection is
     *             not available.
     * @throws AmazonServiceException If an error response is returned by Amazon
     *             Connect indicating either a problem with the data in the
     *             request, or a server side issue.
     */
    Future<Void> updateUserHierarchyGroupNameAsync(
            UpdateUserHierarchyGroupNameRequest updateUserHierarchyGroupNameRequest,
            AsyncHandler<UpdateUserHierarchyGroupNameRequest, Void> asyncHandler)
            throws AmazonServiceException, AmazonClientException;

    /**
     * <p>
     * Updates the user hierarchy structure: add, remove, and rename user
     * hierarchy levels.
     * </p>
     * 
     * @param updateUserHierarchyStructureRequest
     * @return A Java Future object containing the response from the
     *         UpdateUserHierarchyStructure service method, as returned by
     *         Amazon Connect.
     * @throws InvalidRequestException
     * @throws InvalidParameterException
     * @throws ResourceNotFoundException
     * @throws ResourceInUseException
     * @throws ThrottlingException
     * @throws InternalServiceException
     * @throws AmazonClientException If any internal errors are encountered
     *             inside the client while attempting to make the request or
     *             handle the response. For example if a network connection is
     *             not available.
     * @throws AmazonServiceException If an error response is returned by Amazon
     *             Connect indicating either a problem with the data in the
     *             request, or a server side issue.
     */
    Future<Void> updateUserHierarchyStructureAsync(
            UpdateUserHierarchyStructureRequest updateUserHierarchyStructureRequest)
            throws AmazonServiceException, AmazonClientException;

    /**
     * <p>
     * Updates the user hierarchy structure: add, remove, and rename user
     * hierarchy levels.
     * </p>
     * 
     * @param updateUserHierarchyStructureRequest
     * @param asyncHandler Asynchronous callback handler for events in the
     *            life-cycle of the request. Users could provide the
     *            implementation of the four callback methods in this interface
     *            to process the operation result or handle the exception.
     * @return A Java Future object containing the response from the
     *         UpdateUserHierarchyStructure service method, as returned by
     *         Amazon Connect.
     * @throws InvalidRequestException
     * @throws InvalidParameterException
     * @throws ResourceNotFoundException
     * @throws ResourceInUseException
     * @throws ThrottlingException
     * @throws InternalServiceException
     * @throws AmazonClientException If any internal errors are encountered
     *             inside the client while attempting to make the request or
     *             handle the response. For example if a network connection is
     *             not available.
     * @throws AmazonServiceException If an error response is returned by Amazon
     *             Connect indicating either a problem with the data in the
     *             request, or a server side issue.
     */
    Future<Void> updateUserHierarchyStructureAsync(
            UpdateUserHierarchyStructureRequest updateUserHierarchyStructureRequest,
            AsyncHandler<UpdateUserHierarchyStructureRequest, Void> asyncHandler)
            throws AmazonServiceException, AmazonClientException;

    /**
     * <p>
     * Updates the identity information for the specified user.
     * </p>
     * <important>
     * <p>
     * We strongly recommend limiting who has the ability to invoke
     * <code>UpdateUserIdentityInfo</code>. Someone with that ability can change
     * the login credentials of other users by changing their email address.
     * This poses a security risk to your organization. They can change the
     * email address of a user to the attacker's email address, and then reset
     * the password through email. For more information, see <a href=
     * "https://docs.aws.amazon.com/connect/latest/adminguide/security-profile-best-practices.html"
     * >Best Practices for Security Profiles</a> in the <i>Amazon Connect
     * Administrator Guide</i>.
     * </p>
     * </important>
     * 
     * @param updateUserIdentityInfoRequest
     * @return A Java Future object containing the response from the
     *         UpdateUserIdentityInfo service method, as returned by Amazon
     *         Connect.
     * @throws InvalidRequestException
     * @throws InvalidParameterException
     * @throws ResourceNotFoundException
     * @throws ThrottlingException
     * @throws InternalServiceException
     * @throws AmazonClientException If any internal errors are encountered
     *             inside the client while attempting to make the request or
     *             handle the response. For example if a network connection is
     *             not available.
     * @throws AmazonServiceException If an error response is returned by Amazon
     *             Connect indicating either a problem with the data in the
     *             request, or a server side issue.
     */
    Future<Void> updateUserIdentityInfoAsync(
            UpdateUserIdentityInfoRequest updateUserIdentityInfoRequest)
            throws AmazonServiceException, AmazonClientException;

    /**
     * <p>
     * Updates the identity information for the specified user.
     * </p>
     * <important>
     * <p>
     * We strongly recommend limiting who has the ability to invoke
     * <code>UpdateUserIdentityInfo</code>. Someone with that ability can change
     * the login credentials of other users by changing their email address.
     * This poses a security risk to your organization. They can change the
     * email address of a user to the attacker's email address, and then reset
     * the password through email. For more information, see <a href=
     * "https://docs.aws.amazon.com/connect/latest/adminguide/security-profile-best-practices.html"
     * >Best Practices for Security Profiles</a> in the <i>Amazon Connect
     * Administrator Guide</i>.
     * </p>
     * </important>
     * 
     * @param updateUserIdentityInfoRequest
     * @param asyncHandler Asynchronous callback handler for events in the
     *            life-cycle of the request. Users could provide the
     *            implementation of the four callback methods in this interface
     *            to process the operation result or handle the exception.
     * @return A Java Future object containing the response from the
     *         UpdateUserIdentityInfo service method, as returned by Amazon
     *         Connect.
     * @throws InvalidRequestException
     * @throws InvalidParameterException
     * @throws ResourceNotFoundException
     * @throws ThrottlingException
     * @throws InternalServiceException
     * @throws AmazonClientException If any internal errors are encountered
     *             inside the client while attempting to make the request or
     *             handle the response. For example if a network connection is
     *             not available.
     * @throws AmazonServiceException If an error response is returned by Amazon
     *             Connect indicating either a problem with the data in the
     *             request, or a server side issue.
     */
    Future<Void> updateUserIdentityInfoAsync(
            UpdateUserIdentityInfoRequest updateUserIdentityInfoRequest,
            AsyncHandler<UpdateUserIdentityInfoRequest, Void> asyncHandler)
            throws AmazonServiceException, AmazonClientException;

    /**
     * <p>
     * Updates the phone configuration settings for the specified user.
     * </p>
     * 
     * @param updateUserPhoneConfigRequest
     * @return A Java Future object containing the response from the
     *         UpdateUserPhoneConfig service method, as returned by Amazon
     *         Connect.
     * @throws InvalidRequestException
     * @throws InvalidParameterException
     * @throws ResourceNotFoundException
     * @throws ThrottlingException
     * @throws InternalServiceException
     * @throws AmazonClientException If any internal errors are encountered
     *             inside the client while attempting to make the request or
     *             handle the response. For example if a network connection is
     *             not available.
     * @throws AmazonServiceException If an error response is returned by Amazon
     *             Connect indicating either a problem with the data in the
     *             request, or a server side issue.
     */
    Future<Void> updateUserPhoneConfigAsync(
            UpdateUserPhoneConfigRequest updateUserPhoneConfigRequest)
            throws AmazonServiceException, AmazonClientException;

    /**
     * <p>
     * Updates the phone configuration settings for the specified user.
     * </p>
     * 
     * @param updateUserPhoneConfigRequest
     * @param asyncHandler Asynchronous callback handler for events in the
     *            life-cycle of the request. Users could provide the
     *            implementation of the four callback methods in this interface
     *            to process the operation result or handle the exception.
     * @return A Java Future object containing the response from the
     *         UpdateUserPhoneConfig service method, as returned by Amazon
     *         Connect.
     * @throws InvalidRequestException
     * @throws InvalidParameterException
     * @throws ResourceNotFoundException
     * @throws ThrottlingException
     * @throws InternalServiceException
     * @throws AmazonClientException If any internal errors are encountered
     *             inside the client while attempting to make the request or
     *             handle the response. For example if a network connection is
     *             not available.
     * @throws AmazonServiceException If an error response is returned by Amazon
     *             Connect indicating either a problem with the data in the
     *             request, or a server side issue.
     */
    Future<Void> updateUserPhoneConfigAsync(
            UpdateUserPhoneConfigRequest updateUserPhoneConfigRequest,
            AsyncHandler<UpdateUserPhoneConfigRequest, Void> asyncHandler)
            throws AmazonServiceException, AmazonClientException;

    /**
     * <p>
     * Assigns the specified routing profile to the specified user.
     * </p>
     * 
     * @param updateUserRoutingProfileRequest
     * @return A Java Future object containing the response from the
     *         UpdateUserRoutingProfile service method, as returned by Amazon
     *         Connect.
     * @throws InvalidRequestException
     * @throws InvalidParameterException
     * @throws ResourceNotFoundException
     * @throws ThrottlingException
     * @throws InternalServiceException
     * @throws AmazonClientException If any internal errors are encountered
     *             inside the client while attempting to make the request or
     *             handle the response. For example if a network connection is
     *             not available.
     * @throws AmazonServiceException If an error response is returned by Amazon
     *             Connect indicating either a problem with the data in the
     *             request, or a server side issue.
     */
    Future<Void> updateUserRoutingProfileAsync(
            UpdateUserRoutingProfileRequest updateUserRoutingProfileRequest)
            throws AmazonServiceException, AmazonClientException;

    /**
     * <p>
     * Assigns the specified routing profile to the specified user.
     * </p>
     * 
     * @param updateUserRoutingProfileRequest
     * @param asyncHandler Asynchronous callback handler for events in the
     *            life-cycle of the request. Users could provide the
     *            implementation of the four callback methods in this interface
     *            to process the operation result or handle the exception.
     * @return A Java Future object containing the response from the
     *         UpdateUserRoutingProfile service method, as returned by Amazon
     *         Connect.
     * @throws InvalidRequestException
     * @throws InvalidParameterException
     * @throws ResourceNotFoundException
     * @throws ThrottlingException
     * @throws InternalServiceException
     * @throws AmazonClientException If any internal errors are encountered
     *             inside the client while attempting to make the request or
     *             handle the response. For example if a network connection is
     *             not available.
     * @throws AmazonServiceException If an error response is returned by Amazon
     *             Connect indicating either a problem with the data in the
     *             request, or a server side issue.
     */
    Future<Void> updateUserRoutingProfileAsync(
            UpdateUserRoutingProfileRequest updateUserRoutingProfileRequest,
            AsyncHandler<UpdateUserRoutingProfileRequest, Void> asyncHandler)
            throws AmazonServiceException, AmazonClientException;

    /**
     * <p>
     * Assigns the specified security profiles to the specified user.
     * </p>
     * 
     * @param updateUserSecurityProfilesRequest
     * @return A Java Future object containing the response from the
     *         UpdateUserSecurityProfiles service method, as returned by Amazon
     *         Connect.
     * @throws InvalidRequestException
     * @throws InvalidParameterException
     * @throws ResourceNotFoundException
     * @throws ThrottlingException
     * @throws InternalServiceException
     * @throws AmazonClientException If any internal errors are encountered
     *             inside the client while attempting to make the request or
     *             handle the response. For example if a network connection is
     *             not available.
     * @throws AmazonServiceException If an error response is returned by Amazon
     *             Connect indicating either a problem with the data in the
     *             request, or a server side issue.
     */
    Future<Void> updateUserSecurityProfilesAsync(
            UpdateUserSecurityProfilesRequest updateUserSecurityProfilesRequest)
            throws AmazonServiceException, AmazonClientException;

    /**
     * <p>
     * Assigns the specified security profiles to the specified user.
     * </p>
     * 
     * @param updateUserSecurityProfilesRequest
     * @param asyncHandler Asynchronous callback handler for events in the
     *            life-cycle of the request. Users could provide the
     *            implementation of the four callback methods in this interface
     *            to process the operation result or handle the exception.
     * @return A Java Future object containing the response from the
     *         UpdateUserSecurityProfiles service method, as returned by Amazon
     *         Connect.
     * @throws InvalidRequestException
     * @throws InvalidParameterException
     * @throws ResourceNotFoundException
     * @throws ThrottlingException
     * @throws InternalServiceException
     * @throws AmazonClientException If any internal errors are encountered
     *             inside the client while attempting to make the request or
     *             handle the response. For example if a network connection is
     *             not available.
     * @throws AmazonServiceException If an error response is returned by Amazon
     *             Connect indicating either a problem with the data in the
     *             request, or a server side issue.
     */
    Future<Void> updateUserSecurityProfilesAsync(
            UpdateUserSecurityProfilesRequest updateUserSecurityProfilesRequest,
            AsyncHandler<UpdateUserSecurityProfilesRequest, Void> asyncHandler)
            throws AmazonServiceException, AmazonClientException;

}<|MERGE_RESOLUTION|>--- conflicted
+++ resolved
@@ -810,8 +810,6 @@
 
     /**
      * <p>
-<<<<<<< HEAD
-=======
      * Creates a contact flow module for the specified Amazon Connect instance.
      * </p>
      * 
@@ -883,7 +881,6 @@
      * change.
      * </p>
      * <p>
->>>>>>> f918cdde
      * Creates hours of operation.
      * </p>
      * 
@@ -912,13 +909,10 @@
 
     /**
      * <p>
-<<<<<<< HEAD
-=======
-     * This API is in preview release for Amazon Connect and is subject to
-     * change.
-     * </p>
-     * <p>
->>>>>>> f918cdde
+     * This API is in preview release for Amazon Connect and is subject to
+     * change.
+     * </p>
+     * <p>
      * Creates hours of operation.
      * </p>
      * 
@@ -1033,12 +1027,8 @@
 
     /**
      * <p>
-<<<<<<< HEAD
-     * Creates an AWS resource association with an Amazon Connect instance.
-=======
      * Creates an Amazon Web Services resource association with an Amazon
      * Connect instance.
->>>>>>> f918cdde
      * </p>
      * 
      * @param createIntegrationAssociationRequest
@@ -1064,12 +1054,8 @@
 
     /**
      * <p>
-<<<<<<< HEAD
-     * Creates an AWS resource association with an Amazon Connect instance.
-=======
      * Creates an Amazon Web Services resource association with an Amazon
      * Connect instance.
->>>>>>> f918cdde
      * </p>
      * 
      * @param createIntegrationAssociationRequest
@@ -1285,15 +1271,11 @@
 
     /**
      * <p>
-<<<<<<< HEAD
-     * Creates a use case for an integration association.
-=======
      * This API is in preview release for Amazon Connect and is subject to
      * change.
      * </p>
      * <p>
      * Creates a security profile.
->>>>>>> f918cdde
      * </p>
      * 
      * @param createSecurityProfileRequest
@@ -1321,15 +1303,11 @@
 
     /**
      * <p>
-<<<<<<< HEAD
-     * Creates a use case for an integration association.
-=======
      * This API is in preview release for Amazon Connect and is subject to
      * change.
      * </p>
      * <p>
      * Creates a security profile.
->>>>>>> f918cdde
      * </p>
      * 
      * @param createSecurityProfileRequest
@@ -1545,7 +1523,189 @@
 
     /**
      * <p>
-<<<<<<< HEAD
+     * Creates a custom vocabulary associated with your Amazon Connect instance.
+     * You can set a custom vocabulary to be your default vocabulary for a given
+     * language. Contact Lens for Amazon Connect uses the default vocabulary in
+     * post-call and real-time contact analysis sessions for that language.
+     * </p>
+     * 
+     * @param createVocabularyRequest
+     * @return A Java Future object containing the response from the
+     *         CreateVocabulary service method, as returned by Amazon Connect.
+     * @throws InvalidRequestException
+     * @throws ResourceNotFoundException
+     * @throws InternalServiceException
+     * @throws ThrottlingException
+     * @throws AccessDeniedException
+     * @throws ResourceConflictException
+     * @throws ServiceQuotaExceededException
+     * @throws AmazonClientException If any internal errors are encountered
+     *             inside the client while attempting to make the request or
+     *             handle the response. For example if a network connection is
+     *             not available.
+     * @throws AmazonServiceException If an error response is returned by Amazon
+     *             Connect indicating either a problem with the data in the
+     *             request, or a server side issue.
+     */
+    Future<CreateVocabularyResult> createVocabularyAsync(
+            CreateVocabularyRequest createVocabularyRequest) throws AmazonServiceException,
+            AmazonClientException;
+
+    /**
+     * <p>
+     * Creates a custom vocabulary associated with your Amazon Connect instance.
+     * You can set a custom vocabulary to be your default vocabulary for a given
+     * language. Contact Lens for Amazon Connect uses the default vocabulary in
+     * post-call and real-time contact analysis sessions for that language.
+     * </p>
+     * 
+     * @param createVocabularyRequest
+     * @param asyncHandler Asynchronous callback handler for events in the
+     *            life-cycle of the request. Users could provide the
+     *            implementation of the four callback methods in this interface
+     *            to process the operation result or handle the exception.
+     * @return A Java Future object containing the response from the
+     *         CreateVocabulary service method, as returned by Amazon Connect.
+     * @throws InvalidRequestException
+     * @throws ResourceNotFoundException
+     * @throws InternalServiceException
+     * @throws ThrottlingException
+     * @throws AccessDeniedException
+     * @throws ResourceConflictException
+     * @throws ServiceQuotaExceededException
+     * @throws AmazonClientException If any internal errors are encountered
+     *             inside the client while attempting to make the request or
+     *             handle the response. For example if a network connection is
+     *             not available.
+     * @throws AmazonServiceException If an error response is returned by Amazon
+     *             Connect indicating either a problem with the data in the
+     *             request, or a server side issue.
+     */
+    Future<CreateVocabularyResult> createVocabularyAsync(
+            CreateVocabularyRequest createVocabularyRequest,
+            AsyncHandler<CreateVocabularyRequest, CreateVocabularyResult> asyncHandler)
+            throws AmazonServiceException, AmazonClientException;
+
+    /**
+     * <p>
+     * Deletes a contact flow for the specified Amazon Connect instance.
+     * </p>
+     * 
+     * @param deleteContactFlowRequest
+     * @return A Java Future object containing the response from the
+     *         DeleteContactFlow service method, as returned by Amazon Connect.
+     * @throws AccessDeniedException
+     * @throws InvalidRequestException
+     * @throws InvalidParameterException
+     * @throws ResourceNotFoundException
+     * @throws InternalServiceException
+     * @throws ThrottlingException
+     * @throws AmazonClientException If any internal errors are encountered
+     *             inside the client while attempting to make the request or
+     *             handle the response. For example if a network connection is
+     *             not available.
+     * @throws AmazonServiceException If an error response is returned by Amazon
+     *             Connect indicating either a problem with the data in the
+     *             request, or a server side issue.
+     */
+    Future<Void> deleteContactFlowAsync(DeleteContactFlowRequest deleteContactFlowRequest)
+            throws AmazonServiceException, AmazonClientException;
+
+    /**
+     * <p>
+     * Deletes a contact flow for the specified Amazon Connect instance.
+     * </p>
+     * 
+     * @param deleteContactFlowRequest
+     * @param asyncHandler Asynchronous callback handler for events in the
+     *            life-cycle of the request. Users could provide the
+     *            implementation of the four callback methods in this interface
+     *            to process the operation result or handle the exception.
+     * @return A Java Future object containing the response from the
+     *         DeleteContactFlow service method, as returned by Amazon Connect.
+     * @throws AccessDeniedException
+     * @throws InvalidRequestException
+     * @throws InvalidParameterException
+     * @throws ResourceNotFoundException
+     * @throws InternalServiceException
+     * @throws ThrottlingException
+     * @throws AmazonClientException If any internal errors are encountered
+     *             inside the client while attempting to make the request or
+     *             handle the response. For example if a network connection is
+     *             not available.
+     * @throws AmazonServiceException If an error response is returned by Amazon
+     *             Connect indicating either a problem with the data in the
+     *             request, or a server side issue.
+     */
+    Future<Void> deleteContactFlowAsync(DeleteContactFlowRequest deleteContactFlowRequest,
+            AsyncHandler<DeleteContactFlowRequest, Void> asyncHandler)
+            throws AmazonServiceException, AmazonClientException;
+
+    /**
+     * <p>
+     * Deletes the specified contact flow module.
+     * </p>
+     * 
+     * @param deleteContactFlowModuleRequest
+     * @return A Java Future object containing the response from the
+     *         DeleteContactFlowModule service method, as returned by Amazon
+     *         Connect.
+     * @throws AccessDeniedException
+     * @throws InvalidRequestException
+     * @throws InvalidParameterException
+     * @throws ResourceNotFoundException
+     * @throws ThrottlingException
+     * @throws InternalServiceException
+     * @throws AmazonClientException If any internal errors are encountered
+     *             inside the client while attempting to make the request or
+     *             handle the response. For example if a network connection is
+     *             not available.
+     * @throws AmazonServiceException If an error response is returned by Amazon
+     *             Connect indicating either a problem with the data in the
+     *             request, or a server side issue.
+     */
+    Future<DeleteContactFlowModuleResult> deleteContactFlowModuleAsync(
+            DeleteContactFlowModuleRequest deleteContactFlowModuleRequest)
+            throws AmazonServiceException, AmazonClientException;
+
+    /**
+     * <p>
+     * Deletes the specified contact flow module.
+     * </p>
+     * 
+     * @param deleteContactFlowModuleRequest
+     * @param asyncHandler Asynchronous callback handler for events in the
+     *            life-cycle of the request. Users could provide the
+     *            implementation of the four callback methods in this interface
+     *            to process the operation result or handle the exception.
+     * @return A Java Future object containing the response from the
+     *         DeleteContactFlowModule service method, as returned by Amazon
+     *         Connect.
+     * @throws AccessDeniedException
+     * @throws InvalidRequestException
+     * @throws InvalidParameterException
+     * @throws ResourceNotFoundException
+     * @throws ThrottlingException
+     * @throws InternalServiceException
+     * @throws AmazonClientException If any internal errors are encountered
+     *             inside the client while attempting to make the request or
+     *             handle the response. For example if a network connection is
+     *             not available.
+     * @throws AmazonServiceException If an error response is returned by Amazon
+     *             Connect indicating either a problem with the data in the
+     *             request, or a server side issue.
+     */
+    Future<DeleteContactFlowModuleResult> deleteContactFlowModuleAsync(
+            DeleteContactFlowModuleRequest deleteContactFlowModuleRequest,
+            AsyncHandler<DeleteContactFlowModuleRequest, DeleteContactFlowModuleResult> asyncHandler)
+            throws AmazonServiceException, AmazonClientException;
+
+    /**
+     * <p>
+     * This API is in preview release for Amazon Connect and is subject to
+     * change.
+     * </p>
+     * <p>
      * Deletes an hours of operation.
      * </p>
      * 
@@ -1571,6 +1731,10 @@
             throws AmazonServiceException, AmazonClientException;
 
     /**
+     * <p>
+     * This API is in preview release for Amazon Connect and is subject to
+     * change.
+     * </p>
      * <p>
      * Deletes an hours of operation.
      * </p>
@@ -1615,266 +1779,23 @@
      * an error message indicating there has been an excessive number of
      * attempts at creating or deleting instances. You must wait 30 days before
      * you can restart creating and deleting instances in your account.
-=======
-     * Creates a custom vocabulary associated with your Amazon Connect instance.
-     * You can set a custom vocabulary to be your default vocabulary for a given
-     * language. Contact Lens for Amazon Connect uses the default vocabulary in
-     * post-call and real-time contact analysis sessions for that language.
->>>>>>> f918cdde
-     * </p>
-     * 
-     * @param createVocabularyRequest
-     * @return A Java Future object containing the response from the
-     *         CreateVocabulary service method, as returned by Amazon Connect.
-     * @throws InvalidRequestException
-     * @throws ResourceNotFoundException
-     * @throws InternalServiceException
-     * @throws ThrottlingException
-     * @throws AccessDeniedException
-     * @throws ResourceConflictException
-     * @throws ServiceQuotaExceededException
-     * @throws AmazonClientException If any internal errors are encountered
-     *             inside the client while attempting to make the request or
-     *             handle the response. For example if a network connection is
-     *             not available.
-     * @throws AmazonServiceException If an error response is returned by Amazon
-     *             Connect indicating either a problem with the data in the
-     *             request, or a server side issue.
-     */
-    Future<CreateVocabularyResult> createVocabularyAsync(
-            CreateVocabularyRequest createVocabularyRequest) throws AmazonServiceException,
-            AmazonClientException;
-
-    /**
-     * <p>
-     * Creates a custom vocabulary associated with your Amazon Connect instance.
-     * You can set a custom vocabulary to be your default vocabulary for a given
-     * language. Contact Lens for Amazon Connect uses the default vocabulary in
-     * post-call and real-time contact analysis sessions for that language.
-     * </p>
-     * 
-     * @param createVocabularyRequest
-     * @param asyncHandler Asynchronous callback handler for events in the
-     *            life-cycle of the request. Users could provide the
-     *            implementation of the four callback methods in this interface
-     *            to process the operation result or handle the exception.
-     * @return A Java Future object containing the response from the
-     *         CreateVocabulary service method, as returned by Amazon Connect.
-     * @throws InvalidRequestException
-     * @throws ResourceNotFoundException
-     * @throws InternalServiceException
-     * @throws ThrottlingException
-     * @throws AccessDeniedException
-     * @throws ResourceConflictException
-     * @throws ServiceQuotaExceededException
-     * @throws AmazonClientException If any internal errors are encountered
-     *             inside the client while attempting to make the request or
-     *             handle the response. For example if a network connection is
-     *             not available.
-     * @throws AmazonServiceException If an error response is returned by Amazon
-     *             Connect indicating either a problem with the data in the
-     *             request, or a server side issue.
-     */
-    Future<CreateVocabularyResult> createVocabularyAsync(
-            CreateVocabularyRequest createVocabularyRequest,
-            AsyncHandler<CreateVocabularyRequest, CreateVocabularyResult> asyncHandler)
-            throws AmazonServiceException, AmazonClientException;
-
-    /**
-     * <p>
-<<<<<<< HEAD
-     * Deletes an AWS resource association from an Amazon Connect instance. The
-     * association must not have any use cases associated with it.
-=======
-     * Deletes a contact flow for the specified Amazon Connect instance.
->>>>>>> f918cdde
-     * </p>
-     * 
-     * @param deleteContactFlowRequest
-     * @return A Java Future object containing the response from the
-     *         DeleteContactFlow service method, as returned by Amazon Connect.
-     * @throws AccessDeniedException
-     * @throws InvalidRequestException
-     * @throws InvalidParameterException
-     * @throws ResourceNotFoundException
-     * @throws InternalServiceException
-     * @throws ThrottlingException
-     * @throws AmazonClientException If any internal errors are encountered
-     *             inside the client while attempting to make the request or
-     *             handle the response. For example if a network connection is
-     *             not available.
-     * @throws AmazonServiceException If an error response is returned by Amazon
-     *             Connect indicating either a problem with the data in the
-     *             request, or a server side issue.
-     */
-    Future<Void> deleteContactFlowAsync(DeleteContactFlowRequest deleteContactFlowRequest)
-            throws AmazonServiceException, AmazonClientException;
-
-    /**
-     * <p>
-<<<<<<< HEAD
-     * Deletes an AWS resource association from an Amazon Connect instance. The
-     * association must not have any use cases associated with it.
-=======
-     * Deletes a contact flow for the specified Amazon Connect instance.
->>>>>>> f918cdde
-     * </p>
-     * 
-     * @param deleteContactFlowRequest
-     * @param asyncHandler Asynchronous callback handler for events in the
-     *            life-cycle of the request. Users could provide the
-     *            implementation of the four callback methods in this interface
-     *            to process the operation result or handle the exception.
-     * @return A Java Future object containing the response from the
-     *         DeleteContactFlow service method, as returned by Amazon Connect.
-     * @throws AccessDeniedException
-     * @throws InvalidRequestException
-     * @throws InvalidParameterException
-     * @throws ResourceNotFoundException
-     * @throws InternalServiceException
-     * @throws ThrottlingException
-     * @throws AmazonClientException If any internal errors are encountered
-     *             inside the client while attempting to make the request or
-     *             handle the response. For example if a network connection is
-     *             not available.
-     * @throws AmazonServiceException If an error response is returned by Amazon
-     *             Connect indicating either a problem with the data in the
-     *             request, or a server side issue.
-     */
-    Future<Void> deleteContactFlowAsync(DeleteContactFlowRequest deleteContactFlowRequest,
-            AsyncHandler<DeleteContactFlowRequest, Void> asyncHandler)
-            throws AmazonServiceException, AmazonClientException;
-
-    /**
-     * <p>
-     * Deletes the specified contact flow module.
-     * </p>
-     * 
-     * @param deleteContactFlowModuleRequest
-     * @return A Java Future object containing the response from the
-     *         DeleteContactFlowModule service method, as returned by Amazon
-     *         Connect.
-     * @throws AccessDeniedException
-     * @throws InvalidRequestException
-     * @throws InvalidParameterException
-     * @throws ResourceNotFoundException
-     * @throws ThrottlingException
-     * @throws InternalServiceException
-     * @throws AmazonClientException If any internal errors are encountered
-     *             inside the client while attempting to make the request or
-     *             handle the response. For example if a network connection is
-     *             not available.
-     * @throws AmazonServiceException If an error response is returned by Amazon
-     *             Connect indicating either a problem with the data in the
-     *             request, or a server side issue.
-     */
-    Future<DeleteContactFlowModuleResult> deleteContactFlowModuleAsync(
-            DeleteContactFlowModuleRequest deleteContactFlowModuleRequest)
-            throws AmazonServiceException, AmazonClientException;
-
-    /**
-     * <p>
-     * Deletes the specified contact flow module.
-     * </p>
-     * 
-     * @param deleteContactFlowModuleRequest
-     * @param asyncHandler Asynchronous callback handler for events in the
-     *            life-cycle of the request. Users could provide the
-     *            implementation of the four callback methods in this interface
-     *            to process the operation result or handle the exception.
-     * @return A Java Future object containing the response from the
-     *         DeleteContactFlowModule service method, as returned by Amazon
-     *         Connect.
-     * @throws AccessDeniedException
-     * @throws InvalidRequestException
-     * @throws InvalidParameterException
-     * @throws ResourceNotFoundException
-     * @throws ThrottlingException
-     * @throws InternalServiceException
-     * @throws AmazonClientException If any internal errors are encountered
-     *             inside the client while attempting to make the request or
-     *             handle the response. For example if a network connection is
-     *             not available.
-     * @throws AmazonServiceException If an error response is returned by Amazon
-     *             Connect indicating either a problem with the data in the
-     *             request, or a server side issue.
-     */
-    Future<DeleteContactFlowModuleResult> deleteContactFlowModuleAsync(
-            DeleteContactFlowModuleRequest deleteContactFlowModuleRequest,
-            AsyncHandler<DeleteContactFlowModuleRequest, DeleteContactFlowModuleResult> asyncHandler)
-            throws AmazonServiceException, AmazonClientException;
-
-    /**
-     * <p>
-<<<<<<< HEAD
-     * Deletes a use case from an integration association.
-=======
-     * This API is in preview release for Amazon Connect and is subject to
-     * change.
-     * </p>
-     * <p>
-     * Deletes an hours of operation.
->>>>>>> f918cdde
-     * </p>
-     * 
-     * @param deleteHoursOfOperationRequest
-     * @return A Java Future object containing the response from the
-     *         DeleteHoursOfOperation service method, as returned by Amazon
-     *         Connect.
-     * @throws InvalidRequestException
-     * @throws InvalidParameterException
-     * @throws ResourceNotFoundException
-     * @throws ThrottlingException
-     * @throws InternalServiceException
-     * @throws AmazonClientException If any internal errors are encountered
-     *             inside the client while attempting to make the request or
-     *             handle the response. For example if a network connection is
-     *             not available.
-     * @throws AmazonServiceException If an error response is returned by Amazon
-     *             Connect indicating either a problem with the data in the
-     *             request, or a server side issue.
-     */
-    Future<Void> deleteHoursOfOperationAsync(
-            DeleteHoursOfOperationRequest deleteHoursOfOperationRequest)
-            throws AmazonServiceException, AmazonClientException;
-
-    /**
-     * <p>
-<<<<<<< HEAD
-     * Deletes a use case from an integration association.
-=======
-     * This API is in preview release for Amazon Connect and is subject to
-     * change.
-     * </p>
-     * <p>
-     * Deletes an hours of operation.
->>>>>>> f918cdde
-     * </p>
-     * 
-     * @param deleteHoursOfOperationRequest
-     * @param asyncHandler Asynchronous callback handler for events in the
-     *            life-cycle of the request. Users could provide the
-     *            implementation of the four callback methods in this interface
-     *            to process the operation result or handle the exception.
-     * @return A Java Future object containing the response from the
-     *         DeleteHoursOfOperation service method, as returned by Amazon
-     *         Connect.
-     * @throws InvalidRequestException
-     * @throws InvalidParameterException
-     * @throws ResourceNotFoundException
-     * @throws ThrottlingException
-     * @throws InternalServiceException
-     * @throws AmazonClientException If any internal errors are encountered
-     *             inside the client while attempting to make the request or
-     *             handle the response. For example if a network connection is
-     *             not available.
-     * @throws AmazonServiceException If an error response is returned by Amazon
-     *             Connect indicating either a problem with the data in the
-     *             request, or a server side issue.
-     */
-    Future<Void> deleteHoursOfOperationAsync(
-            DeleteHoursOfOperationRequest deleteHoursOfOperationRequest,
-            AsyncHandler<DeleteHoursOfOperationRequest, Void> asyncHandler)
+     * </p>
+     * 
+     * @param deleteInstanceRequest
+     * @return A Java Future object containing the response from the
+     *         DeleteInstance service method, as returned by Amazon Connect.
+     * @throws ResourceNotFoundException
+     * @throws InternalServiceException
+     * @throws InvalidRequestException
+     * @throws AmazonClientException If any internal errors are encountered
+     *             inside the client while attempting to make the request or
+     *             handle the response. For example if a network connection is
+     *             not available.
+     * @throws AmazonServiceException If an error response is returned by Amazon
+     *             Connect indicating either a problem with the data in the
+     *             request, or a server side issue.
+     */
+    Future<Void> deleteInstanceAsync(DeleteInstanceRequest deleteInstanceRequest)
             throws AmazonServiceException, AmazonClientException;
 
     /**
@@ -1894,39 +1815,6 @@
      * </p>
      * 
      * @param deleteInstanceRequest
-     * @return A Java Future object containing the response from the
-     *         DeleteInstance service method, as returned by Amazon Connect.
-     * @throws ResourceNotFoundException
-     * @throws InternalServiceException
-     * @throws InvalidRequestException
-     * @throws AmazonClientException If any internal errors are encountered
-     *             inside the client while attempting to make the request or
-     *             handle the response. For example if a network connection is
-     *             not available.
-     * @throws AmazonServiceException If an error response is returned by Amazon
-     *             Connect indicating either a problem with the data in the
-     *             request, or a server side issue.
-     */
-    Future<Void> deleteInstanceAsync(DeleteInstanceRequest deleteInstanceRequest)
-            throws AmazonServiceException, AmazonClientException;
-
-    /**
-     * <p>
-     * This API is in preview release for Amazon Connect and is subject to
-     * change.
-     * </p>
-     * <p>
-     * Deletes the Amazon Connect instance.
-     * </p>
-     * <p>
-     * Amazon Connect enforces a limit on the total number of instances that you
-     * can create or delete in 30 days. If you exceed this limit, you will get
-     * an error message indicating there has been an excessive number of
-     * attempts at creating or deleting instances. You must wait 30 days before
-     * you can restart creating and deleting instances in your account.
-     * </p>
-     * 
-     * @param deleteInstanceRequest
      * @param asyncHandler Asynchronous callback handler for events in the
      *            life-cycle of the request. Users could provide the
      *            implementation of the four callback methods in this interface
@@ -2009,81 +1897,7 @@
 
     /**
      * <p>
-<<<<<<< HEAD
-     * This API is in preview release for Amazon Connect and is subject to
-     * change.
-     * </p>
-     * <p>
-     * Describes an agent status.
-     * </p>
-     * 
-     * @param describeAgentStatusRequest
-     * @return A Java Future object containing the response from the
-     *         DescribeAgentStatus service method, as returned by Amazon
-     *         Connect.
-     * @throws InvalidRequestException
-     * @throws InvalidParameterException
-     * @throws ResourceNotFoundException
-     * @throws ThrottlingException
-     * @throws InternalServiceException
-     * @throws AmazonClientException If any internal errors are encountered
-     *             inside the client while attempting to make the request or
-     *             handle the response. For example if a network connection is
-     *             not available.
-     * @throws AmazonServiceException If an error response is returned by Amazon
-     *             Connect indicating either a problem with the data in the
-     *             request, or a server side issue.
-     */
-    Future<DescribeAgentStatusResult> describeAgentStatusAsync(
-            DescribeAgentStatusRequest describeAgentStatusRequest) throws AmazonServiceException,
-            AmazonClientException;
-
-    /**
-     * <p>
-     * This API is in preview release for Amazon Connect and is subject to
-     * change.
-     * </p>
-     * <p>
-     * Describes an agent status.
-     * </p>
-     * 
-     * @param describeAgentStatusRequest
-     * @param asyncHandler Asynchronous callback handler for events in the
-     *            life-cycle of the request. Users could provide the
-     *            implementation of the four callback methods in this interface
-     *            to process the operation result or handle the exception.
-     * @return A Java Future object containing the response from the
-     *         DescribeAgentStatus service method, as returned by Amazon
-     *         Connect.
-     * @throws InvalidRequestException
-     * @throws InvalidParameterException
-     * @throws ResourceNotFoundException
-     * @throws ThrottlingException
-     * @throws InternalServiceException
-     * @throws AmazonClientException If any internal errors are encountered
-     *             inside the client while attempting to make the request or
-     *             handle the response. For example if a network connection is
-     *             not available.
-     * @throws AmazonServiceException If an error response is returned by Amazon
-     *             Connect indicating either a problem with the data in the
-     *             request, or a server side issue.
-     */
-    Future<DescribeAgentStatusResult> describeAgentStatusAsync(
-            DescribeAgentStatusRequest describeAgentStatusRequest,
-            AsyncHandler<DescribeAgentStatusRequest, DescribeAgentStatusResult> asyncHandler)
-            throws AmazonServiceException, AmazonClientException;
-
-    /**
-     * <p>
-     * Describes the specified contact flow.
-     * </p>
-     * <p>
-     * You can also create and update contact flows using the <a href=
-     * "https://docs.aws.amazon.com/connect/latest/adminguide/flow-language.html"
-     * >Amazon Connect Flow language</a>.
-=======
      * Deletes a quick connect.
->>>>>>> f918cdde
      * </p>
      * 
      * @param deleteQuickConnectRequest
@@ -2136,15 +1950,11 @@
 
     /**
      * <p>
-<<<<<<< HEAD
-     * Describes the hours of operation.
-=======
      * This API is in preview release for Amazon Connect and is subject to
      * change.
      * </p>
      * <p>
      * Deletes a security profile.
->>>>>>> f918cdde
      * </p>
      * 
      * @param deleteSecurityProfileRequest
@@ -2172,15 +1982,11 @@
 
     /**
      * <p>
-<<<<<<< HEAD
-     * Describes the hours of operation.
-=======
      * This API is in preview release for Amazon Connect and is subject to
      * change.
      * </p>
      * <p>
      * Deletes a security profile.
->>>>>>> f918cdde
      * </p>
      * 
      * @param deleteSecurityProfileRequest
@@ -3527,76 +3333,8 @@
      * change.
      * </p>
      * <p>
-<<<<<<< HEAD
-     * Lists agent statuses.
-     * </p>
-     * 
-     * @param listAgentStatusesRequest
-     * @return A Java Future object containing the response from the
-     *         ListAgentStatuses service method, as returned by Amazon Connect.
-     * @throws InvalidRequestException
-     * @throws InvalidParameterException
-     * @throws ResourceNotFoundException
-     * @throws ThrottlingException
-     * @throws InternalServiceException
-     * @throws AmazonClientException If any internal errors are encountered
-     *             inside the client while attempting to make the request or
-     *             handle the response. For example if a network connection is
-     *             not available.
-     * @throws AmazonServiceException If an error response is returned by Amazon
-     *             Connect indicating either a problem with the data in the
-     *             request, or a server side issue.
-     */
-    Future<ListAgentStatusesResult> listAgentStatusesAsync(
-            ListAgentStatusesRequest listAgentStatusesRequest) throws AmazonServiceException,
-            AmazonClientException;
-
-    /**
-     * <p>
-     * This API is in preview release for Amazon Connect and is subject to
-     * change.
-     * </p>
-     * <p>
-     * Lists agent statuses.
-     * </p>
-     * 
-     * @param listAgentStatusesRequest
-     * @param asyncHandler Asynchronous callback handler for events in the
-     *            life-cycle of the request. Users could provide the
-     *            implementation of the four callback methods in this interface
-     *            to process the operation result or handle the exception.
-     * @return A Java Future object containing the response from the
-     *         ListAgentStatuses service method, as returned by Amazon Connect.
-     * @throws InvalidRequestException
-     * @throws InvalidParameterException
-     * @throws ResourceNotFoundException
-     * @throws ThrottlingException
-     * @throws InternalServiceException
-     * @throws AmazonClientException If any internal errors are encountered
-     *             inside the client while attempting to make the request or
-     *             handle the response. For example if a network connection is
-     *             not available.
-     * @throws AmazonServiceException If an error response is returned by Amazon
-     *             Connect indicating either a problem with the data in the
-     *             request, or a server side issue.
-     */
-    Future<ListAgentStatusesResult> listAgentStatusesAsync(
-            ListAgentStatusesRequest listAgentStatusesRequest,
-            AsyncHandler<ListAgentStatusesRequest, ListAgentStatusesResult> asyncHandler)
-            throws AmazonServiceException, AmazonClientException;
-
-    /**
-     * <p>
-     * This API is in preview release for Amazon Connect and is subject to
-     * change.
-     * </p>
-     * <p>
-     * Returns a paginated list of all approved origins associated with the
-     * instance.
-=======
      * Revokes authorization from the specified instance to access the specified
      * Amazon Lex or Amazon Lex V2 bot.
->>>>>>> f918cdde
      * </p>
      * 
      * @param disassociateBotRequest
@@ -4036,12 +3774,7 @@
 
     /**
      * <p>
-<<<<<<< HEAD
-     * Provides summary information about the AWS resource associations for the
-     * specified Amazon Connect instance.
-=======
      * Retrieves the contact attributes for the specified contact.
->>>>>>> f918cdde
      * </p>
      * 
      * @param getContactAttributesRequest
@@ -4065,12 +3798,7 @@
 
     /**
      * <p>
-<<<<<<< HEAD
-     * Provides summary information about the AWS resource associations for the
-     * specified Amazon Connect instance.
-=======
      * Retrieves the contact attributes for the specified contact.
->>>>>>> f918cdde
      * </p>
      * 
      * @param getContactAttributesRequest
@@ -4899,15 +4627,6 @@
 
     /**
      * <p>
-<<<<<<< HEAD
-     * Lists the use cases for the integration association.
-     * </p>
-     * 
-     * @param listUseCasesRequest <p>
-     *            Provides summary information about the use cases for the
-     *            specified integration association.
-     *            </p>
-=======
      * This API is in preview release for Amazon Connect and is subject to
      * change.
      * </p>
@@ -4917,7 +4636,6 @@
      * </p>
      * 
      * @param listInstanceStorageConfigsRequest
->>>>>>> f918cdde
      * @return A Java Future object containing the response from the
      *         ListInstanceStorageConfigs service method, as returned by Amazon
      *         Connect.
@@ -4940,15 +4658,6 @@
 
     /**
      * <p>
-<<<<<<< HEAD
-     * Lists the use cases for the integration association.
-     * </p>
-     * 
-     * @param listUseCasesRequest <p>
-     *            Provides summary information about the use cases for the
-     *            specified integration association.
-     *            </p>
-=======
      * This API is in preview release for Amazon Connect and is subject to
      * change.
      * </p>
@@ -4958,7 +4667,6 @@
      * </p>
      * 
      * @param listInstanceStorageConfigsRequest
->>>>>>> f918cdde
      * @param asyncHandler Asynchronous callback handler for events in the
      *            life-cycle of the request. Users could provide the
      *            implementation of the four callback methods in this interface
@@ -7125,19 +6833,6 @@
      * <p>
      * Updates agent status.
      * </p>
-<<<<<<< HEAD
-     * </note> <note>
-     * <p>
-     * Campaign calls are not allowed by default. Before you can make a call
-     * with <code>TrafficType</code> = <code>CAMPAIGN</code>, you must submit a
-     * service quota increase request. For more information, see <a href=
-     * "https://docs.aws.amazon.com/connect/latest/adminguide/amazon-connect-service-limits.html"
-     * >Amazon Connect Service Quotas</a> in the <i>Amazon Connect Administrator
-     * Guide</i>.
-     * </p>
-     * </note>
-=======
->>>>>>> f918cdde
      * 
      * @param updateAgentStatusRequest
      * @return A Java Future object containing the response from the
@@ -7168,19 +6863,6 @@
      * <p>
      * Updates agent status.
      * </p>
-<<<<<<< HEAD
-     * </note> <note>
-     * <p>
-     * Campaign calls are not allowed by default. Before you can make a call
-     * with <code>TrafficType</code> = <code>CAMPAIGN</code>, you must submit a
-     * service quota increase request. For more information, see <a href=
-     * "https://docs.aws.amazon.com/connect/latest/adminguide/amazon-connect-service-limits.html"
-     * >Amazon Connect Service Quotas</a> in the <i>Amazon Connect Administrator
-     * Guide</i>.
-     * </p>
-     * </note>
-=======
->>>>>>> f918cdde
      * 
      * @param updateAgentStatusRequest
      * @param asyncHandler Asynchronous callback handler for events in the
@@ -7526,22 +7208,8 @@
 
     /**
      * <p>
-<<<<<<< HEAD
-     * Adds the specified tags to the specified resource.
-     * </p>
-     * <p>
-     * The supported resource types are users, routing profiles, queues, quick
-     * connects, contact flows, agent status, and hours of operation.
-     * </p>
-     * <p>
-     * For sample policies that use tags, see <a href=
-     * "https://docs.aws.amazon.com/connect/latest/adminguide/security_iam_id-based-policy-examples.html"
-     * >Amazon Connect Identity-Based Policy Examples</a> in the <i>Amazon
-     * Connect Administrator Guide</i>.
-=======
      * Updates specified contact flow module for the specified Amazon Connect
      * instance.
->>>>>>> f918cdde
      * </p>
      * 
      * @param updateContactFlowModuleContentRequest
@@ -7568,22 +7236,8 @@
 
     /**
      * <p>
-<<<<<<< HEAD
-     * Adds the specified tags to the specified resource.
-     * </p>
-     * <p>
-     * The supported resource types are users, routing profiles, queues, quick
-     * connects, contact flows, agent status, and hours of operation.
-     * </p>
-     * <p>
-     * For sample policies that use tags, see <a href=
-     * "https://docs.aws.amazon.com/connect/latest/adminguide/security_iam_id-based-policy-examples.html"
-     * >Amazon Connect Identity-Based Policy Examples</a> in the <i>Amazon
-     * Connect Administrator Guide</i>.
-=======
      * Updates specified contact flow module for the specified Amazon Connect
      * instance.
->>>>>>> f918cdde
      * </p>
      * 
      * @param updateContactFlowModuleContentRequest
@@ -7676,95 +7330,7 @@
 
     /**
      * <p>
-<<<<<<< HEAD
-     * This API is in preview release for Amazon Connect and is subject to
-     * change.
-     * </p>
-     * <p>
-     * Updates agent status.
-     * </p>
-     * 
-     * @param updateAgentStatusRequest
-     * @return A Java Future object containing the response from the
-     *         UpdateAgentStatus service method, as returned by Amazon Connect.
-     * @throws InvalidRequestException
-     * @throws InvalidParameterException
-     * @throws DuplicateResourceException
-     * @throws ResourceNotFoundException
-     * @throws LimitExceededException
-     * @throws ThrottlingException
-     * @throws InternalServiceException
-     * @throws AmazonClientException If any internal errors are encountered
-     *             inside the client while attempting to make the request or
-     *             handle the response. For example if a network connection is
-     *             not available.
-     * @throws AmazonServiceException If an error response is returned by Amazon
-     *             Connect indicating either a problem with the data in the
-     *             request, or a server side issue.
-     */
-    Future<Void> updateAgentStatusAsync(UpdateAgentStatusRequest updateAgentStatusRequest)
-            throws AmazonServiceException, AmazonClientException;
-
-    /**
-     * <p>
-     * This API is in preview release for Amazon Connect and is subject to
-     * change.
-     * </p>
-     * <p>
-     * Updates agent status.
-     * </p>
-     * 
-     * @param updateAgentStatusRequest
-     * @param asyncHandler Asynchronous callback handler for events in the
-     *            life-cycle of the request. Users could provide the
-     *            implementation of the four callback methods in this interface
-     *            to process the operation result or handle the exception.
-     * @return A Java Future object containing the response from the
-     *         UpdateAgentStatus service method, as returned by Amazon Connect.
-     * @throws InvalidRequestException
-     * @throws InvalidParameterException
-     * @throws DuplicateResourceException
-     * @throws ResourceNotFoundException
-     * @throws LimitExceededException
-     * @throws ThrottlingException
-     * @throws InternalServiceException
-     * @throws AmazonClientException If any internal errors are encountered
-     *             inside the client while attempting to make the request or
-     *             handle the response. For example if a network connection is
-     *             not available.
-     * @throws AmazonServiceException If an error response is returned by Amazon
-     *             Connect indicating either a problem with the data in the
-     *             request, or a server side issue.
-     */
-    Future<Void> updateAgentStatusAsync(UpdateAgentStatusRequest updateAgentStatusRequest,
-            AsyncHandler<UpdateAgentStatusRequest, Void> asyncHandler)
-            throws AmazonServiceException, AmazonClientException;
-
-    /**
-     * <p>
-     * Creates or updates user-defined contact attributes associated with the
-     * specified contact.
-     * </p>
-     * <p>
-     * You can create or update user-defined attributes for both ongoing and
-     * completed contacts. For example, while the call is active, you can update
-     * the customer's name or the reason the customer called. You can add notes
-     * about steps that the agent took during the call that display to the next
-     * agent that takes the call. You can also update attributes for a contact
-     * using data from your CRM application and save the data with the contact
-     * in Amazon Connect. You could also flag calls for additional analysis,
-     * such as legal review or to identify abusive callers.
-     * </p>
-     * <p>
-     * Contact attributes are available in Amazon Connect for 24 months, and are
-     * then deleted. For information about CTR retention and the maximum size of
-     * the CTR attributes section, see <a href=
-     * "https://docs.aws.amazon.com/connect/latest/adminguide/amazon-connect-service-limits.html#feature-limits"
-     * >Feature specifications</a> in the <i>Amazon Connect Administrator
-     * Guide</i>.
-=======
      * The name of the contact flow.
->>>>>>> f918cdde
      * </p>
      * <p>
      * You can also create and update contact flows using the <a href=
