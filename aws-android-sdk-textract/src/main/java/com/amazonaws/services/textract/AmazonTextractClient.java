--- conflicted
+++ resolved
@@ -466,13 +466,8 @@
 
     /**
      * <p>
-<<<<<<< HEAD
-     * Analyzes an input document for financially related relationships between
-     * text.
-=======
      * <code>AnalyzeExpense</code> synchronously analyzes an input document for
      * financially related relationships between text.
->>>>>>> f918cdde
      * </p>
      * <p>
      * Information is returned as <code>ExpenseDocuments</code> and seperated as
@@ -545,8 +540,6 @@
 
     /**
      * <p>
-<<<<<<< HEAD
-=======
      * Analyzes identity documents for relevant information. This information is
      * extracted and returned as <code>IdentityDocumentFields</code>, which
      * records both the normalized field and value of the extracted text.
@@ -603,7 +596,6 @@
 
     /**
      * <p>
->>>>>>> f918cdde
      * Detects text in the input document. Amazon Textract can detect lines of
      * text and the words that make up a line of text. The input document must
      * be an image in JPEG or PNG format. <code>DetectDocumentText</code>
