--- conflicted
+++ resolved
@@ -44,12 +44,8 @@
      * </li>
      * <li>
      * <p>
-<<<<<<< HEAD
-     * <code>Owner</code> – The account ID of the topic's owner.
-=======
      * <code>Owner</code> – The Amazon Web Services account ID of the topic's
      * owner.
->>>>>>> f918cdde
      * </p>
      * </li>
      * <li>
@@ -174,12 +170,8 @@
      * </li>
      * <li>
      * <p>
-<<<<<<< HEAD
-     * <code>Owner</code> – The account ID of the topic's owner.
-=======
      * <code>Owner</code> – The Amazon Web Services account ID of the topic's
      * owner.
->>>>>>> f918cdde
      * </p>
      * </li>
      * <li>
@@ -301,12 +293,8 @@
      *         </li>
      *         <li>
      *         <p>
-<<<<<<< HEAD
-     *         <code>Owner</code> – The account ID of the topic's owner.
-=======
      *         <code>Owner</code> – The Amazon Web Services account ID of the
      *         topic's owner.
->>>>>>> f918cdde
      *         </p>
      *         </li>
      *         <li>
@@ -434,12 +422,8 @@
      * </li>
      * <li>
      * <p>
-<<<<<<< HEAD
-     * <code>Owner</code> – The account ID of the topic's owner.
-=======
      * <code>Owner</code> – The Amazon Web Services account ID of the topic's
      * owner.
->>>>>>> f918cdde
      * </p>
      * </li>
      * <li>
@@ -561,12 +545,8 @@
      *            </li>
      *            <li>
      *            <p>
-<<<<<<< HEAD
-     *            <code>Owner</code> – The account ID of the topic's owner.
-=======
      *            <code>Owner</code> – The Amazon Web Services account ID of the
      *            topic's owner.
->>>>>>> f918cdde
      *            </p>
      *            </li>
      *            <li>
@@ -695,12 +675,8 @@
      * </li>
      * <li>
      * <p>
-<<<<<<< HEAD
-     * <code>Owner</code> – The account ID of the topic's owner.
-=======
      * <code>Owner</code> – The Amazon Web Services account ID of the topic's
      * owner.
->>>>>>> f918cdde
      * </p>
      * </li>
      * <li>
@@ -825,12 +801,8 @@
      *            </li>
      *            <li>
      *            <p>
-<<<<<<< HEAD
-     *            <code>Owner</code> – The account ID of the topic's owner.
-=======
      *            <code>Owner</code> – The Amazon Web Services account ID of the
      *            topic's owner.
->>>>>>> f918cdde
      *            </p>
      *            </li>
      *            <li>
@@ -962,12 +934,8 @@
      * </li>
      * <li>
      * <p>
-<<<<<<< HEAD
-     * <code>Owner</code> – The account ID of the topic's owner.
-=======
      * <code>Owner</code> – The Amazon Web Services account ID of the topic's
      * owner.
->>>>>>> f918cdde
      * </p>
      * </li>
      * <li>
