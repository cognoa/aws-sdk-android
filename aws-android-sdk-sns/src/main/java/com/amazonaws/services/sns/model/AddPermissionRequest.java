--- conflicted
+++ resolved
@@ -22,11 +22,7 @@
 /**
  * <p>
  * Adds a statement to a topic's access control policy, granting access for the
-<<<<<<< HEAD
- * specified accounts to the specified actions.
-=======
  * specified Amazon Web Services accounts to the specified actions.
->>>>>>> f918cdde
  * </p>
  */
 public class AddPermissionRequest extends AmazonWebServiceRequest implements Serializable {
@@ -46,15 +42,9 @@
 
     /**
      * <p>
-<<<<<<< HEAD
-     * The account IDs of the users (principals) who will be given access to the
-     * specified actions. The users must have account, but do not need to be
-     * signed up for this service.
-=======
      * The Amazon Web Services account IDs of the users (principals) who will be
      * given access to the specified actions. The users must have Amazon Web
      * Services account, but do not need to be signed up for this service.
->>>>>>> f918cdde
      * </p>
      */
     private java.util.List<String> aWSAccountIds = new java.util.ArrayList<String>();
@@ -91,16 +81,10 @@
      *            A unique identifier for the new policy statement.
      *            </p>
      * @param aWSAccountIds <p>
-<<<<<<< HEAD
-     *            The account IDs of the users (principals) who will be given
-     *            access to the specified actions. The users must have account,
-     *            but do not need to be signed up for this service.
-=======
      *            The Amazon Web Services account IDs of the users (principals)
      *            who will be given access to the specified actions. The users
      *            must have Amazon Web Services account, but do not need to be
      *            signed up for this service.
->>>>>>> f918cdde
      *            </p>
      * @param actionNames <p>
      *            The action you want to allow for the specified principal(s).
@@ -213,17 +197,6 @@
 
     /**
      * <p>
-<<<<<<< HEAD
-     * The account IDs of the users (principals) who will be given access to the
-     * specified actions. The users must have account, but do not need to be
-     * signed up for this service.
-     * </p>
-     *
-     * @return <p>
-     *         The account IDs of the users (principals) who will be given
-     *         access to the specified actions. The users must have account, but
-     *         do not need to be signed up for this service.
-=======
      * The Amazon Web Services account IDs of the users (principals) who will be
      * given access to the specified actions. The users must have Amazon Web
      * Services account, but do not need to be signed up for this service.
@@ -234,7 +207,6 @@
      *         will be given access to the specified actions. The users must
      *         have Amazon Web Services account, but do not need to be signed up
      *         for this service.
->>>>>>> f918cdde
      *         </p>
      */
     public java.util.List<String> getAWSAccountIds() {
@@ -243,17 +215,6 @@
 
     /**
      * <p>
-<<<<<<< HEAD
-     * The account IDs of the users (principals) who will be given access to the
-     * specified actions. The users must have account, but do not need to be
-     * signed up for this service.
-     * </p>
-     *
-     * @param aWSAccountIds <p>
-     *            The account IDs of the users (principals) who will be given
-     *            access to the specified actions. The users must have account,
-     *            but do not need to be signed up for this service.
-=======
      * The Amazon Web Services account IDs of the users (principals) who will be
      * given access to the specified actions. The users must have Amazon Web
      * Services account, but do not need to be signed up for this service.
@@ -264,7 +225,6 @@
      *            who will be given access to the specified actions. The users
      *            must have Amazon Web Services account, but do not need to be
      *            signed up for this service.
->>>>>>> f918cdde
      *            </p>
      */
     public void setAWSAccountIds(java.util.Collection<String> aWSAccountIds) {
@@ -278,31 +238,19 @@
 
     /**
      * <p>
-<<<<<<< HEAD
-     * The account IDs of the users (principals) who will be given access to the
-     * specified actions. The users must have account, but do not need to be
-     * signed up for this service.
-=======
      * The Amazon Web Services account IDs of the users (principals) who will be
      * given access to the specified actions. The users must have Amazon Web
      * Services account, but do not need to be signed up for this service.
->>>>>>> f918cdde
      * </p>
      * <p>
      * Returns a reference to this object so that method calls can be chained
      * together.
      *
      * @param aWSAccountIds <p>
-<<<<<<< HEAD
-     *            The account IDs of the users (principals) who will be given
-     *            access to the specified actions. The users must have account,
-     *            but do not need to be signed up for this service.
-=======
      *            The Amazon Web Services account IDs of the users (principals)
      *            who will be given access to the specified actions. The users
      *            must have Amazon Web Services account, but do not need to be
      *            signed up for this service.
->>>>>>> f918cdde
      *            </p>
      * @return A reference to this updated object so that method calls can be
      *         chained together.
@@ -319,31 +267,19 @@
 
     /**
      * <p>
-<<<<<<< HEAD
-     * The account IDs of the users (principals) who will be given access to the
-     * specified actions. The users must have account, but do not need to be
-     * signed up for this service.
-=======
      * The Amazon Web Services account IDs of the users (principals) who will be
      * given access to the specified actions. The users must have Amazon Web
      * Services account, but do not need to be signed up for this service.
->>>>>>> f918cdde
      * </p>
      * <p>
      * Returns a reference to this object so that method calls can be chained
      * together.
      *
      * @param aWSAccountIds <p>
-<<<<<<< HEAD
-     *            The account IDs of the users (principals) who will be given
-     *            access to the specified actions. The users must have account,
-     *            but do not need to be signed up for this service.
-=======
      *            The Amazon Web Services account IDs of the users (principals)
      *            who will be given access to the specified actions. The users
      *            must have Amazon Web Services account, but do not need to be
      *            signed up for this service.
->>>>>>> f918cdde
      *            </p>
      * @return A reference to this updated object so that method calls can be
      *         chained together.
