--- conflicted
+++ resolved
@@ -21,19 +21,6 @@
 
 /**
  * <p>
-<<<<<<< HEAD
- * Retrieves the SMS sandbox status for the calling account in the target
- * Region.
- * </p>
- * <p>
- * When you start using Amazon SNS to send SMS messages, your account is in the
- * <i>SMS sandbox</i>. The SMS sandbox provides a safe environment for you to
- * try Amazon SNS features without risking your reputation as an SMS sender.
- * While your account is in the SMS sandbox, you can use all of the features of
- * Amazon SNS. However, you can send SMS messages only to verified destination
- * phone numbers. For more information, including how to move out of the sandbox
- * to send messages without restrictions, see <a
-=======
  * Retrieves the SMS sandbox status for the calling Amazon Web Services account
  * in the target Amazon Web Services Region.
  * </p>
@@ -46,7 +33,6 @@
  * send SMS messages only to verified destination phone numbers. For more
  * information, including how to move out of the sandbox to send messages
  * without restrictions, see <a
->>>>>>> f918cdde
  * href="https://docs.aws.amazon.com/sns/latest/dg/sns-sms-sandbox.html">SMS
  * sandbox</a> in the <i>Amazon SNS Developer Guide</i>.
  * </p>
