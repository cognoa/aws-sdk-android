--- conflicted
+++ resolved
@@ -22,15 +22,6 @@
  * A verified or pending destination phone number in the SMS sandbox.
  * </p>
  * <p>
-<<<<<<< HEAD
- * When you start using Amazon SNS to send SMS messages, your account is in the
- * <i>SMS sandbox</i>. The SMS sandbox provides a safe environment for you to
- * try Amazon SNS features without risking your reputation as an SMS sender.
- * While your account is in the SMS sandbox, you can use all of the features of
- * Amazon SNS. However, you can send SMS messages only to verified destination
- * phone numbers. For more information, including how to move out of the sandbox
- * to send messages without restrictions, see <a
-=======
  * When you start using Amazon SNS to send SMS messages, your Amazon Web
  * Services account is in the <i>SMS sandbox</i>. The SMS sandbox provides a
  * safe environment for you to try Amazon SNS features without risking your
@@ -39,7 +30,6 @@
  * send SMS messages only to verified destination phone numbers. For more
  * information, including how to move out of the sandbox to send messages
  * without restrictions, see <a
->>>>>>> f918cdde
  * href="https://docs.aws.amazon.com/sns/latest/dg/sns-sms-sandbox.html">SMS
  * sandbox</a> in the <i>Amazon SNS Developer Guide</i>.
  * </p>
