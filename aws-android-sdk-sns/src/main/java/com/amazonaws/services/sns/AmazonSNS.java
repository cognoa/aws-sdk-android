--- conflicted
+++ resolved
@@ -111,11 +111,7 @@
     /**
      * <p>
      * Adds a statement to a topic's access control policy, granting access for
-<<<<<<< HEAD
-     * the specified accounts to the specified actions.
-=======
      * the specified Amazon Web Services accounts to the specified actions.
->>>>>>> f918cdde
      * </p>
      * 
      * @param addPermissionRequest
@@ -340,19 +336,6 @@
 
     /**
      * <p>
-<<<<<<< HEAD
-     * Adds a destination phone number to an account in the SMS sandbox and
-     * sends a one-time password (OTP) to that phone number.
-     * </p>
-     * <p>
-     * When you start using Amazon SNS to send SMS messages, your account is in
-     * the <i>SMS sandbox</i>. The SMS sandbox provides a safe environment for
-     * you to try Amazon SNS features without risking your reputation as an SMS
-     * sender. While your account is in the SMS sandbox, you can use all of the
-     * features of Amazon SNS. However, you can send SMS messages only to
-     * verified destination phone numbers. For more information, including how
-     * to move out of the sandbox to send messages without restrictions, see <a
-=======
      * Adds a destination phone number to an Amazon Web Services account in the
      * SMS sandbox and sends a one-time password (OTP) to that phone number.
      * </p>
@@ -365,7 +348,6 @@
      * you can send SMS messages only to verified destination phone numbers. For
      * more information, including how to move out of the sandbox to send
      * messages without restrictions, see <a
->>>>>>> f918cdde
      * href="https://docs.aws.amazon.com/sns/latest/dg/sns-sms-sandbox.html">SMS
      * sandbox</a> in the <i>Amazon SNS Developer Guide</i>.
      * </p>
@@ -486,19 +468,6 @@
 
     /**
      * <p>
-<<<<<<< HEAD
-     * Deletes an account's verified or pending phone number from the SMS
-     * sandbox.
-     * </p>
-     * <p>
-     * When you start using Amazon SNS to send SMS messages, your account is in
-     * the <i>SMS sandbox</i>. The SMS sandbox provides a safe environment for
-     * you to try Amazon SNS features without risking your reputation as an SMS
-     * sender. While your account is in the SMS sandbox, you can use all of the
-     * features of Amazon SNS. However, you can send SMS messages only to
-     * verified destination phone numbers. For more information, including how
-     * to move out of the sandbox to send messages without restrictions, see <a
-=======
      * Deletes an Amazon Web Services account's verified or pending phone number
      * from the SMS sandbox.
      * </p>
@@ -511,7 +480,6 @@
      * you can send SMS messages only to verified destination phone numbers. For
      * more information, including how to move out of the sandbox to send
      * messages without restrictions, see <a
->>>>>>> f918cdde
      * href="https://docs.aws.amazon.com/sns/latest/dg/sns-sms-sandbox.html">SMS
      * sandbox</a> in the <i>Amazon SNS Developer Guide</i>.
      * </p>
@@ -659,19 +627,6 @@
 
     /**
      * <p>
-<<<<<<< HEAD
-     * Retrieves the SMS sandbox status for the calling account in the target
-     * Region.
-     * </p>
-     * <p>
-     * When you start using Amazon SNS to send SMS messages, your account is in
-     * the <i>SMS sandbox</i>. The SMS sandbox provides a safe environment for
-     * you to try Amazon SNS features without risking your reputation as an SMS
-     * sender. While your account is in the SMS sandbox, you can use all of the
-     * features of Amazon SNS. However, you can send SMS messages only to
-     * verified destination phone numbers. For more information, including how
-     * to move out of the sandbox to send messages without restrictions, see <a
-=======
      * Retrieves the SMS sandbox status for the calling Amazon Web Services
      * account in the target Amazon Web Services Region.
      * </p>
@@ -684,7 +639,6 @@
      * you can send SMS messages only to verified destination phone numbers. For
      * more information, including how to move out of the sandbox to send
      * messages without restrictions, see <a
->>>>>>> f918cdde
      * href="https://docs.aws.amazon.com/sns/latest/dg/sns-sms-sandbox.html">SMS
      * sandbox</a> in the <i>Amazon SNS Developer Guide</i>.
      * </p>
@@ -805,14 +759,9 @@
 
     /**
      * <p>
-<<<<<<< HEAD
-     * Lists the calling account's dedicated origination numbers and their
-     * metadata. For more information about origination numbers, see <a href=
-=======
      * Lists the calling Amazon Web Services account's dedicated origination
      * numbers and their metadata. For more information about origination
      * numbers, see <a href=
->>>>>>> f918cdde
      * "https://docs.aws.amazon.com/sns/latest/dg/channels-sms-originating-identities-origination-numbers.html"
      * >Origination numbers</a> in the <i>Amazon SNS Developer Guide</i>.
      * </p>
@@ -917,19 +866,6 @@
 
     /**
      * <p>
-<<<<<<< HEAD
-     * Lists the calling account's current verified and pending destination
-     * phone numbers in the SMS sandbox.
-     * </p>
-     * <p>
-     * When you start using Amazon SNS to send SMS messages, your account is in
-     * the <i>SMS sandbox</i>. The SMS sandbox provides a safe environment for
-     * you to try Amazon SNS features without risking your reputation as an SMS
-     * sender. While your account is in the SMS sandbox, you can use all of the
-     * features of Amazon SNS. However, you can send SMS messages only to
-     * verified destination phone numbers. For more information, including how
-     * to move out of the sandbox to send messages without restrictions, see <a
-=======
      * Lists the calling Amazon Web Services account's current verified and
      * pending destination phone numbers in the SMS sandbox.
      * </p>
@@ -942,7 +878,6 @@
      * you can send SMS messages only to verified destination phone numbers. For
      * more information, including how to move out of the sandbox to send
      * messages without restrictions, see <a
->>>>>>> f918cdde
      * href="https://docs.aws.amazon.com/sns/latest/dg/sns-sms-sandbox.html">SMS
      * sandbox</a> in the <i>Amazon SNS Developer Guide</i>.
      * </p>
@@ -1152,12 +1087,8 @@
      * </p>
      * <important>
      * <p>
-<<<<<<< HEAD
-     * You can publish messages only to topics and endpoints in the same Region.
-=======
      * You can publish messages only to topics and endpoints in the same Amazon
      * Web Services Region.
->>>>>>> f918cdde
      * </p>
      * </important>
      * 
@@ -1443,13 +1374,8 @@
      * <p>
      * Subscribes an endpoint to an Amazon SNS topic. If the endpoint type is
      * HTTP/S or email, or if the endpoint and the topic are not in the same
-<<<<<<< HEAD
-     * account, the endpoint owner must run the <code>ConfirmSubscription</code>
-     * action to confirm the subscription.
-=======
      * Amazon Web Services account, the endpoint owner must run the
      * <code>ConfirmSubscription</code> action to confirm the subscription.
->>>>>>> f918cdde
      * </p>
      * <p>
      * You call the <code>ConfirmSubscription</code> action with the token from
@@ -1516,14 +1442,9 @@
      * </li>
      * <li>
      * <p>
-<<<<<<< HEAD
-     * Tagging actions are limited to 10 TPS per account, per Region. If your
-     * application requires a higher throughput, file a <a href=
-=======
      * Tagging actions are limited to 10 TPS per Amazon Web Services account,
      * per Amazon Web Services Region. If your application requires a higher
      * throughput, file a <a href=
->>>>>>> f918cdde
      * "https://console.aws.amazon.com/support/home#/case/create?issueType=technical"
      * >technical support request</a>.
      * </p>
@@ -1616,18 +1537,6 @@
     /**
      * <p>
      * Verifies a destination phone number with a one-time password (OTP) for
-<<<<<<< HEAD
-     * the calling account.
-     * </p>
-     * <p>
-     * When you start using Amazon SNS to send SMS messages, your account is in
-     * the <i>SMS sandbox</i>. The SMS sandbox provides a safe environment for
-     * you to try Amazon SNS features without risking your reputation as an SMS
-     * sender. While your account is in the SMS sandbox, you can use all of the
-     * features of Amazon SNS. However, you can send SMS messages only to
-     * verified destination phone numbers. For more information, including how
-     * to move out of the sandbox to send messages without restrictions, see <a
-=======
      * the calling Amazon Web Services account.
      * </p>
      * <p>
@@ -1639,7 +1548,6 @@
      * you can send SMS messages only to verified destination phone numbers. For
      * more information, including how to move out of the sandbox to send
      * messages without restrictions, see <a
->>>>>>> f918cdde
      * href="https://docs.aws.amazon.com/sns/latest/dg/sns-sms-sandbox.html">SMS
      * sandbox</a> in the <i>Amazon SNS Developer Guide</i>.
      * </p>
@@ -1799,13 +1707,8 @@
      * <p>
      * Subscribes an endpoint to an Amazon SNS topic. If the endpoint type is
      * HTTP/S or email, or if the endpoint and the topic are not in the same
-<<<<<<< HEAD
-     * account, the endpoint owner must run the <code>ConfirmSubscription</code>
-     * action to confirm the subscription.
-=======
      * Amazon Web Services account, the endpoint owner must run the
      * <code>ConfirmSubscription</code> action to confirm the subscription.
->>>>>>> f918cdde
      * </p>
      * <p>
      * You call the <code>ConfirmSubscription</code> action with the token from
@@ -1959,11 +1862,7 @@
     /**
      * <p>
      * Adds a statement to a topic's access control policy, granting access for
-<<<<<<< HEAD
-     * the specified accounts to the specified actions.
-=======
      * the specified Amazon Web Services accounts to the specified actions.
->>>>>>> f918cdde
      * </p>
      * 
      * @param topicArn <p>
@@ -1974,16 +1873,10 @@
      *            A unique identifier for the new policy statement.
      *            </p>
      * @param aWSAccountIds <p>
-<<<<<<< HEAD
-     *            The account IDs of the users (principals) who will be given
-     *            access to the specified actions. The users must have account,
-     *            but do not need to be signed up for this service.
-=======
      *            The Amazon Web Services account IDs of the users (principals)
      *            who will be given access to the specified actions. The users
      *            must have Amazon Web Services account, but do not need to be
      *            signed up for this service.
->>>>>>> f918cdde
      *            </p>
      * @param actionNames <p>
      *            The action you want to allow for the specified principal(s).
@@ -2451,12 +2344,8 @@
      * </p>
      * <important>
      * <p>
-<<<<<<< HEAD
-     * You can publish messages only to topics and endpoints in the same Region.
-=======
      * You can publish messages only to topics and endpoints in the same Amazon
      * Web Services Region.
->>>>>>> f918cdde
      * </p>
      * </important>
      * 
@@ -2626,12 +2515,8 @@
      * </p>
      * <important>
      * <p>
-<<<<<<< HEAD
-     * You can publish messages only to topics and endpoints in the same Region.
-=======
      * You can publish messages only to topics and endpoints in the same Amazon
      * Web Services Region.
->>>>>>> f918cdde
      * </p>
      * </important>
      * 
