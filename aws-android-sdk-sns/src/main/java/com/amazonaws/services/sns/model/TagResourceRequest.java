--- conflicted
+++ resolved
@@ -53,14 +53,9 @@
  * </li>
  * <li>
  * <p>
-<<<<<<< HEAD
- * Tagging actions are limited to 10 TPS per account, per Region. If your
- * application requires a higher throughput, file a <a href=
-=======
  * Tagging actions are limited to 10 TPS per Amazon Web Services account, per
  * Amazon Web Services Region. If your application requires a higher throughput,
  * file a <a href=
->>>>>>> f918cdde
  * "https://console.aws.amazon.com/support/home#/case/create?issueType=technical"
  * >technical support request</a>.
  * </p>
