--- conflicted
+++ resolved
@@ -49,11 +49,7 @@
      * </li>
      * </ul>
      * <p>
-<<<<<<< HEAD
-     * For additional details on data providers, see <a href=
-=======
      * For more information about data providers, see <a href=
->>>>>>> f918cdde
      * "https://docs.aws.amazon.com/location/latest/developerguide/what-is-data-provider.html"
      * >Amazon Location Service data providers</a>.
      * </p>
@@ -83,16 +79,7 @@
 
     /**
      * <p>
-<<<<<<< HEAD
-     * The pricing plan for the specified place index resource.
-     * </p>
-     * <p>
-     * For additional details and restrictions on each pricing plan option, see
-     * <a href="https://aws.amazon.com/location/pricing/">Amazon Location
-     * Service pricing</a>.
-=======
      * No longer used. Always returns <code>RequestBasedUsage</code>.
->>>>>>> f918cdde
      * </p>
      * <p>
      * <b>Constraints:</b><br/>
@@ -186,11 +173,7 @@
      * </li>
      * </ul>
      * <p>
-<<<<<<< HEAD
-     * For additional details on data providers, see <a href=
-=======
      * For more information about data providers, see <a href=
->>>>>>> f918cdde
      * "https://docs.aws.amazon.com/location/latest/developerguide/what-is-data-provider.html"
      * >Amazon Location Service data providers</a>.
      * </p>
@@ -212,11 +195,7 @@
      *         </li>
      *         </ul>
      *         <p>
-<<<<<<< HEAD
-     *         For additional details on data providers, see <a href=
-=======
      *         For more information about data providers, see <a href=
->>>>>>> f918cdde
      *         "https://docs.aws.amazon.com/location/latest/developerguide/what-is-data-provider.html"
      *         >Amazon Location Service data providers</a>.
      *         </p>
@@ -242,11 +221,7 @@
      * </li>
      * </ul>
      * <p>
-<<<<<<< HEAD
-     * For additional details on data providers, see <a href=
-=======
      * For more information about data providers, see <a href=
->>>>>>> f918cdde
      * "https://docs.aws.amazon.com/location/latest/developerguide/what-is-data-provider.html"
      * >Amazon Location Service data providers</a>.
      * </p>
@@ -268,11 +243,7 @@
      *            </li>
      *            </ul>
      *            <p>
-<<<<<<< HEAD
-     *            For additional details on data providers, see <a href=
-=======
      *            For more information about data providers, see <a href=
->>>>>>> f918cdde
      *            "https://docs.aws.amazon.com/location/latest/developerguide/what-is-data-provider.html"
      *            >Amazon Location Service data providers</a>.
      *            </p>
@@ -298,11 +269,7 @@
      * </li>
      * </ul>
      * <p>
-<<<<<<< HEAD
-     * For additional details on data providers, see <a href=
-=======
      * For more information about data providers, see <a href=
->>>>>>> f918cdde
      * "https://docs.aws.amazon.com/location/latest/developerguide/what-is-data-provider.html"
      * >Amazon Location Service data providers</a>.
      * </p>
@@ -327,11 +294,7 @@
      *            </li>
      *            </ul>
      *            <p>
-<<<<<<< HEAD
-     *            For additional details on data providers, see <a href=
-=======
      *            For more information about data providers, see <a href=
->>>>>>> f918cdde
      *            "https://docs.aws.amazon.com/location/latest/developerguide/what-is-data-provider.html"
      *            >Amazon Location Service data providers</a>.
      *            </p>
@@ -456,16 +419,7 @@
 
     /**
      * <p>
-<<<<<<< HEAD
-     * The pricing plan for the specified place index resource.
-     * </p>
-     * <p>
-     * For additional details and restrictions on each pricing plan option, see
-     * <a href="https://aws.amazon.com/location/pricing/">Amazon Location
-     * Service pricing</a>.
-=======
      * No longer used. Always returns <code>RequestBasedUsage</code>.
->>>>>>> f918cdde
      * </p>
      * <p>
      * <b>Constraints:</b><br/>
@@ -473,17 +427,7 @@
      * MobileAssetManagement
      *
      * @return <p>
-<<<<<<< HEAD
-     *         The pricing plan for the specified place index resource.
-     *         </p>
-     *         <p>
-     *         For additional details and restrictions on each pricing plan
-     *         option, see <a
-     *         href="https://aws.amazon.com/location/pricing/">Amazon Location
-     *         Service pricing</a>.
-=======
      *         No longer used. Always returns <code>RequestBasedUsage</code>.
->>>>>>> f918cdde
      *         </p>
      * @see PricingPlan
      */
@@ -493,16 +437,7 @@
 
     /**
      * <p>
-<<<<<<< HEAD
-     * The pricing plan for the specified place index resource.
-     * </p>
-     * <p>
-     * For additional details and restrictions on each pricing plan option, see
-     * <a href="https://aws.amazon.com/location/pricing/">Amazon Location
-     * Service pricing</a>.
-=======
      * No longer used. Always returns <code>RequestBasedUsage</code>.
->>>>>>> f918cdde
      * </p>
      * <p>
      * <b>Constraints:</b><br/>
@@ -510,17 +445,7 @@
      * MobileAssetManagement
      *
      * @param pricingPlan <p>
-<<<<<<< HEAD
-     *            The pricing plan for the specified place index resource.
-     *            </p>
-     *            <p>
-     *            For additional details and restrictions on each pricing plan
-     *            option, see <a
-     *            href="https://aws.amazon.com/location/pricing/">Amazon
-     *            Location Service pricing</a>.
-=======
      *            No longer used. Always returns <code>RequestBasedUsage</code>.
->>>>>>> f918cdde
      *            </p>
      * @see PricingPlan
      */
@@ -530,16 +455,7 @@
 
     /**
      * <p>
-<<<<<<< HEAD
-     * The pricing plan for the specified place index resource.
-     * </p>
-     * <p>
-     * For additional details and restrictions on each pricing plan option, see
-     * <a href="https://aws.amazon.com/location/pricing/">Amazon Location
-     * Service pricing</a>.
-=======
      * No longer used. Always returns <code>RequestBasedUsage</code>.
->>>>>>> f918cdde
      * </p>
      * <p>
      * Returns a reference to this object so that method calls can be chained
@@ -550,17 +466,7 @@
      * MobileAssetManagement
      *
      * @param pricingPlan <p>
-<<<<<<< HEAD
-     *            The pricing plan for the specified place index resource.
-     *            </p>
-     *            <p>
-     *            For additional details and restrictions on each pricing plan
-     *            option, see <a
-     *            href="https://aws.amazon.com/location/pricing/">Amazon
-     *            Location Service pricing</a>.
-=======
      *            No longer used. Always returns <code>RequestBasedUsage</code>.
->>>>>>> f918cdde
      *            </p>
      * @return A reference to this updated object so that method calls can be
      *         chained together.
@@ -573,16 +479,7 @@
 
     /**
      * <p>
-<<<<<<< HEAD
-     * The pricing plan for the specified place index resource.
-     * </p>
-     * <p>
-     * For additional details and restrictions on each pricing plan option, see
-     * <a href="https://aws.amazon.com/location/pricing/">Amazon Location
-     * Service pricing</a>.
-=======
      * No longer used. Always returns <code>RequestBasedUsage</code>.
->>>>>>> f918cdde
      * </p>
      * <p>
      * <b>Constraints:</b><br/>
@@ -590,17 +487,7 @@
      * MobileAssetManagement
      *
      * @param pricingPlan <p>
-<<<<<<< HEAD
-     *            The pricing plan for the specified place index resource.
-     *            </p>
-     *            <p>
-     *            For additional details and restrictions on each pricing plan
-     *            option, see <a
-     *            href="https://aws.amazon.com/location/pricing/">Amazon
-     *            Location Service pricing</a>.
-=======
      *            No longer used. Always returns <code>RequestBasedUsage</code>.
->>>>>>> f918cdde
      *            </p>
      * @see PricingPlan
      */
@@ -610,16 +497,7 @@
 
     /**
      * <p>
-<<<<<<< HEAD
-     * The pricing plan for the specified place index resource.
-     * </p>
-     * <p>
-     * For additional details and restrictions on each pricing plan option, see
-     * <a href="https://aws.amazon.com/location/pricing/">Amazon Location
-     * Service pricing</a>.
-=======
      * No longer used. Always returns <code>RequestBasedUsage</code>.
->>>>>>> f918cdde
      * </p>
      * <p>
      * Returns a reference to this object so that method calls can be chained
@@ -630,17 +508,7 @@
      * MobileAssetManagement
      *
      * @param pricingPlan <p>
-<<<<<<< HEAD
-     *            The pricing plan for the specified place index resource.
-     *            </p>
-     *            <p>
-     *            For additional details and restrictions on each pricing plan
-     *            option, see <a
-     *            href="https://aws.amazon.com/location/pricing/">Amazon
-     *            Location Service pricing</a>.
-=======
      *            No longer used. Always returns <code>RequestBasedUsage</code>.
->>>>>>> f918cdde
      *            </p>
      * @return A reference to this updated object so that method calls can be
      *         chained together.
