/*
 * Copyright 2010-2022 Amazon.com, Inc. or its affiliates. All Rights Reserved.
 *
 * Licensed under the Apache License, Version 2.0 (the "License").
 * You may not use this file except in compliance with the License.
 * A copy of the License is located at
 *
 *  http://aws.amazon.com/apache2.0
 *
 * or in the "license" file accompanying this file. This file is distributed
 * on an "AS IS" BASIS, WITHOUT WARRANTIES OR CONDITIONS OF ANY KIND, either
 * express or implied. See the License for the specific language governing
 * permissions and limitations under the License.
 */

package com.amazonaws.services.geo.model;

import java.io.Serializable;

/**
 * <p>
 * Contains details of an existing map resource in your AWS account.
 * </p>
 */
public class ListMapsResponseEntry implements Serializable {
    /**
     * <p>
     * The timestamp for when the map resource was created in <a
     * href="https://www.iso.org/iso-8601-date-and-time-format.html">ISO
     * 8601</a> format: <code>YYYY-MM-DDThh:mm:ss.sssZ</code>.
     * </p>
     */
    private java.util.Date createTime;

    /**
     * <p>
     * Specifies the data provider for the associated map tiles.
     * </p>
     */
    private String dataSource;

    /**
     * <p>
     * The description for the map resource.
     * </p>
     * <p>
     * <b>Constraints:</b><br/>
     * <b>Length: </b>0 - 1000<br/>
     */
    private String description;

    /**
     * <p>
     * The name of the associated map resource.
     * </p>
     * <p>
     * <b>Constraints:</b><br/>
     * <b>Length: </b>1 - 100<br/>
     * <b>Pattern: </b>^[-._\w]+$<br/>
     */
    private String mapName;

    /**
     * <p>
<<<<<<< HEAD
     * The pricing plan for the specified map resource.
     * </p>
     * <p>
     * For additional details and restrictions on each pricing plan option, see
     * <a href="https://aws.amazon.com/location/pricing/">Amazon Location
     * Service pricing</a>.
=======
     * No longer used. Always returns <code>RequestBasedUsage</code>.
>>>>>>> f918cdde
     * </p>
     * <p>
     * <b>Constraints:</b><br/>
     * <b>Allowed Values: </b>RequestBasedUsage, MobileAssetTracking,
     * MobileAssetManagement
     */
    private String pricingPlan;

    /**
     * <p>
     * The timestamp for when the map resource was last updated in <a
     * href="https://www.iso.org/iso-8601-date-and-time-format.html">ISO
     * 8601</a> format: <code>YYYY-MM-DDThh:mm:ss.sssZ</code>.
     * </p>
     */
    private java.util.Date updateTime;

    /**
     * <p>
     * The timestamp for when the map resource was created in <a
     * href="https://www.iso.org/iso-8601-date-and-time-format.html">ISO
     * 8601</a> format: <code>YYYY-MM-DDThh:mm:ss.sssZ</code>.
     * </p>
     *
     * @return <p>
     *         The timestamp for when the map resource was created in <a
     *         href="https://www.iso.org/iso-8601-date-and-time-format.html">ISO
     *         8601</a> format: <code>YYYY-MM-DDThh:mm:ss.sssZ</code>.
     *         </p>
     */
    public java.util.Date getCreateTime() {
        return createTime;
    }

    /**
     * <p>
     * The timestamp for when the map resource was created in <a
     * href="https://www.iso.org/iso-8601-date-and-time-format.html">ISO
     * 8601</a> format: <code>YYYY-MM-DDThh:mm:ss.sssZ</code>.
     * </p>
     *
     * @param createTime <p>
     *            The timestamp for when the map resource was created in <a
     *            href=
     *            "https://www.iso.org/iso-8601-date-and-time-format.html">ISO
     *            8601</a> format: <code>YYYY-MM-DDThh:mm:ss.sssZ</code>.
     *            </p>
     */
    public void setCreateTime(java.util.Date createTime) {
        this.createTime = createTime;
    }

    /**
     * <p>
     * The timestamp for when the map resource was created in <a
     * href="https://www.iso.org/iso-8601-date-and-time-format.html">ISO
     * 8601</a> format: <code>YYYY-MM-DDThh:mm:ss.sssZ</code>.
     * </p>
     * <p>
     * Returns a reference to this object so that method calls can be chained
     * together.
     *
     * @param createTime <p>
     *            The timestamp for when the map resource was created in <a
     *            href=
     *            "https://www.iso.org/iso-8601-date-and-time-format.html">ISO
     *            8601</a> format: <code>YYYY-MM-DDThh:mm:ss.sssZ</code>.
     *            </p>
     * @return A reference to this updated object so that method calls can be
     *         chained together.
     */
    public ListMapsResponseEntry withCreateTime(java.util.Date createTime) {
        this.createTime = createTime;
        return this;
    }

    /**
     * <p>
     * Specifies the data provider for the associated map tiles.
     * </p>
     *
     * @return <p>
     *         Specifies the data provider for the associated map tiles.
     *         </p>
     */
    public String getDataSource() {
        return dataSource;
    }

    /**
     * <p>
     * Specifies the data provider for the associated map tiles.
     * </p>
     *
     * @param dataSource <p>
     *            Specifies the data provider for the associated map tiles.
     *            </p>
     */
    public void setDataSource(String dataSource) {
        this.dataSource = dataSource;
    }

    /**
     * <p>
     * Specifies the data provider for the associated map tiles.
     * </p>
     * <p>
     * Returns a reference to this object so that method calls can be chained
     * together.
     *
     * @param dataSource <p>
     *            Specifies the data provider for the associated map tiles.
     *            </p>
     * @return A reference to this updated object so that method calls can be
     *         chained together.
     */
    public ListMapsResponseEntry withDataSource(String dataSource) {
        this.dataSource = dataSource;
        return this;
    }

    /**
     * <p>
     * The description for the map resource.
     * </p>
     * <p>
     * <b>Constraints:</b><br/>
     * <b>Length: </b>0 - 1000<br/>
     *
     * @return <p>
     *         The description for the map resource.
     *         </p>
     */
    public String getDescription() {
        return description;
    }

    /**
     * <p>
     * The description for the map resource.
     * </p>
     * <p>
     * <b>Constraints:</b><br/>
     * <b>Length: </b>0 - 1000<br/>
     *
     * @param description <p>
     *            The description for the map resource.
     *            </p>
     */
    public void setDescription(String description) {
        this.description = description;
    }

    /**
     * <p>
     * The description for the map resource.
     * </p>
     * <p>
     * Returns a reference to this object so that method calls can be chained
     * together.
     * <p>
     * <b>Constraints:</b><br/>
     * <b>Length: </b>0 - 1000<br/>
     *
     * @param description <p>
     *            The description for the map resource.
     *            </p>
     * @return A reference to this updated object so that method calls can be
     *         chained together.
     */
    public ListMapsResponseEntry withDescription(String description) {
        this.description = description;
        return this;
    }

    /**
     * <p>
     * The name of the associated map resource.
     * </p>
     * <p>
     * <b>Constraints:</b><br/>
     * <b>Length: </b>1 - 100<br/>
     * <b>Pattern: </b>^[-._\w]+$<br/>
     *
     * @return <p>
     *         The name of the associated map resource.
     *         </p>
     */
    public String getMapName() {
        return mapName;
    }

    /**
     * <p>
     * The name of the associated map resource.
     * </p>
     * <p>
     * <b>Constraints:</b><br/>
     * <b>Length: </b>1 - 100<br/>
     * <b>Pattern: </b>^[-._\w]+$<br/>
     *
     * @param mapName <p>
     *            The name of the associated map resource.
     *            </p>
     */
    public void setMapName(String mapName) {
        this.mapName = mapName;
    }

    /**
     * <p>
     * The name of the associated map resource.
     * </p>
     * <p>
     * Returns a reference to this object so that method calls can be chained
     * together.
     * <p>
     * <b>Constraints:</b><br/>
     * <b>Length: </b>1 - 100<br/>
     * <b>Pattern: </b>^[-._\w]+$<br/>
     *
     * @param mapName <p>
     *            The name of the associated map resource.
     *            </p>
     * @return A reference to this updated object so that method calls can be
     *         chained together.
     */
    public ListMapsResponseEntry withMapName(String mapName) {
        this.mapName = mapName;
        return this;
    }

    /**
     * <p>
<<<<<<< HEAD
     * The pricing plan for the specified map resource.
     * </p>
     * <p>
     * For additional details and restrictions on each pricing plan option, see
     * <a href="https://aws.amazon.com/location/pricing/">Amazon Location
     * Service pricing</a>.
=======
     * No longer used. Always returns <code>RequestBasedUsage</code>.
>>>>>>> f918cdde
     * </p>
     * <p>
     * <b>Constraints:</b><br/>
     * <b>Allowed Values: </b>RequestBasedUsage, MobileAssetTracking,
     * MobileAssetManagement
     *
     * @return <p>
<<<<<<< HEAD
     *         The pricing plan for the specified map resource.
     *         </p>
     *         <p>
     *         For additional details and restrictions on each pricing plan
     *         option, see <a
     *         href="https://aws.amazon.com/location/pricing/">Amazon Location
     *         Service pricing</a>.
=======
     *         No longer used. Always returns <code>RequestBasedUsage</code>.
>>>>>>> f918cdde
     *         </p>
     * @see PricingPlan
     */
    public String getPricingPlan() {
        return pricingPlan;
    }

    /**
     * <p>
<<<<<<< HEAD
     * The pricing plan for the specified map resource.
     * </p>
     * <p>
     * For additional details and restrictions on each pricing plan option, see
     * <a href="https://aws.amazon.com/location/pricing/">Amazon Location
     * Service pricing</a>.
=======
     * No longer used. Always returns <code>RequestBasedUsage</code>.
>>>>>>> f918cdde
     * </p>
     * <p>
     * <b>Constraints:</b><br/>
     * <b>Allowed Values: </b>RequestBasedUsage, MobileAssetTracking,
     * MobileAssetManagement
     *
     * @param pricingPlan <p>
<<<<<<< HEAD
     *            The pricing plan for the specified map resource.
     *            </p>
     *            <p>
     *            For additional details and restrictions on each pricing plan
     *            option, see <a
     *            href="https://aws.amazon.com/location/pricing/">Amazon
     *            Location Service pricing</a>.
=======
     *            No longer used. Always returns <code>RequestBasedUsage</code>.
>>>>>>> f918cdde
     *            </p>
     * @see PricingPlan
     */
    public void setPricingPlan(String pricingPlan) {
        this.pricingPlan = pricingPlan;
    }

    /**
     * <p>
<<<<<<< HEAD
     * The pricing plan for the specified map resource.
     * </p>
     * <p>
     * For additional details and restrictions on each pricing plan option, see
     * <a href="https://aws.amazon.com/location/pricing/">Amazon Location
     * Service pricing</a>.
=======
     * No longer used. Always returns <code>RequestBasedUsage</code>.
>>>>>>> f918cdde
     * </p>
     * <p>
     * Returns a reference to this object so that method calls can be chained
     * together.
     * <p>
     * <b>Constraints:</b><br/>
     * <b>Allowed Values: </b>RequestBasedUsage, MobileAssetTracking,
     * MobileAssetManagement
     *
     * @param pricingPlan <p>
<<<<<<< HEAD
     *            The pricing plan for the specified map resource.
     *            </p>
     *            <p>
     *            For additional details and restrictions on each pricing plan
     *            option, see <a
     *            href="https://aws.amazon.com/location/pricing/">Amazon
     *            Location Service pricing</a>.
=======
     *            No longer used. Always returns <code>RequestBasedUsage</code>.
>>>>>>> f918cdde
     *            </p>
     * @return A reference to this updated object so that method calls can be
     *         chained together.
     * @see PricingPlan
     */
    public ListMapsResponseEntry withPricingPlan(String pricingPlan) {
        this.pricingPlan = pricingPlan;
        return this;
    }

    /**
     * <p>
<<<<<<< HEAD
     * The pricing plan for the specified map resource.
     * </p>
     * <p>
     * For additional details and restrictions on each pricing plan option, see
     * <a href="https://aws.amazon.com/location/pricing/">Amazon Location
     * Service pricing</a>.
=======
     * No longer used. Always returns <code>RequestBasedUsage</code>.
>>>>>>> f918cdde
     * </p>
     * <p>
     * <b>Constraints:</b><br/>
     * <b>Allowed Values: </b>RequestBasedUsage, MobileAssetTracking,
     * MobileAssetManagement
     *
     * @param pricingPlan <p>
<<<<<<< HEAD
     *            The pricing plan for the specified map resource.
     *            </p>
     *            <p>
     *            For additional details and restrictions on each pricing plan
     *            option, see <a
     *            href="https://aws.amazon.com/location/pricing/">Amazon
     *            Location Service pricing</a>.
=======
     *            No longer used. Always returns <code>RequestBasedUsage</code>.
>>>>>>> f918cdde
     *            </p>
     * @see PricingPlan
     */
    public void setPricingPlan(PricingPlan pricingPlan) {
        this.pricingPlan = pricingPlan.toString();
    }

    /**
     * <p>
<<<<<<< HEAD
     * The pricing plan for the specified map resource.
     * </p>
     * <p>
     * For additional details and restrictions on each pricing plan option, see
     * <a href="https://aws.amazon.com/location/pricing/">Amazon Location
     * Service pricing</a>.
=======
     * No longer used. Always returns <code>RequestBasedUsage</code>.
>>>>>>> f918cdde
     * </p>
     * <p>
     * Returns a reference to this object so that method calls can be chained
     * together.
     * <p>
     * <b>Constraints:</b><br/>
     * <b>Allowed Values: </b>RequestBasedUsage, MobileAssetTracking,
     * MobileAssetManagement
     *
     * @param pricingPlan <p>
<<<<<<< HEAD
     *            The pricing plan for the specified map resource.
     *            </p>
     *            <p>
     *            For additional details and restrictions on each pricing plan
     *            option, see <a
     *            href="https://aws.amazon.com/location/pricing/">Amazon
     *            Location Service pricing</a>.
=======
     *            No longer used. Always returns <code>RequestBasedUsage</code>.
>>>>>>> f918cdde
     *            </p>
     * @return A reference to this updated object so that method calls can be
     *         chained together.
     * @see PricingPlan
     */
    public ListMapsResponseEntry withPricingPlan(PricingPlan pricingPlan) {
        this.pricingPlan = pricingPlan.toString();
        return this;
    }

    /**
     * <p>
     * The timestamp for when the map resource was last updated in <a
     * href="https://www.iso.org/iso-8601-date-and-time-format.html">ISO
     * 8601</a> format: <code>YYYY-MM-DDThh:mm:ss.sssZ</code>.
     * </p>
     *
     * @return <p>
     *         The timestamp for when the map resource was last updated in <a
     *         href="https://www.iso.org/iso-8601-date-and-time-format.html">ISO
     *         8601</a> format: <code>YYYY-MM-DDThh:mm:ss.sssZ</code>.
     *         </p>
     */
    public java.util.Date getUpdateTime() {
        return updateTime;
    }

    /**
     * <p>
     * The timestamp for when the map resource was last updated in <a
     * href="https://www.iso.org/iso-8601-date-and-time-format.html">ISO
     * 8601</a> format: <code>YYYY-MM-DDThh:mm:ss.sssZ</code>.
     * </p>
     *
     * @param updateTime <p>
     *            The timestamp for when the map resource was last updated in <a
     *            href
     *            ="https://www.iso.org/iso-8601-date-and-time-format.html">ISO
     *            8601</a> format: <code>YYYY-MM-DDThh:mm:ss.sssZ</code>.
     *            </p>
     */
    public void setUpdateTime(java.util.Date updateTime) {
        this.updateTime = updateTime;
    }

    /**
     * <p>
     * The timestamp for when the map resource was last updated in <a
     * href="https://www.iso.org/iso-8601-date-and-time-format.html">ISO
     * 8601</a> format: <code>YYYY-MM-DDThh:mm:ss.sssZ</code>.
     * </p>
     * <p>
     * Returns a reference to this object so that method calls can be chained
     * together.
     *
     * @param updateTime <p>
     *            The timestamp for when the map resource was last updated in <a
     *            href
     *            ="https://www.iso.org/iso-8601-date-and-time-format.html">ISO
     *            8601</a> format: <code>YYYY-MM-DDThh:mm:ss.sssZ</code>.
     *            </p>
     * @return A reference to this updated object so that method calls can be
     *         chained together.
     */
    public ListMapsResponseEntry withUpdateTime(java.util.Date updateTime) {
        this.updateTime = updateTime;
        return this;
    }

    /**
     * Returns a string representation of this object; useful for testing and
     * debugging.
     *
     * @return A string representation of this object.
     * @see java.lang.Object#toString()
     */
    @Override
    public String toString() {
        StringBuilder sb = new StringBuilder();
        sb.append("{");
        if (getCreateTime() != null)
            sb.append("CreateTime: " + getCreateTime() + ",");
        if (getDataSource() != null)
            sb.append("DataSource: " + getDataSource() + ",");
        if (getDescription() != null)
            sb.append("Description: " + getDescription() + ",");
        if (getMapName() != null)
            sb.append("MapName: " + getMapName() + ",");
        if (getPricingPlan() != null)
            sb.append("PricingPlan: " + getPricingPlan() + ",");
        if (getUpdateTime() != null)
            sb.append("UpdateTime: " + getUpdateTime());
        sb.append("}");
        return sb.toString();
    }

    @Override
    public int hashCode() {
        final int prime = 31;
        int hashCode = 1;

        hashCode = prime * hashCode + ((getCreateTime() == null) ? 0 : getCreateTime().hashCode());
        hashCode = prime * hashCode + ((getDataSource() == null) ? 0 : getDataSource().hashCode());
        hashCode = prime * hashCode
                + ((getDescription() == null) ? 0 : getDescription().hashCode());
        hashCode = prime * hashCode + ((getMapName() == null) ? 0 : getMapName().hashCode());
        hashCode = prime * hashCode
                + ((getPricingPlan() == null) ? 0 : getPricingPlan().hashCode());
        hashCode = prime * hashCode + ((getUpdateTime() == null) ? 0 : getUpdateTime().hashCode());
        return hashCode;
    }

    @Override
    public boolean equals(Object obj) {
        if (this == obj)
            return true;
        if (obj == null)
            return false;

        if (obj instanceof ListMapsResponseEntry == false)
            return false;
        ListMapsResponseEntry other = (ListMapsResponseEntry) obj;

        if (other.getCreateTime() == null ^ this.getCreateTime() == null)
            return false;
        if (other.getCreateTime() != null
                && other.getCreateTime().equals(this.getCreateTime()) == false)
            return false;
        if (other.getDataSource() == null ^ this.getDataSource() == null)
            return false;
        if (other.getDataSource() != null
                && other.getDataSource().equals(this.getDataSource()) == false)
            return false;
        if (other.getDescription() == null ^ this.getDescription() == null)
            return false;
        if (other.getDescription() != null
                && other.getDescription().equals(this.getDescription()) == false)
            return false;
        if (other.getMapName() == null ^ this.getMapName() == null)
            return false;
        if (other.getMapName() != null && other.getMapName().equals(this.getMapName()) == false)
            return false;
        if (other.getPricingPlan() == null ^ this.getPricingPlan() == null)
            return false;
        if (other.getPricingPlan() != null
                && other.getPricingPlan().equals(this.getPricingPlan()) == false)
            return false;
        if (other.getUpdateTime() == null ^ this.getUpdateTime() == null)
            return false;
        if (other.getUpdateTime() != null
                && other.getUpdateTime().equals(this.getUpdateTime()) == false)
            return false;
        return true;
    }
}<|MERGE_RESOLUTION|>--- conflicted
+++ resolved
@@ -62,16 +62,7 @@
 
     /**
      * <p>
-<<<<<<< HEAD
-     * The pricing plan for the specified map resource.
-     * </p>
-     * <p>
-     * For additional details and restrictions on each pricing plan option, see
-     * <a href="https://aws.amazon.com/location/pricing/">Amazon Location
-     * Service pricing</a>.
-=======
      * No longer used. Always returns <code>RequestBasedUsage</code>.
->>>>>>> f918cdde
      * </p>
      * <p>
      * <b>Constraints:</b><br/>
@@ -306,16 +297,7 @@
 
     /**
      * <p>
-<<<<<<< HEAD
-     * The pricing plan for the specified map resource.
-     * </p>
-     * <p>
-     * For additional details and restrictions on each pricing plan option, see
-     * <a href="https://aws.amazon.com/location/pricing/">Amazon Location
-     * Service pricing</a>.
-=======
      * No longer used. Always returns <code>RequestBasedUsage</code>.
->>>>>>> f918cdde
      * </p>
      * <p>
      * <b>Constraints:</b><br/>
@@ -323,17 +305,7 @@
      * MobileAssetManagement
      *
      * @return <p>
-<<<<<<< HEAD
-     *         The pricing plan for the specified map resource.
-     *         </p>
-     *         <p>
-     *         For additional details and restrictions on each pricing plan
-     *         option, see <a
-     *         href="https://aws.amazon.com/location/pricing/">Amazon Location
-     *         Service pricing</a>.
-=======
      *         No longer used. Always returns <code>RequestBasedUsage</code>.
->>>>>>> f918cdde
      *         </p>
      * @see PricingPlan
      */
@@ -343,16 +315,7 @@
 
     /**
      * <p>
-<<<<<<< HEAD
-     * The pricing plan for the specified map resource.
-     * </p>
-     * <p>
-     * For additional details and restrictions on each pricing plan option, see
-     * <a href="https://aws.amazon.com/location/pricing/">Amazon Location
-     * Service pricing</a>.
-=======
      * No longer used. Always returns <code>RequestBasedUsage</code>.
->>>>>>> f918cdde
      * </p>
      * <p>
      * <b>Constraints:</b><br/>
@@ -360,17 +323,7 @@
      * MobileAssetManagement
      *
      * @param pricingPlan <p>
-<<<<<<< HEAD
-     *            The pricing plan for the specified map resource.
-     *            </p>
-     *            <p>
-     *            For additional details and restrictions on each pricing plan
-     *            option, see <a
-     *            href="https://aws.amazon.com/location/pricing/">Amazon
-     *            Location Service pricing</a>.
-=======
      *            No longer used. Always returns <code>RequestBasedUsage</code>.
->>>>>>> f918cdde
      *            </p>
      * @see PricingPlan
      */
@@ -380,16 +333,7 @@
 
     /**
      * <p>
-<<<<<<< HEAD
-     * The pricing plan for the specified map resource.
-     * </p>
-     * <p>
-     * For additional details and restrictions on each pricing plan option, see
-     * <a href="https://aws.amazon.com/location/pricing/">Amazon Location
-     * Service pricing</a>.
-=======
      * No longer used. Always returns <code>RequestBasedUsage</code>.
->>>>>>> f918cdde
      * </p>
      * <p>
      * Returns a reference to this object so that method calls can be chained
@@ -400,17 +344,7 @@
      * MobileAssetManagement
      *
      * @param pricingPlan <p>
-<<<<<<< HEAD
-     *            The pricing plan for the specified map resource.
-     *            </p>
-     *            <p>
-     *            For additional details and restrictions on each pricing plan
-     *            option, see <a
-     *            href="https://aws.amazon.com/location/pricing/">Amazon
-     *            Location Service pricing</a>.
-=======
      *            No longer used. Always returns <code>RequestBasedUsage</code>.
->>>>>>> f918cdde
      *            </p>
      * @return A reference to this updated object so that method calls can be
      *         chained together.
@@ -423,16 +357,7 @@
 
     /**
      * <p>
-<<<<<<< HEAD
-     * The pricing plan for the specified map resource.
-     * </p>
-     * <p>
-     * For additional details and restrictions on each pricing plan option, see
-     * <a href="https://aws.amazon.com/location/pricing/">Amazon Location
-     * Service pricing</a>.
-=======
      * No longer used. Always returns <code>RequestBasedUsage</code>.
->>>>>>> f918cdde
      * </p>
      * <p>
      * <b>Constraints:</b><br/>
@@ -440,17 +365,7 @@
      * MobileAssetManagement
      *
      * @param pricingPlan <p>
-<<<<<<< HEAD
-     *            The pricing plan for the specified map resource.
-     *            </p>
-     *            <p>
-     *            For additional details and restrictions on each pricing plan
-     *            option, see <a
-     *            href="https://aws.amazon.com/location/pricing/">Amazon
-     *            Location Service pricing</a>.
-=======
      *            No longer used. Always returns <code>RequestBasedUsage</code>.
->>>>>>> f918cdde
      *            </p>
      * @see PricingPlan
      */
@@ -460,16 +375,7 @@
 
     /**
      * <p>
-<<<<<<< HEAD
-     * The pricing plan for the specified map resource.
-     * </p>
-     * <p>
-     * For additional details and restrictions on each pricing plan option, see
-     * <a href="https://aws.amazon.com/location/pricing/">Amazon Location
-     * Service pricing</a>.
-=======
      * No longer used. Always returns <code>RequestBasedUsage</code>.
->>>>>>> f918cdde
      * </p>
      * <p>
      * Returns a reference to this object so that method calls can be chained
@@ -480,17 +386,7 @@
      * MobileAssetManagement
      *
      * @param pricingPlan <p>
-<<<<<<< HEAD
-     *            The pricing plan for the specified map resource.
-     *            </p>
-     *            <p>
-     *            For additional details and restrictions on each pricing plan
-     *            option, see <a
-     *            href="https://aws.amazon.com/location/pricing/">Amazon
-     *            Location Service pricing</a>.
-=======
      *            No longer used. Always returns <code>RequestBasedUsage</code>.
->>>>>>> f918cdde
      *            </p>
      * @return A reference to this updated object so that method calls can be
      *         chained together.
