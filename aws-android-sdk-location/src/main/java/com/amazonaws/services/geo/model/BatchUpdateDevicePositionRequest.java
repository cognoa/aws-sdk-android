--- conflicted
+++ resolved
@@ -33,11 +33,6 @@
  * collections, and location data is stored at a maximum of one position per 30
  * second interval. If your update frequency is more often than every 30
  * seconds, only one update per 30 seconds is stored for each unique device ID.
-<<<<<<< HEAD
- * When <code>PositionFiltering</code> is set to <code>DistanceBased</code>
- * filtering, location data is stored and evaluated against linked geofence
- * collections only if the device has moved more than 30 m (98.4 ft).
-=======
  * </p>
  * <p>
  * When <code>PositionFiltering</code> is set to <code>DistanceBased</code>
@@ -54,7 +49,6 @@
  * <code>AccuracyBased</code> filtering, Amazon Location uses the default value
  * <code>{ "Horizontal": 0}</code> when accuracy is not provided on a
  * <code>DevicePositionUpdate</code>.
->>>>>>> f918cdde
  * </p>
  * </note>
  */
