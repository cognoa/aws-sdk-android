--- conflicted
+++ resolved
@@ -560,15 +560,12 @@
      * <p>
      * The last geofence that a device was observed within is tracked for 30
      * days after the most recent device position update.
-<<<<<<< HEAD
-=======
      * </p>
      * </note> <note>
      * <p>
      * Geofence evaluation uses the given device position. It does not account
      * for the optional <code>Accuracy</code> of a
      * <code>DevicePositionUpdate</code>.
->>>>>>> f918cdde
      * </p>
      * </note>
      * 
@@ -740,12 +737,6 @@
      * collections, and location data is stored at a maximum of one position per
      * 30 second interval. If your update frequency is more often than every 30
      * seconds, only one update per 30 seconds is stored for each unique device
-<<<<<<< HEAD
-     * ID. When <code>PositionFiltering</code> is set to
-     * <code>DistanceBased</code> filtering, location data is stored and
-     * evaluated against linked geofence collections only if the device has
-     * moved more than 30 m (98.4 ft).
-=======
      * ID.
      * </p>
      * <p>
@@ -764,7 +755,6 @@
      * filtering, Amazon Location uses the default value
      * <code>{ "Horizontal": 0}</code> when accuracy is not provided on a
      * <code>DevicePositionUpdate</code>.
->>>>>>> f918cdde
      * </p>
      * </note>
      * 
@@ -824,11 +814,7 @@
      * <code>DeparturePosition</code> and <code>DestinationPosition</code>.
      * Requires that you first <a href=
      * "https://docs.aws.amazon.com/location-routes/latest/APIReference/API_CreateRouteCalculator.html"
-<<<<<<< HEAD
-     * >create a route calculator resource</a>
-=======
      * >create a route calculator resource</a>.
->>>>>>> f918cdde
      * </p>
      * <p>
      * By default, a request that doesn't specify a departure time uses the best
@@ -857,20 +843,12 @@
      * <li>
      * <p>
      * <a href=
-<<<<<<< HEAD
-     * "https://docs.aws.amazon.com/location/latest/developerguide/calculate-route.html#travel-mode"
-     * >Specifying a travel mode</a> using TravelMode. This lets you specify an
-     * additional route preference such as <code>CarModeOptions</code> if
-     * traveling by <code>Car</code>, or <code>TruckModeOptions</code> if
-     * traveling by <code>Truck</code>.
-=======
      * "https://docs.aws.amazon.com/location/latest/developerguide/travel-mode.html"
      * >Specifying a travel mode</a> using TravelMode sets the transportation
      * mode used to calculate the routes. This also lets you specify additional
      * route preferences in <code>CarModeOptions</code> if traveling by
      * <code>Car</code>, or <code>TruckModeOptions</code> if traveling by
      * <code>Truck</code>.
->>>>>>> f918cdde
      * </p>
      * </li>
      * </ul>
