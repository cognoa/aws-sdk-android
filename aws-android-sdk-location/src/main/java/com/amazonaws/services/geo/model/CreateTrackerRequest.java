--- conflicted
+++ resolved
@@ -52,54 +52,9 @@
     /**
      * <p>
      * Specifies the position filtering for the tracker resource.
-<<<<<<< HEAD
      * </p>
      * <p>
      * Valid values:
-     * </p>
-     * <ul>
-     * <li>
-     * <p>
-     * <code>TimeBased</code> - Location updates are evaluated against linked
-     * geofence collections, but not every location update is stored. If your
-     * update frequency is more often than 30 seconds, only one update per 30
-     * seconds is stored for each unique device ID.
-     * </p>
-     * </li>
-     * <li>
-     * <p>
-     * <code>DistanceBased</code> - If the device has moved less than 30 m (98.4
-     * ft), location updates are ignored. Location updates within this distance
-     * are neither evaluated against linked geofence collections, nor stored.
-     * This helps control costs by reducing the number of geofence evaluations
-     * and device positions to retrieve. Distance-based filtering can also
-     * reduce the jitter effect when displaying device trajectory on a map.
-     * </p>
-     * </li>
-     * </ul>
-     * <p>
-     * This field is optional. If not specified, the default value is
-     * <code>TimeBased</code>.
-     * </p>
-     * <p>
-     * <b>Constraints:</b><br/>
-     * <b>Allowed Values: </b>TimeBased, DistanceBased
-     */
-    private String positionFiltering;
-
-    /**
-     * <p>
-     * Specifies the pricing plan for the tracker resource.
-     * </p>
-     * <p>
-     * For additional details and restrictions on each pricing plan option, see
-     * <a href="https://aws.amazon.com/location/pricing/">Amazon Location
-     * Service pricing</a>.
-=======
-     * </p>
-     * <p>
-     * Valid values:
->>>>>>> f918cdde
      * </p>
      * <ul>
      * <li>
@@ -150,9 +105,6 @@
      * <code>RequestBasedUsage</code>.
      * </p>
      * <p>
-<<<<<<< HEAD
-     * Valid values: <code>Esri</code> | <code>Here</code>
-=======
      * <b>Constraints:</b><br/>
      * <b>Allowed Values: </b>RequestBasedUsage, MobileAssetTracking,
      * MobileAssetManagement
@@ -162,7 +114,6 @@
     /**
      * <p>
      * This parameter is no longer used.
->>>>>>> f918cdde
      * </p>
      */
     private String pricingPlanDataSource;
@@ -387,379 +338,6 @@
      * geofence collections, but not every location update is stored. If your
      * update frequency is more often than 30 seconds, only one update per 30
      * seconds is stored for each unique device ID.
-<<<<<<< HEAD
-     * </p>
-     * </li>
-     * <li>
-     * <p>
-     * <code>DistanceBased</code> - If the device has moved less than 30 m (98.4
-     * ft), location updates are ignored. Location updates within this distance
-     * are neither evaluated against linked geofence collections, nor stored.
-     * This helps control costs by reducing the number of geofence evaluations
-     * and device positions to retrieve. Distance-based filtering can also
-     * reduce the jitter effect when displaying device trajectory on a map.
-     * </p>
-     * </li>
-     * </ul>
-     * <p>
-     * This field is optional. If not specified, the default value is
-     * <code>TimeBased</code>.
-     * </p>
-     * <p>
-     * <b>Constraints:</b><br/>
-     * <b>Allowed Values: </b>TimeBased, DistanceBased
-     *
-     * @return <p>
-     *         Specifies the position filtering for the tracker resource.
-     *         </p>
-     *         <p>
-     *         Valid values:
-     *         </p>
-     *         <ul>
-     *         <li>
-     *         <p>
-     *         <code>TimeBased</code> - Location updates are evaluated against
-     *         linked geofence collections, but not every location update is
-     *         stored. If your update frequency is more often than 30 seconds,
-     *         only one update per 30 seconds is stored for each unique device
-     *         ID.
-     *         </p>
-     *         </li>
-     *         <li>
-     *         <p>
-     *         <code>DistanceBased</code> - If the device has moved less than 30
-     *         m (98.4 ft), location updates are ignored. Location updates
-     *         within this distance are neither evaluated against linked
-     *         geofence collections, nor stored. This helps control costs by
-     *         reducing the number of geofence evaluations and device positions
-     *         to retrieve. Distance-based filtering can also reduce the jitter
-     *         effect when displaying device trajectory on a map.
-     *         </p>
-     *         </li>
-     *         </ul>
-     *         <p>
-     *         This field is optional. If not specified, the default value is
-     *         <code>TimeBased</code>.
-     *         </p>
-     * @see PositionFiltering
-     */
-    public String getPositionFiltering() {
-        return positionFiltering;
-    }
-
-    /**
-     * <p>
-     * Specifies the position filtering for the tracker resource.
-     * </p>
-     * <p>
-     * Valid values:
-     * </p>
-     * <ul>
-     * <li>
-     * <p>
-     * <code>TimeBased</code> - Location updates are evaluated against linked
-     * geofence collections, but not every location update is stored. If your
-     * update frequency is more often than 30 seconds, only one update per 30
-     * seconds is stored for each unique device ID.
-     * </p>
-     * </li>
-     * <li>
-     * <p>
-     * <code>DistanceBased</code> - If the device has moved less than 30 m (98.4
-     * ft), location updates are ignored. Location updates within this distance
-     * are neither evaluated against linked geofence collections, nor stored.
-     * This helps control costs by reducing the number of geofence evaluations
-     * and device positions to retrieve. Distance-based filtering can also
-     * reduce the jitter effect when displaying device trajectory on a map.
-     * </p>
-     * </li>
-     * </ul>
-     * <p>
-     * This field is optional. If not specified, the default value is
-     * <code>TimeBased</code>.
-     * </p>
-     * <p>
-     * <b>Constraints:</b><br/>
-     * <b>Allowed Values: </b>TimeBased, DistanceBased
-     *
-     * @param positionFiltering <p>
-     *            Specifies the position filtering for the tracker resource.
-     *            </p>
-     *            <p>
-     *            Valid values:
-     *            </p>
-     *            <ul>
-     *            <li>
-     *            <p>
-     *            <code>TimeBased</code> - Location updates are evaluated
-     *            against linked geofence collections, but not every location
-     *            update is stored. If your update frequency is more often than
-     *            30 seconds, only one update per 30 seconds is stored for each
-     *            unique device ID.
-     *            </p>
-     *            </li>
-     *            <li>
-     *            <p>
-     *            <code>DistanceBased</code> - If the device has moved less than
-     *            30 m (98.4 ft), location updates are ignored. Location updates
-     *            within this distance are neither evaluated against linked
-     *            geofence collections, nor stored. This helps control costs by
-     *            reducing the number of geofence evaluations and device
-     *            positions to retrieve. Distance-based filtering can also
-     *            reduce the jitter effect when displaying device trajectory on
-     *            a map.
-     *            </p>
-     *            </li>
-     *            </ul>
-     *            <p>
-     *            This field is optional. If not specified, the default value is
-     *            <code>TimeBased</code>.
-     *            </p>
-     * @see PositionFiltering
-     */
-    public void setPositionFiltering(String positionFiltering) {
-        this.positionFiltering = positionFiltering;
-    }
-
-    /**
-     * <p>
-     * Specifies the position filtering for the tracker resource.
-     * </p>
-     * <p>
-     * Valid values:
-     * </p>
-     * <ul>
-     * <li>
-     * <p>
-     * <code>TimeBased</code> - Location updates are evaluated against linked
-     * geofence collections, but not every location update is stored. If your
-     * update frequency is more often than 30 seconds, only one update per 30
-     * seconds is stored for each unique device ID.
-     * </p>
-     * </li>
-     * <li>
-     * <p>
-     * <code>DistanceBased</code> - If the device has moved less than 30 m (98.4
-     * ft), location updates are ignored. Location updates within this distance
-     * are neither evaluated against linked geofence collections, nor stored.
-     * This helps control costs by reducing the number of geofence evaluations
-     * and device positions to retrieve. Distance-based filtering can also
-     * reduce the jitter effect when displaying device trajectory on a map.
-     * </p>
-     * </li>
-     * </ul>
-     * <p>
-     * This field is optional. If not specified, the default value is
-     * <code>TimeBased</code>.
-     * </p>
-     * <p>
-     * Returns a reference to this object so that method calls can be chained
-     * together.
-     * <p>
-     * <b>Constraints:</b><br/>
-     * <b>Allowed Values: </b>TimeBased, DistanceBased
-     *
-     * @param positionFiltering <p>
-     *            Specifies the position filtering for the tracker resource.
-     *            </p>
-     *            <p>
-     *            Valid values:
-     *            </p>
-     *            <ul>
-     *            <li>
-     *            <p>
-     *            <code>TimeBased</code> - Location updates are evaluated
-     *            against linked geofence collections, but not every location
-     *            update is stored. If your update frequency is more often than
-     *            30 seconds, only one update per 30 seconds is stored for each
-     *            unique device ID.
-     *            </p>
-     *            </li>
-     *            <li>
-     *            <p>
-     *            <code>DistanceBased</code> - If the device has moved less than
-     *            30 m (98.4 ft), location updates are ignored. Location updates
-     *            within this distance are neither evaluated against linked
-     *            geofence collections, nor stored. This helps control costs by
-     *            reducing the number of geofence evaluations and device
-     *            positions to retrieve. Distance-based filtering can also
-     *            reduce the jitter effect when displaying device trajectory on
-     *            a map.
-     *            </p>
-     *            </li>
-     *            </ul>
-     *            <p>
-     *            This field is optional. If not specified, the default value is
-     *            <code>TimeBased</code>.
-     *            </p>
-     * @return A reference to this updated object so that method calls can be
-     *         chained together.
-     * @see PositionFiltering
-     */
-    public CreateTrackerRequest withPositionFiltering(String positionFiltering) {
-        this.positionFiltering = positionFiltering;
-        return this;
-    }
-
-    /**
-     * <p>
-     * Specifies the position filtering for the tracker resource.
-     * </p>
-     * <p>
-     * Valid values:
-     * </p>
-     * <ul>
-     * <li>
-     * <p>
-     * <code>TimeBased</code> - Location updates are evaluated against linked
-     * geofence collections, but not every location update is stored. If your
-     * update frequency is more often than 30 seconds, only one update per 30
-     * seconds is stored for each unique device ID.
-     * </p>
-     * </li>
-     * <li>
-     * <p>
-     * <code>DistanceBased</code> - If the device has moved less than 30 m (98.4
-     * ft), location updates are ignored. Location updates within this distance
-     * are neither evaluated against linked geofence collections, nor stored.
-     * This helps control costs by reducing the number of geofence evaluations
-     * and device positions to retrieve. Distance-based filtering can also
-     * reduce the jitter effect when displaying device trajectory on a map.
-     * </p>
-     * </li>
-     * </ul>
-     * <p>
-     * This field is optional. If not specified, the default value is
-     * <code>TimeBased</code>.
-     * </p>
-     * <p>
-     * <b>Constraints:</b><br/>
-     * <b>Allowed Values: </b>TimeBased, DistanceBased
-     *
-     * @param positionFiltering <p>
-     *            Specifies the position filtering for the tracker resource.
-     *            </p>
-     *            <p>
-     *            Valid values:
-     *            </p>
-     *            <ul>
-     *            <li>
-     *            <p>
-     *            <code>TimeBased</code> - Location updates are evaluated
-     *            against linked geofence collections, but not every location
-     *            update is stored. If your update frequency is more often than
-     *            30 seconds, only one update per 30 seconds is stored for each
-     *            unique device ID.
-     *            </p>
-     *            </li>
-     *            <li>
-     *            <p>
-     *            <code>DistanceBased</code> - If the device has moved less than
-     *            30 m (98.4 ft), location updates are ignored. Location updates
-     *            within this distance are neither evaluated against linked
-     *            geofence collections, nor stored. This helps control costs by
-     *            reducing the number of geofence evaluations and device
-     *            positions to retrieve. Distance-based filtering can also
-     *            reduce the jitter effect when displaying device trajectory on
-     *            a map.
-     *            </p>
-     *            </li>
-     *            </ul>
-     *            <p>
-     *            This field is optional. If not specified, the default value is
-     *            <code>TimeBased</code>.
-     *            </p>
-     * @see PositionFiltering
-     */
-    public void setPositionFiltering(PositionFiltering positionFiltering) {
-        this.positionFiltering = positionFiltering.toString();
-    }
-
-    /**
-     * <p>
-     * Specifies the position filtering for the tracker resource.
-     * </p>
-     * <p>
-     * Valid values:
-     * </p>
-     * <ul>
-     * <li>
-     * <p>
-     * <code>TimeBased</code> - Location updates are evaluated against linked
-     * geofence collections, but not every location update is stored. If your
-     * update frequency is more often than 30 seconds, only one update per 30
-     * seconds is stored for each unique device ID.
-     * </p>
-     * </li>
-     * <li>
-     * <p>
-     * <code>DistanceBased</code> - If the device has moved less than 30 m (98.4
-     * ft), location updates are ignored. Location updates within this distance
-     * are neither evaluated against linked geofence collections, nor stored.
-     * This helps control costs by reducing the number of geofence evaluations
-     * and device positions to retrieve. Distance-based filtering can also
-     * reduce the jitter effect when displaying device trajectory on a map.
-     * </p>
-     * </li>
-     * </ul>
-     * <p>
-     * This field is optional. If not specified, the default value is
-     * <code>TimeBased</code>.
-     * </p>
-     * <p>
-     * Returns a reference to this object so that method calls can be chained
-     * together.
-     * <p>
-     * <b>Constraints:</b><br/>
-     * <b>Allowed Values: </b>TimeBased, DistanceBased
-     *
-     * @param positionFiltering <p>
-     *            Specifies the position filtering for the tracker resource.
-     *            </p>
-     *            <p>
-     *            Valid values:
-     *            </p>
-     *            <ul>
-     *            <li>
-     *            <p>
-     *            <code>TimeBased</code> - Location updates are evaluated
-     *            against linked geofence collections, but not every location
-     *            update is stored. If your update frequency is more often than
-     *            30 seconds, only one update per 30 seconds is stored for each
-     *            unique device ID.
-     *            </p>
-     *            </li>
-     *            <li>
-     *            <p>
-     *            <code>DistanceBased</code> - If the device has moved less than
-     *            30 m (98.4 ft), location updates are ignored. Location updates
-     *            within this distance are neither evaluated against linked
-     *            geofence collections, nor stored. This helps control costs by
-     *            reducing the number of geofence evaluations and device
-     *            positions to retrieve. Distance-based filtering can also
-     *            reduce the jitter effect when displaying device trajectory on
-     *            a map.
-     *            </p>
-     *            </li>
-     *            </ul>
-     *            <p>
-     *            This field is optional. If not specified, the default value is
-     *            <code>TimeBased</code>.
-     *            </p>
-     * @return A reference to this updated object so that method calls can be
-     *         chained together.
-     * @see PositionFiltering
-     */
-    public CreateTrackerRequest withPositionFiltering(PositionFiltering positionFiltering) {
-        this.positionFiltering = positionFiltering.toString();
-        return this;
-    }
-
-    /**
-     * <p>
-     * Specifies the pricing plan for the tracker resource.
-=======
->>>>>>> f918cdde
      * </p>
      * </li>
      * <li>
@@ -775,11 +353,6 @@
      * </li>
      * <li>
      * <p>
-<<<<<<< HEAD
-     * For additional details and restrictions on each pricing plan option, see
-     * <a href="https://aws.amazon.com/location/pricing/">Amazon Location
-     * Service pricing</a>.
-=======
      * <code>AccuracyBased</code> - If the device has moved less than the
      * measured accuracy, location updates are ignored. For example, if two
      * consecutive updates from a device have a horizontal accuracy of 5 m and
@@ -794,7 +367,6 @@
      * <p>
      * This field is optional. If not specified, the default value is
      * <code>TimeBased</code>.
->>>>>>> f918cdde
      * </p>
      * <p>
      * <b>Constraints:</b><br/>
@@ -804,14 +376,7 @@
      *         Specifies the position filtering for the tracker resource.
      *         </p>
      *         <p>
-<<<<<<< HEAD
-     *         For additional details and restrictions on each pricing plan
-     *         option, see <a
-     *         href="https://aws.amazon.com/location/pricing/">Amazon Location
-     *         Service pricing</a>.
-=======
      *         Valid values:
->>>>>>> f918cdde
      *         </p>
      *         <ul>
      *         <li>
@@ -864,39 +429,11 @@
      * Specifies the position filtering for the tracker resource.
      * </p>
      * <p>
-<<<<<<< HEAD
-     * For additional details and restrictions on each pricing plan option, see
-     * <a href="https://aws.amazon.com/location/pricing/">Amazon Location
-     * Service pricing</a>.
-=======
      * Valid values:
->>>>>>> f918cdde
      * </p>
      * <ul>
      * <li>
      * <p>
-<<<<<<< HEAD
-     * <b>Constraints:</b><br/>
-     * <b>Allowed Values: </b>RequestBasedUsage, MobileAssetTracking,
-     * MobileAssetManagement
-     *
-     * @param pricingPlan <p>
-     *            Specifies the pricing plan for the tracker resource.
-     *            </p>
-     *            <p>
-     *            For additional details and restrictions on each pricing plan
-     *            option, see <a
-     *            href="https://aws.amazon.com/location/pricing/">Amazon
-     *            Location Service pricing</a>.
-     *            </p>
-     * @see PricingPlan
-     */
-    public void setPricingPlan(String pricingPlan) {
-        this.pricingPlan = pricingPlan;
-    }
-
-    /**
-=======
      * <code>TimeBased</code> - Location updates are evaluated against linked
      * geofence collections, but not every location update is stored. If your
      * update frequency is more often than 30 seconds, only one update per 30
@@ -904,7 +441,6 @@
      * </p>
      * </li>
      * <li>
->>>>>>> f918cdde
      * <p>
      * <code>DistanceBased</code> - If the device has moved less than 30 m (98.4
      * ft), location updates are ignored. Location updates within this area are
@@ -917,11 +453,6 @@
      * </li>
      * <li>
      * <p>
-<<<<<<< HEAD
-     * For additional details and restrictions on each pricing plan option, see
-     * <a href="https://aws.amazon.com/location/pricing/">Amazon Location
-     * Service pricing</a>.
-=======
      * <code>AccuracyBased</code> - If the device has moved less than the
      * measured accuracy, location updates are ignored. For example, if two
      * consecutive updates from a device have a horizontal accuracy of 5 m and
@@ -930,7 +461,6 @@
      * collections, nor stored. This can reduce the effects of GPS noise when
      * displaying device trajectories on a map, and can help control your costs
      * by reducing the number of geofence evaluations.
->>>>>>> f918cdde
      * </p>
      * </li>
      * </ul>
@@ -946,14 +476,7 @@
      *            Specifies the position filtering for the tracker resource.
      *            </p>
      *            <p>
-<<<<<<< HEAD
-     *            For additional details and restrictions on each pricing plan
-     *            option, see <a
-     *            href="https://aws.amazon.com/location/pricing/">Amazon
-     *            Location Service pricing</a>.
-=======
      *            Valid values:
->>>>>>> f918cdde
      *            </p>
      *            <ul>
      *            <li>
@@ -1007,39 +530,11 @@
      * Specifies the position filtering for the tracker resource.
      * </p>
      * <p>
-<<<<<<< HEAD
-     * For additional details and restrictions on each pricing plan option, see
-     * <a href="https://aws.amazon.com/location/pricing/">Amazon Location
-     * Service pricing</a>.
-=======
      * Valid values:
->>>>>>> f918cdde
      * </p>
      * <ul>
      * <li>
      * <p>
-<<<<<<< HEAD
-     * <b>Constraints:</b><br/>
-     * <b>Allowed Values: </b>RequestBasedUsage, MobileAssetTracking,
-     * MobileAssetManagement
-     *
-     * @param pricingPlan <p>
-     *            Specifies the pricing plan for the tracker resource.
-     *            </p>
-     *            <p>
-     *            For additional details and restrictions on each pricing plan
-     *            option, see <a
-     *            href="https://aws.amazon.com/location/pricing/">Amazon
-     *            Location Service pricing</a>.
-     *            </p>
-     * @see PricingPlan
-     */
-    public void setPricingPlan(PricingPlan pricingPlan) {
-        this.pricingPlan = pricingPlan.toString();
-    }
-
-    /**
-=======
      * <code>TimeBased</code> - Location updates are evaluated against linked
      * geofence collections, but not every location update is stored. If your
      * update frequency is more often than 30 seconds, only one update per 30
@@ -1058,7 +553,6 @@
      * </p>
      * </li>
      * <li>
->>>>>>> f918cdde
      * <p>
      * <code>AccuracyBased</code> - If the device has moved less than the
      * measured accuracy, location updates are ignored. For example, if two
@@ -1072,14 +566,8 @@
      * </li>
      * </ul>
      * <p>
-<<<<<<< HEAD
-     * For additional details and restrictions on each pricing plan option, see
-     * <a href="https://aws.amazon.com/location/pricing/">Amazon Location
-     * Service pricing</a>.
-=======
      * This field is optional. If not specified, the default value is
      * <code>TimeBased</code>.
->>>>>>> f918cdde
      * </p>
      * <p>
      * Returns a reference to this object so that method calls can be chained
@@ -1092,12 +580,6 @@
      *            Specifies the position filtering for the tracker resource.
      *            </p>
      *            <p>
-<<<<<<< HEAD
-     *            For additional details and restrictions on each pricing plan
-     *            option, see <a
-     *            href="https://aws.amazon.com/location/pricing/">Amazon
-     *            Location Service pricing</a>.
-=======
      *            Valid values:
      *            </p>
      *            <ul>
@@ -1140,7 +622,6 @@
      *            <p>
      *            This field is optional. If not specified, the default value is
      *            <code>TimeBased</code>.
->>>>>>> f918cdde
      *            </p>
      * @return A reference to this updated object so that method calls can be
      *         chained together.
@@ -1192,50 +673,13 @@
      * </li>
      * </ul>
      * <p>
-<<<<<<< HEAD
-     * Valid values: <code>Esri</code> | <code>Here</code>
-=======
      * This field is optional. If not specified, the default value is
      * <code>TimeBased</code>.
->>>>>>> f918cdde
      * </p>
      * <p>
      * <b>Constraints:</b><br/>
      * <b>Allowed Values: </b>TimeBased, DistanceBased, AccuracyBased
      *
-<<<<<<< HEAD
-     * @return <p>
-     *         Specifies the data provider for the tracker resource.
-     *         </p>
-     *         <ul>
-     *         <li>
-     *         <p>
-     *         Required value for the following pricing plans:
-     *         <code>MobileAssetTracking </code>|
-     *         <code>MobileAssetManagement</code>
-     *         </p>
-     *         </li>
-     *         </ul>
-     *         <p>
-     *         For more information about <a
-     *         href="https://aws.amazon.com/location/data-providers/">Data
-     *         Providers</a>, and <a
-     *         href="https://aws.amazon.com/location/pricing/">Pricing
-     *         plans</a>, see the Amazon Location Service product page.
-     *         </p>
-     *         <note>
-     *         <p>
-     *         Amazon Location Service only uses
-     *         <code>PricingPlanDataSource</code> to calculate billing for your
-     *         tracker resource. Your data will not be shared with the data
-     *         provider, and will remain in your AWS account or Region unless
-     *         you move it.
-     *         </p>
-     *         </note>
-     *         <p>
-     *         Valid values: <code>Esri</code> | <code>Here</code>
-     *         </p>
-=======
      * @param positionFiltering <p>
      *            Specifies the position filtering for the tracker resource.
      *            </p>
@@ -1284,7 +728,6 @@
      *            <code>TimeBased</code>.
      *            </p>
      * @see PositionFiltering
->>>>>>> f918cdde
      */
     public void setPositionFiltering(PositionFiltering positionFiltering) {
         this.positionFiltering = positionFiltering.toString();
@@ -1331,12 +774,8 @@
      * </li>
      * </ul>
      * <p>
-<<<<<<< HEAD
-     * Valid values: <code>Esri</code> | <code>Here</code>
-=======
      * This field is optional. If not specified, the default value is
      * <code>TimeBased</code>.
->>>>>>> f918cdde
      * </p>
      * <p>
      * Returns a reference to this object so that method calls can be chained
@@ -1389,12 +828,8 @@
      *            </li>
      *            </ul>
      *            <p>
-<<<<<<< HEAD
-     *            Valid values: <code>Esri</code> | <code>Here</code>
-=======
      *            This field is optional. If not specified, the default value is
      *            <code>TimeBased</code>.
->>>>>>> f918cdde
      *            </p>
      * @return A reference to this updated object so that method calls can be
      *         chained together.
@@ -1447,12 +882,8 @@
 
     /**
      * <p>
-<<<<<<< HEAD
-     * Valid values: <code>Esri</code> | <code>Here</code>
-=======
      * No longer used. If included, the only allowed value is
      * <code>RequestBasedUsage</code>.
->>>>>>> f918cdde
      * </p>
      * <p>
      * Returns a reference to this object so that method calls can be chained
@@ -1542,11 +973,6 @@
      * @param pricingPlanDataSource <p>
      *            This parameter is no longer used.
      *            </p>
-<<<<<<< HEAD
-     *            </note>
-     *            <p>
-     *            Valid values: <code>Esri</code> | <code>Here</code>
-=======
      */
     public void setPricingPlanDataSource(String pricingPlanDataSource) {
         this.pricingPlanDataSource = pricingPlanDataSource;
@@ -1562,7 +988,6 @@
      *
      * @param pricingPlanDataSource <p>
      *            This parameter is no longer used.
->>>>>>> f918cdde
      *            </p>
      * @return A reference to this updated object so that method calls can be
      *         chained together.
