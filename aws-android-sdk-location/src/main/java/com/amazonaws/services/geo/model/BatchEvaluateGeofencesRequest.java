/*
 * Copyright 2010-2022 Amazon.com, Inc. or its affiliates. All Rights Reserved.
 *
 * Licensed under the Apache License, Version 2.0 (the "License").
 * You may not use this file except in compliance with the License.
 * A copy of the License is located at
 *
 *  http://aws.amazon.com/apache2.0
 *
 * or in the "license" file accompanying this file. This file is distributed
 * on an "AS IS" BASIS, WITHOUT WARRANTIES OR CONDITIONS OF ANY KIND, either
 * express or implied. See the License for the specific language governing
 * permissions and limitations under the License.
 */

package com.amazonaws.services.geo.model;

import java.io.Serializable;

import com.amazonaws.AmazonWebServiceRequest;

/**
 * <p>
 * Evaluates device positions against the geofence geometries from a given
 * geofence collection.
 * </p>
 * <p>
 * This operation always returns an empty response because geofences are
 * asynchronously evaluated. The evaluation determines if the device has entered
 * or exited a geofenced area, and then publishes one of the following events to
 * Amazon EventBridge:
 * </p>
 * <ul>
 * <li>
 * <p>
 * <code>ENTER</code> if Amazon Location determines that the tracked device has
 * entered a geofenced area.
 * </p>
 * </li>
 * <li>
 * <p>
 * <code>EXIT</code> if Amazon Location determines that the tracked device has
 * exited a geofenced area.
 * </p>
 * </li>
 * </ul>
 * <note>
 * <p>
 * The last geofence that a device was observed within is tracked for 30 days
 * after the most recent device position update.
<<<<<<< HEAD
=======
 * </p>
 * </note> <note>
 * <p>
 * Geofence evaluation uses the given device position. It does not account for
 * the optional <code>Accuracy</code> of a <code>DevicePositionUpdate</code>.
>>>>>>> f918cdde
 * </p>
 * </note>
 */
public class BatchEvaluateGeofencesRequest extends AmazonWebServiceRequest implements Serializable {
    /**
     * <p>
     * The geofence collection used in evaluating the position of devices
     * against its geofences.
     * </p>
     * <p>
     * <b>Constraints:</b><br/>
     * <b>Length: </b>1 - 100<br/>
     * <b>Pattern: </b>^[-._\w]+$<br/>
     */
    private String collectionName;

    /**
     * <p>
     * Contains device details for each device to be evaluated against the given
     * geofence collection.
     * </p>
     */
    private java.util.List<DevicePositionUpdate> devicePositionUpdates;

    /**
     * <p>
     * The geofence collection used in evaluating the position of devices
     * against its geofences.
     * </p>
     * <p>
     * <b>Constraints:</b><br/>
     * <b>Length: </b>1 - 100<br/>
     * <b>Pattern: </b>^[-._\w]+$<br/>
     *
     * @return <p>
     *         The geofence collection used in evaluating the position of
     *         devices against its geofences.
     *         </p>
     */
    public String getCollectionName() {
        return collectionName;
    }

    /**
     * <p>
     * The geofence collection used in evaluating the position of devices
     * against its geofences.
     * </p>
     * <p>
     * <b>Constraints:</b><br/>
     * <b>Length: </b>1 - 100<br/>
     * <b>Pattern: </b>^[-._\w]+$<br/>
     *
     * @param collectionName <p>
     *            The geofence collection used in evaluating the position of
     *            devices against its geofences.
     *            </p>
     */
    public void setCollectionName(String collectionName) {
        this.collectionName = collectionName;
    }

    /**
     * <p>
     * The geofence collection used in evaluating the position of devices
     * against its geofences.
     * </p>
     * <p>
     * Returns a reference to this object so that method calls can be chained
     * together.
     * <p>
     * <b>Constraints:</b><br/>
     * <b>Length: </b>1 - 100<br/>
     * <b>Pattern: </b>^[-._\w]+$<br/>
     *
     * @param collectionName <p>
     *            The geofence collection used in evaluating the position of
     *            devices against its geofences.
     *            </p>
     * @return A reference to this updated object so that method calls can be
     *         chained together.
     */
    public BatchEvaluateGeofencesRequest withCollectionName(String collectionName) {
        this.collectionName = collectionName;
        return this;
    }

    /**
     * <p>
     * Contains device details for each device to be evaluated against the given
     * geofence collection.
     * </p>
     *
     * @return <p>
     *         Contains device details for each device to be evaluated against
     *         the given geofence collection.
     *         </p>
     */
    public java.util.List<DevicePositionUpdate> getDevicePositionUpdates() {
        return devicePositionUpdates;
    }

    /**
     * <p>
     * Contains device details for each device to be evaluated against the given
     * geofence collection.
     * </p>
     *
     * @param devicePositionUpdates <p>
     *            Contains device details for each device to be evaluated
     *            against the given geofence collection.
     *            </p>
     */
    public void setDevicePositionUpdates(
            java.util.Collection<DevicePositionUpdate> devicePositionUpdates) {
        if (devicePositionUpdates == null) {
            this.devicePositionUpdates = null;
            return;
        }

        this.devicePositionUpdates = new java.util.ArrayList<DevicePositionUpdate>(
                devicePositionUpdates);
    }

    /**
     * <p>
     * Contains device details for each device to be evaluated against the given
     * geofence collection.
     * </p>
     * <p>
     * Returns a reference to this object so that method calls can be chained
     * together.
     *
     * @param devicePositionUpdates <p>
     *            Contains device details for each device to be evaluated
     *            against the given geofence collection.
     *            </p>
     * @return A reference to this updated object so that method calls can be
     *         chained together.
     */
    public BatchEvaluateGeofencesRequest withDevicePositionUpdates(
            DevicePositionUpdate... devicePositionUpdates) {
        if (getDevicePositionUpdates() == null) {
            this.devicePositionUpdates = new java.util.ArrayList<DevicePositionUpdate>(
                    devicePositionUpdates.length);
        }
        for (DevicePositionUpdate value : devicePositionUpdates) {
            this.devicePositionUpdates.add(value);
        }
        return this;
    }

    /**
     * <p>
     * Contains device details for each device to be evaluated against the given
     * geofence collection.
     * </p>
     * <p>
     * Returns a reference to this object so that method calls can be chained
     * together.
     *
     * @param devicePositionUpdates <p>
     *            Contains device details for each device to be evaluated
     *            against the given geofence collection.
     *            </p>
     * @return A reference to this updated object so that method calls can be
     *         chained together.
     */
    public BatchEvaluateGeofencesRequest withDevicePositionUpdates(
            java.util.Collection<DevicePositionUpdate> devicePositionUpdates) {
        setDevicePositionUpdates(devicePositionUpdates);
        return this;
    }

    /**
     * Returns a string representation of this object; useful for testing and
     * debugging.
     *
     * @return A string representation of this object.
     * @see java.lang.Object#toString()
     */
    @Override
    public String toString() {
        StringBuilder sb = new StringBuilder();
        sb.append("{");
        if (getCollectionName() != null)
            sb.append("CollectionName: " + getCollectionName() + ",");
        if (getDevicePositionUpdates() != null)
            sb.append("DevicePositionUpdates: " + getDevicePositionUpdates());
        sb.append("}");
        return sb.toString();
    }

    @Override
    public int hashCode() {
        final int prime = 31;
        int hashCode = 1;

        hashCode = prime * hashCode
                + ((getCollectionName() == null) ? 0 : getCollectionName().hashCode());
        hashCode = prime
                * hashCode
                + ((getDevicePositionUpdates() == null) ? 0 : getDevicePositionUpdates().hashCode());
        return hashCode;
    }

    @Override
    public boolean equals(Object obj) {
        if (this == obj)
            return true;
        if (obj == null)
            return false;

        if (obj instanceof BatchEvaluateGeofencesRequest == false)
            return false;
        BatchEvaluateGeofencesRequest other = (BatchEvaluateGeofencesRequest) obj;

        if (other.getCollectionName() == null ^ this.getCollectionName() == null)
            return false;
        if (other.getCollectionName() != null
                && other.getCollectionName().equals(this.getCollectionName()) == false)
            return false;
        if (other.getDevicePositionUpdates() == null ^ this.getDevicePositionUpdates() == null)
            return false;
        if (other.getDevicePositionUpdates() != null
                && other.getDevicePositionUpdates().equals(this.getDevicePositionUpdates()) == false)
            return false;
        return true;
    }
}<|MERGE_RESOLUTION|>--- conflicted
+++ resolved
@@ -48,14 +48,11 @@
  * <p>
  * The last geofence that a device was observed within is tracked for 30 days
  * after the most recent device position update.
-<<<<<<< HEAD
-=======
  * </p>
  * </note> <note>
  * <p>
  * Geofence evaluation uses the given device position. It does not account for
  * the optional <code>Accuracy</code> of a <code>DevicePositionUpdate</code>.
->>>>>>> f918cdde
  * </p>
  * </note>
  */
