--- conflicted
+++ resolved
@@ -58,11 +58,7 @@
      * </li>
      * </ul>
      * <p>
-<<<<<<< HEAD
-     * For additional details on data providers, see <a href=
-=======
      * For more information about data providers, see <a href=
->>>>>>> f918cdde
      * "https://docs.aws.amazon.com/location/latest/developerguide/what-is-data-provider.html"
      * >Amazon Location Service data providers</a>.
      * </p>
@@ -304,11 +300,7 @@
      * </li>
      * </ul>
      * <p>
-<<<<<<< HEAD
-     * For additional details on data providers, see <a href=
-=======
      * For more information about data providers, see <a href=
->>>>>>> f918cdde
      * "https://docs.aws.amazon.com/location/latest/developerguide/what-is-data-provider.html"
      * >Amazon Location Service data providers</a>.
      * </p>
@@ -330,11 +322,7 @@
      *         </li>
      *         </ul>
      *         <p>
-<<<<<<< HEAD
-     *         For additional details on data providers, see <a href=
-=======
      *         For more information about data providers, see <a href=
->>>>>>> f918cdde
      *         "https://docs.aws.amazon.com/location/latest/developerguide/what-is-data-provider.html"
      *         >Amazon Location Service data providers</a>.
      *         </p>
@@ -361,11 +349,7 @@
      * </li>
      * </ul>
      * <p>
-<<<<<<< HEAD
-     * For additional details on data providers, see <a href=
-=======
      * For more information about data providers, see <a href=
->>>>>>> f918cdde
      * "https://docs.aws.amazon.com/location/latest/developerguide/what-is-data-provider.html"
      * >Amazon Location Service data providers</a>.
      * </p>
@@ -388,11 +372,7 @@
      *            </li>
      *            </ul>
      *            <p>
-<<<<<<< HEAD
-     *            For additional details on data providers, see <a href=
-=======
      *            For more information about data providers, see <a href=
->>>>>>> f918cdde
      *            "https://docs.aws.amazon.com/location/latest/developerguide/what-is-data-provider.html"
      *            >Amazon Location Service data providers</a>.
      *            </p>
@@ -419,11 +399,7 @@
      * </li>
      * </ul>
      * <p>
-<<<<<<< HEAD
-     * For additional details on data providers, see <a href=
-=======
      * For more information about data providers, see <a href=
->>>>>>> f918cdde
      * "https://docs.aws.amazon.com/location/latest/developerguide/what-is-data-provider.html"
      * >Amazon Location Service data providers</a>.
      * </p>
@@ -449,11 +425,7 @@
      *            </li>
      *            </ul>
      *            <p>
-<<<<<<< HEAD
-     *            For additional details on data providers, see <a href=
-=======
      *            For more information about data providers, see <a href=
->>>>>>> f918cdde
      *            "https://docs.aws.amazon.com/location/latest/developerguide/what-is-data-provider.html"
      *            >Amazon Location Service data providers</a>.
      *            </p>
