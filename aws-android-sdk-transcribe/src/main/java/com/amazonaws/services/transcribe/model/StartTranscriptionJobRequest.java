/*
 * Copyright 2010-2022 Amazon.com, Inc. or its affiliates. All Rights Reserved.
 *
 * Licensed under the Apache License, Version 2.0 (the "License").
 * You may not use this file except in compliance with the License.
 * A copy of the License is located at
 *
 *  http://aws.amazon.com/apache2.0
 *
 * or in the "license" file accompanying this file. This file is distributed
 * on an "AS IS" BASIS, WITHOUT WARRANTIES OR CONDITIONS OF ANY KIND, either
 * express or implied. See the License for the specific language governing
 * permissions and limitations under the License.
 */

package com.amazonaws.services.transcribe.model;

import java.io.Serializable;

import com.amazonaws.AmazonWebServiceRequest;

/**
 * <p>
 * Starts an asynchronous job to transcribe speech to text.
 * </p>
 */
public class StartTranscriptionJobRequest extends AmazonWebServiceRequest implements Serializable {
    /**
     * <p>
     * The name of the job. You can't use the strings "<code>.</code>" or "
     * <code>..</code>" by themselves as the job name. The name must also be
     * unique within an Amazon Web Services account. If you try to create a
     * transcription job with the same name as a previous transcription job, you
     * get a <code>ConflictException</code> error.
     * </p>
     * <p>
     * <b>Constraints:</b><br/>
     * <b>Length: </b>1 - 200<br/>
     * <b>Pattern: </b>^[0-9a-zA-Z._-]+<br/>
     */
    private String transcriptionJobName;

    /**
     * <p>
     * The language code for the language used in the input media file.
     * </p>
     * <p>
     * To transcribe speech in Modern Standard Arabic (ar-SA), your audio or
     * video file must be encoded at a sample rate of 16,000 Hz or higher.
     * </p>
     * <p>
     * <b>Constraints:</b><br/>
     * <b>Allowed Values: </b>af-ZA, ar-AE, ar-SA, cy-GB, da-DK, de-CH, de-DE,
     * en-AB, en-AU, en-GB, en-IE, en-IN, en-US, en-WL, es-ES, es-US, fa-IR,
     * fr-CA, fr-FR, ga-IE, gd-GB, he-IL, hi-IN, id-ID, it-IT, ja-JP, ko-KR,
     * ms-MY, nl-NL, pt-BR, pt-PT, ru-RU, ta-IN, te-IN, tr-TR, zh-CN, zh-TW,
     * th-TH, en-ZA, en-NZ
     */
    private String languageCode;

    /**
     * <p>
     * The sample rate, in Hertz, of the audio track in the input media file.
     * </p>
     * <p>
     * If you do not specify the media sample rate, Amazon Transcribe determines
     * the sample rate. If you specify the sample rate, it must match the sample
     * rate detected by Amazon Transcribe. In most cases, you should leave the
     * <code>MediaSampleRateHertz</code> field blank and let Amazon Transcribe
     * determine the sample rate.
     * </p>
     * <p>
     * <b>Constraints:</b><br/>
     * <b>Range: </b>8000 - 48000<br/>
     */
    private Integer mediaSampleRateHertz;

    /**
     * <p>
     * The format of the input media file.
     * </p>
     * <p>
     * <b>Constraints:</b><br/>
     * <b>Allowed Values: </b>mp3, mp4, wav, flac, ogg, amr, webm
     */
    private String mediaFormat;

    /**
     * <p>
     * An object that describes the input media for a transcription job.
     * </p>
     */
    private Media media;

    /**
     * <p>
     * The location where the transcription is stored.
     * </p>
     * <p>
     * If you set the <code>OutputBucketName</code>, Amazon Transcribe puts the
     * transcript in the specified S3 bucket. When you call the
     * <a>GetTranscriptionJob</a> operation, the operation returns this location
     * in the <code>TranscriptFileUri</code> field. If you enable content
     * redaction, the redacted transcript appears in
     * <code>RedactedTranscriptFileUri</code>. If you enable content redaction
     * and choose to output an unredacted transcript, that transcript's location
     * still appears in the <code>TranscriptFileUri</code>. The S3 bucket must
     * have permissions that allow Amazon Transcribe to put files in the bucket.
     * For more information, see <a href=
     * "https://docs.aws.amazon.com/transcribe/latest/dg/security_iam_id-based-policy-examples.html#auth-role-iam-user"
     * >Permissions Required for IAM User Roles</a>.
     * </p>
     * <p>
     * You can specify an Amazon Web Services Key Management Service (KMS) key
     * to encrypt the output of your transcription using the
     * <code>OutputEncryptionKMSKeyId</code> parameter. If you don't specify a
     * KMS key, Amazon Transcribe uses the default Amazon S3 key for server-side
     * encryption of transcripts that are placed in your S3 bucket.
     * </p>
     * <p>
     * If you don't set the <code>OutputBucketName</code>, Amazon Transcribe
     * generates a pre-signed URL, a shareable URL that provides secure access
     * to your transcription, and returns it in the
     * <code>TranscriptFileUri</code> field. Use this URL to download the
     * transcription.
     * </p>
     * <p>
     * <b>Constraints:</b><br/>
     * <b>Length: </b> - 64<br/>
     * <b>Pattern: </b>[a-z0-9][\.\-a-z0-9]{1,61}[a-z0-9]<br/>
     */
    private String outputBucketName;

    /**
     * <p>
     * You can specify a location in an Amazon S3 bucket to store the output of
     * your transcription job.
     * </p>
     * <p>
     * If you don't specify an output key, Amazon Transcribe stores the output
     * of your transcription job in the Amazon S3 bucket you specified. By
     * default, the object key is "your-transcription-job-name.json".
     * </p>
     * <p>
     * You can use output keys to specify the Amazon S3 prefix and file name of
     * the transcription output. For example, specifying the Amazon S3 prefix,
     * "folder1/folder2/", as an output key would lead to the output being
     * stored as "folder1/folder2/your-transcription-job-name.json". If you
     * specify "my-other-job-name.json" as the output key, the object key is
     * changed to "my-other-job-name.json". You can use an output key to change
     * both the prefix and the file name, for example
     * "folder/my-other-job-name.json".
     * </p>
     * <p>
     * If you specify an output key, you must also specify an S3 bucket in the
     * <code>OutputBucketName</code> parameter.
     * </p>
     * <p>
     * <b>Constraints:</b><br/>
     * <b>Length: </b>1 - 1024<br/>
     * <b>Pattern: </b>[a-zA-Z0-9-_.!*'()/]{1,1024}$<br/>
     */
    private String outputKey;

    /**
     * <p>
     * The Amazon Resource Name (ARN) of the Amazon Web Services Key Management
     * Service (KMS) key used to encrypt the output of the transcription job.
     * The user calling the <code>StartTranscriptionJob</code> operation must
     * have permission to use the specified KMS key.
     * </p>
     * <p>
     * You can use either of the following to identify a KMS key in the current
     * account:
     * </p>
     * <ul>
     * <li>
     * <p>
     * KMS Key ID: "1234abcd-12ab-34cd-56ef-1234567890ab"
     * </p>
     * </li>
     * <li>
     * <p>
     * KMS Key Alias: "alias/ExampleAlias"
     * </p>
     * </li>
     * </ul>
     * <p>
     * You can use either of the following to identify a KMS key in the current
     * account or another account:
     * </p>
     * <ul>
     * <li>
     * <p>
     * Amazon Resource Name (ARN) of a KMS Key:
     * "arn:aws:kms:region:account ID:key/1234abcd-12ab-34cd-56ef-1234567890ab"
     * </p>
     * </li>
     * <li>
     * <p>
     * ARN of a KMS Key Alias:
     * "arn:aws:kms:region:account-ID:alias/ExampleAlias"
     * </p>
     * </li>
     * </ul>
     * <p>
     * If you don't specify an encryption key, the output of the transcription
     * job is encrypted with the default Amazon S3 key (SSE-S3).
     * </p>
     * <p>
     * If you specify a KMS key to encrypt your output, you must also specify an
     * output location in the <code>OutputBucketName</code> parameter.
     * </p>
     * <p>
     * <b>Constraints:</b><br/>
     * <b>Length: </b>1 - 2048<br/>
     * <b>Pattern: </b>^[A-Za-z0-9][A-Za-z0-9:_/+=,@.-]{0,2048}$<br/>
     */
    private String outputEncryptionKMSKeyId;

    /**
     * <p>
     * A map of plain text, non-secret key:value pairs, known as encryption
     * context pairs, that provide an added layer of security for your data.
     * </p>
     */
    private java.util.Map<String, String> kMSEncryptionContext;

    /**
     * <p>
     * A <code>Settings</code> object that provides optional settings for a
     * transcription job.
     * </p>
     */
    private Settings settings;

    /**
     * <p>
     * Choose the custom language model you use for your transcription job in
     * this parameter.
     * </p>
     */
    private ModelSettings modelSettings;

    /**
     * <p>
     * Provides information about how a transcription job is executed. Use this
     * field to indicate that the job can be queued for deferred execution if
     * the concurrency limit is reached and there are no slots available to
     * immediately run the job.
     * </p>
     */
    private JobExecutionSettings jobExecutionSettings;

    /**
     * <p>
     * An object that contains the request parameters for content redaction.
     * </p>
     */
    private ContentRedaction contentRedaction;

    /**
     * <p>
     * Set this field to <code>true</code> to enable automatic language
     * identification. Automatic language identification is disabled by default.
     * You receive a <code>BadRequestException</code> error if you enter a value
     * for a <code>LanguageCode</code>.
     * </p>
     */
    private Boolean identifyLanguage;

    /**
     * <p>
     * An object containing a list of languages that might be present in your
     * collection of audio files. Automatic language identification chooses a
     * language that best matches the source audio from that list.
     * </p>
     * <p>
     * To transcribe speech in Modern Standard Arabic (ar-SA), your audio or
<<<<<<< HEAD
     * video file must be encoded at a sample rate of 16000 Hz or higher.
=======
     * video file must be encoded at a sample rate of 16,000 Hz or higher.
>>>>>>> f918cdde
     * </p>
     */
    private java.util.List<String> languageOptions;

    /**
     * <p>
     * Add subtitles to your batch transcription job.
     * </p>
     */
    private Subtitles subtitles;

    /**
     * <p>
     * Add tags to an Amazon Transcribe transcription job.
     * </p>
     */
    private java.util.List<Tag> tags;

    /**
     * <p>
     * The language identification settings associated with your transcription
     * job. These settings include <code>VocabularyName</code>,
     * <code>VocabularyFilterName</code>, and <code>LanguageModelName</code>.
     * </p>
     */
    private java.util.Map<String, LanguageIdSettings> languageIdSettings;

    /**
     * <p>
     * The name of the job. You can't use the strings "<code>.</code>" or "
     * <code>..</code>" by themselves as the job name. The name must also be
     * unique within an Amazon Web Services account. If you try to create a
     * transcription job with the same name as a previous transcription job, you
     * get a <code>ConflictException</code> error.
     * </p>
     * <p>
     * <b>Constraints:</b><br/>
     * <b>Length: </b>1 - 200<br/>
     * <b>Pattern: </b>^[0-9a-zA-Z._-]+<br/>
     *
     * @return <p>
     *         The name of the job. You can't use the strings "<code>.</code>
     *         " or "<code>..</code>" by themselves as the job name. The name
     *         must also be unique within an Amazon Web Services account. If you
     *         try to create a transcription job with the same name as a
     *         previous transcription job, you get a
     *         <code>ConflictException</code> error.
     *         </p>
     */
    public String getTranscriptionJobName() {
        return transcriptionJobName;
    }

    /**
     * <p>
     * The name of the job. You can't use the strings "<code>.</code>" or "
     * <code>..</code>" by themselves as the job name. The name must also be
     * unique within an Amazon Web Services account. If you try to create a
     * transcription job with the same name as a previous transcription job, you
     * get a <code>ConflictException</code> error.
     * </p>
     * <p>
     * <b>Constraints:</b><br/>
     * <b>Length: </b>1 - 200<br/>
     * <b>Pattern: </b>^[0-9a-zA-Z._-]+<br/>
     *
     * @param transcriptionJobName <p>
     *            The name of the job. You can't use the strings "<code>.</code>
     *            " or "<code>..</code>" by themselves as the job name. The name
     *            must also be unique within an Amazon Web Services account. If
     *            you try to create a transcription job with the same name as a
     *            previous transcription job, you get a
     *            <code>ConflictException</code> error.
     *            </p>
     */
    public void setTranscriptionJobName(String transcriptionJobName) {
        this.transcriptionJobName = transcriptionJobName;
    }

    /**
     * <p>
     * The name of the job. You can't use the strings "<code>.</code>" or "
     * <code>..</code>" by themselves as the job name. The name must also be
     * unique within an Amazon Web Services account. If you try to create a
     * transcription job with the same name as a previous transcription job, you
     * get a <code>ConflictException</code> error.
     * </p>
     * <p>
     * Returns a reference to this object so that method calls can be chained
     * together.
     * <p>
     * <b>Constraints:</b><br/>
     * <b>Length: </b>1 - 200<br/>
     * <b>Pattern: </b>^[0-9a-zA-Z._-]+<br/>
     *
     * @param transcriptionJobName <p>
     *            The name of the job. You can't use the strings "<code>.</code>
     *            " or "<code>..</code>" by themselves as the job name. The name
     *            must also be unique within an Amazon Web Services account. If
     *            you try to create a transcription job with the same name as a
     *            previous transcription job, you get a
     *            <code>ConflictException</code> error.
     *            </p>
     * @return A reference to this updated object so that method calls can be
     *         chained together.
     */
    public StartTranscriptionJobRequest withTranscriptionJobName(String transcriptionJobName) {
        this.transcriptionJobName = transcriptionJobName;
        return this;
    }

    /**
     * <p>
     * The language code for the language used in the input media file.
     * </p>
     * <p>
     * To transcribe speech in Modern Standard Arabic (ar-SA), your audio or
     * video file must be encoded at a sample rate of 16,000 Hz or higher.
     * </p>
     * <p>
     * <b>Constraints:</b><br/>
     * <b>Allowed Values: </b>af-ZA, ar-AE, ar-SA, cy-GB, da-DK, de-CH, de-DE,
     * en-AB, en-AU, en-GB, en-IE, en-IN, en-US, en-WL, es-ES, es-US, fa-IR,
     * fr-CA, fr-FR, ga-IE, gd-GB, he-IL, hi-IN, id-ID, it-IT, ja-JP, ko-KR,
     * ms-MY, nl-NL, pt-BR, pt-PT, ru-RU, ta-IN, te-IN, tr-TR, zh-CN, zh-TW,
     * th-TH, en-ZA, en-NZ
     *
     * @return <p>
     *         The language code for the language used in the input media file.
     *         </p>
     *         <p>
     *         To transcribe speech in Modern Standard Arabic (ar-SA), your
     *         audio or video file must be encoded at a sample rate of 16,000 Hz
     *         or higher.
     *         </p>
     * @see LanguageCode
     */
    public String getLanguageCode() {
        return languageCode;
    }

    /**
     * <p>
     * The language code for the language used in the input media file.
     * </p>
     * <p>
     * To transcribe speech in Modern Standard Arabic (ar-SA), your audio or
     * video file must be encoded at a sample rate of 16,000 Hz or higher.
     * </p>
     * <p>
     * <b>Constraints:</b><br/>
     * <b>Allowed Values: </b>af-ZA, ar-AE, ar-SA, cy-GB, da-DK, de-CH, de-DE,
     * en-AB, en-AU, en-GB, en-IE, en-IN, en-US, en-WL, es-ES, es-US, fa-IR,
     * fr-CA, fr-FR, ga-IE, gd-GB, he-IL, hi-IN, id-ID, it-IT, ja-JP, ko-KR,
     * ms-MY, nl-NL, pt-BR, pt-PT, ru-RU, ta-IN, te-IN, tr-TR, zh-CN, zh-TW,
     * th-TH, en-ZA, en-NZ
     *
     * @param languageCode <p>
     *            The language code for the language used in the input media
     *            file.
     *            </p>
     *            <p>
     *            To transcribe speech in Modern Standard Arabic (ar-SA), your
     *            audio or video file must be encoded at a sample rate of 16,000
     *            Hz or higher.
     *            </p>
     * @see LanguageCode
     */
    public void setLanguageCode(String languageCode) {
        this.languageCode = languageCode;
    }

    /**
     * <p>
     * The language code for the language used in the input media file.
     * </p>
     * <p>
     * To transcribe speech in Modern Standard Arabic (ar-SA), your audio or
     * video file must be encoded at a sample rate of 16,000 Hz or higher.
     * </p>
     * <p>
     * Returns a reference to this object so that method calls can be chained
     * together.
     * <p>
     * <b>Constraints:</b><br/>
     * <b>Allowed Values: </b>af-ZA, ar-AE, ar-SA, cy-GB, da-DK, de-CH, de-DE,
     * en-AB, en-AU, en-GB, en-IE, en-IN, en-US, en-WL, es-ES, es-US, fa-IR,
     * fr-CA, fr-FR, ga-IE, gd-GB, he-IL, hi-IN, id-ID, it-IT, ja-JP, ko-KR,
     * ms-MY, nl-NL, pt-BR, pt-PT, ru-RU, ta-IN, te-IN, tr-TR, zh-CN, zh-TW,
     * th-TH, en-ZA, en-NZ
     *
     * @param languageCode <p>
     *            The language code for the language used in the input media
     *            file.
     *            </p>
     *            <p>
     *            To transcribe speech in Modern Standard Arabic (ar-SA), your
     *            audio or video file must be encoded at a sample rate of 16,000
     *            Hz or higher.
     *            </p>
     * @return A reference to this updated object so that method calls can be
     *         chained together.
     * @see LanguageCode
     */
    public StartTranscriptionJobRequest withLanguageCode(String languageCode) {
        this.languageCode = languageCode;
        return this;
    }

    /**
     * <p>
     * The language code for the language used in the input media file.
     * </p>
     * <p>
     * To transcribe speech in Modern Standard Arabic (ar-SA), your audio or
     * video file must be encoded at a sample rate of 16,000 Hz or higher.
     * </p>
     * <p>
     * <b>Constraints:</b><br/>
     * <b>Allowed Values: </b>af-ZA, ar-AE, ar-SA, cy-GB, da-DK, de-CH, de-DE,
     * en-AB, en-AU, en-GB, en-IE, en-IN, en-US, en-WL, es-ES, es-US, fa-IR,
     * fr-CA, fr-FR, ga-IE, gd-GB, he-IL, hi-IN, id-ID, it-IT, ja-JP, ko-KR,
     * ms-MY, nl-NL, pt-BR, pt-PT, ru-RU, ta-IN, te-IN, tr-TR, zh-CN, zh-TW,
     * th-TH, en-ZA, en-NZ
     *
     * @param languageCode <p>
     *            The language code for the language used in the input media
     *            file.
     *            </p>
     *            <p>
     *            To transcribe speech in Modern Standard Arabic (ar-SA), your
     *            audio or video file must be encoded at a sample rate of 16,000
     *            Hz or higher.
     *            </p>
     * @see LanguageCode
     */
    public void setLanguageCode(LanguageCode languageCode) {
        this.languageCode = languageCode.toString();
    }

    /**
     * <p>
     * The language code for the language used in the input media file.
     * </p>
     * <p>
     * To transcribe speech in Modern Standard Arabic (ar-SA), your audio or
     * video file must be encoded at a sample rate of 16,000 Hz or higher.
     * </p>
     * <p>
     * Returns a reference to this object so that method calls can be chained
     * together.
     * <p>
     * <b>Constraints:</b><br/>
     * <b>Allowed Values: </b>af-ZA, ar-AE, ar-SA, cy-GB, da-DK, de-CH, de-DE,
     * en-AB, en-AU, en-GB, en-IE, en-IN, en-US, en-WL, es-ES, es-US, fa-IR,
     * fr-CA, fr-FR, ga-IE, gd-GB, he-IL, hi-IN, id-ID, it-IT, ja-JP, ko-KR,
     * ms-MY, nl-NL, pt-BR, pt-PT, ru-RU, ta-IN, te-IN, tr-TR, zh-CN, zh-TW,
     * th-TH, en-ZA, en-NZ
     *
     * @param languageCode <p>
     *            The language code for the language used in the input media
     *            file.
     *            </p>
     *            <p>
     *            To transcribe speech in Modern Standard Arabic (ar-SA), your
     *            audio or video file must be encoded at a sample rate of 16,000
     *            Hz or higher.
     *            </p>
     * @return A reference to this updated object so that method calls can be
     *         chained together.
     * @see LanguageCode
     */
    public StartTranscriptionJobRequest withLanguageCode(LanguageCode languageCode) {
        this.languageCode = languageCode.toString();
        return this;
    }

    /**
     * <p>
     * The sample rate, in Hertz, of the audio track in the input media file.
     * </p>
     * <p>
     * If you do not specify the media sample rate, Amazon Transcribe determines
     * the sample rate. If you specify the sample rate, it must match the sample
     * rate detected by Amazon Transcribe. In most cases, you should leave the
     * <code>MediaSampleRateHertz</code> field blank and let Amazon Transcribe
     * determine the sample rate.
     * </p>
     * <p>
     * <b>Constraints:</b><br/>
     * <b>Range: </b>8000 - 48000<br/>
     *
     * @return <p>
     *         The sample rate, in Hertz, of the audio track in the input media
     *         file.
     *         </p>
     *         <p>
     *         If you do not specify the media sample rate, Amazon Transcribe
     *         determines the sample rate. If you specify the sample rate, it
     *         must match the sample rate detected by Amazon Transcribe. In most
     *         cases, you should leave the <code>MediaSampleRateHertz</code>
     *         field blank and let Amazon Transcribe determine the sample rate.
     *         </p>
     */
    public Integer getMediaSampleRateHertz() {
        return mediaSampleRateHertz;
    }

    /**
     * <p>
     * The sample rate, in Hertz, of the audio track in the input media file.
     * </p>
     * <p>
     * If you do not specify the media sample rate, Amazon Transcribe determines
     * the sample rate. If you specify the sample rate, it must match the sample
     * rate detected by Amazon Transcribe. In most cases, you should leave the
     * <code>MediaSampleRateHertz</code> field blank and let Amazon Transcribe
     * determine the sample rate.
     * </p>
     * <p>
     * <b>Constraints:</b><br/>
     * <b>Range: </b>8000 - 48000<br/>
     *
     * @param mediaSampleRateHertz <p>
     *            The sample rate, in Hertz, of the audio track in the input
     *            media file.
     *            </p>
     *            <p>
     *            If you do not specify the media sample rate, Amazon Transcribe
     *            determines the sample rate. If you specify the sample rate, it
     *            must match the sample rate detected by Amazon Transcribe. In
     *            most cases, you should leave the
     *            <code>MediaSampleRateHertz</code> field blank and let Amazon
     *            Transcribe determine the sample rate.
     *            </p>
     */
    public void setMediaSampleRateHertz(Integer mediaSampleRateHertz) {
        this.mediaSampleRateHertz = mediaSampleRateHertz;
    }

    /**
     * <p>
     * The sample rate, in Hertz, of the audio track in the input media file.
     * </p>
     * <p>
     * If you do not specify the media sample rate, Amazon Transcribe determines
     * the sample rate. If you specify the sample rate, it must match the sample
     * rate detected by Amazon Transcribe. In most cases, you should leave the
     * <code>MediaSampleRateHertz</code> field blank and let Amazon Transcribe
     * determine the sample rate.
     * </p>
     * <p>
     * Returns a reference to this object so that method calls can be chained
     * together.
     * <p>
     * <b>Constraints:</b><br/>
     * <b>Range: </b>8000 - 48000<br/>
     *
     * @param mediaSampleRateHertz <p>
     *            The sample rate, in Hertz, of the audio track in the input
     *            media file.
     *            </p>
     *            <p>
     *            If you do not specify the media sample rate, Amazon Transcribe
     *            determines the sample rate. If you specify the sample rate, it
     *            must match the sample rate detected by Amazon Transcribe. In
     *            most cases, you should leave the
     *            <code>MediaSampleRateHertz</code> field blank and let Amazon
     *            Transcribe determine the sample rate.
     *            </p>
     * @return A reference to this updated object so that method calls can be
     *         chained together.
     */
    public StartTranscriptionJobRequest withMediaSampleRateHertz(Integer mediaSampleRateHertz) {
        this.mediaSampleRateHertz = mediaSampleRateHertz;
        return this;
    }

    /**
     * <p>
     * The format of the input media file.
     * </p>
     * <p>
     * <b>Constraints:</b><br/>
     * <b>Allowed Values: </b>mp3, mp4, wav, flac, ogg, amr, webm
     *
     * @return <p>
     *         The format of the input media file.
     *         </p>
     * @see MediaFormat
     */
    public String getMediaFormat() {
        return mediaFormat;
    }

    /**
     * <p>
     * The format of the input media file.
     * </p>
     * <p>
     * <b>Constraints:</b><br/>
     * <b>Allowed Values: </b>mp3, mp4, wav, flac, ogg, amr, webm
     *
     * @param mediaFormat <p>
     *            The format of the input media file.
     *            </p>
     * @see MediaFormat
     */
    public void setMediaFormat(String mediaFormat) {
        this.mediaFormat = mediaFormat;
    }

    /**
     * <p>
     * The format of the input media file.
     * </p>
     * <p>
     * Returns a reference to this object so that method calls can be chained
     * together.
     * <p>
     * <b>Constraints:</b><br/>
     * <b>Allowed Values: </b>mp3, mp4, wav, flac, ogg, amr, webm
     *
     * @param mediaFormat <p>
     *            The format of the input media file.
     *            </p>
     * @return A reference to this updated object so that method calls can be
     *         chained together.
     * @see MediaFormat
     */
    public StartTranscriptionJobRequest withMediaFormat(String mediaFormat) {
        this.mediaFormat = mediaFormat;
        return this;
    }

    /**
     * <p>
     * The format of the input media file.
     * </p>
     * <p>
     * <b>Constraints:</b><br/>
     * <b>Allowed Values: </b>mp3, mp4, wav, flac, ogg, amr, webm
     *
     * @param mediaFormat <p>
     *            The format of the input media file.
     *            </p>
     * @see MediaFormat
     */
    public void setMediaFormat(MediaFormat mediaFormat) {
        this.mediaFormat = mediaFormat.toString();
    }

    /**
     * <p>
     * The format of the input media file.
     * </p>
     * <p>
     * Returns a reference to this object so that method calls can be chained
     * together.
     * <p>
     * <b>Constraints:</b><br/>
     * <b>Allowed Values: </b>mp3, mp4, wav, flac, ogg, amr, webm
     *
     * @param mediaFormat <p>
     *            The format of the input media file.
     *            </p>
     * @return A reference to this updated object so that method calls can be
     *         chained together.
     * @see MediaFormat
     */
    public StartTranscriptionJobRequest withMediaFormat(MediaFormat mediaFormat) {
        this.mediaFormat = mediaFormat.toString();
        return this;
    }

    /**
     * <p>
     * An object that describes the input media for a transcription job.
     * </p>
     *
     * @return <p>
     *         An object that describes the input media for a transcription job.
     *         </p>
     */
    public Media getMedia() {
        return media;
    }

    /**
     * <p>
     * An object that describes the input media for a transcription job.
     * </p>
     *
     * @param media <p>
     *            An object that describes the input media for a transcription
     *            job.
     *            </p>
     */
    public void setMedia(Media media) {
        this.media = media;
    }

    /**
     * <p>
     * An object that describes the input media for a transcription job.
     * </p>
     * <p>
     * Returns a reference to this object so that method calls can be chained
     * together.
     *
     * @param media <p>
     *            An object that describes the input media for a transcription
     *            job.
     *            </p>
     * @return A reference to this updated object so that method calls can be
     *         chained together.
     */
    public StartTranscriptionJobRequest withMedia(Media media) {
        this.media = media;
        return this;
    }

    /**
     * <p>
     * The location where the transcription is stored.
     * </p>
     * <p>
     * If you set the <code>OutputBucketName</code>, Amazon Transcribe puts the
     * transcript in the specified S3 bucket. When you call the
     * <a>GetTranscriptionJob</a> operation, the operation returns this location
     * in the <code>TranscriptFileUri</code> field. If you enable content
     * redaction, the redacted transcript appears in
     * <code>RedactedTranscriptFileUri</code>. If you enable content redaction
     * and choose to output an unredacted transcript, that transcript's location
     * still appears in the <code>TranscriptFileUri</code>. The S3 bucket must
     * have permissions that allow Amazon Transcribe to put files in the bucket.
     * For more information, see <a href=
     * "https://docs.aws.amazon.com/transcribe/latest/dg/security_iam_id-based-policy-examples.html#auth-role-iam-user"
     * >Permissions Required for IAM User Roles</a>.
     * </p>
     * <p>
     * You can specify an Amazon Web Services Key Management Service (KMS) key
     * to encrypt the output of your transcription using the
     * <code>OutputEncryptionKMSKeyId</code> parameter. If you don't specify a
     * KMS key, Amazon Transcribe uses the default Amazon S3 key for server-side
     * encryption of transcripts that are placed in your S3 bucket.
     * </p>
     * <p>
     * If you don't set the <code>OutputBucketName</code>, Amazon Transcribe
     * generates a pre-signed URL, a shareable URL that provides secure access
     * to your transcription, and returns it in the
     * <code>TranscriptFileUri</code> field. Use this URL to download the
     * transcription.
     * </p>
     * <p>
     * <b>Constraints:</b><br/>
     * <b>Length: </b> - 64<br/>
     * <b>Pattern: </b>[a-z0-9][\.\-a-z0-9]{1,61}[a-z0-9]<br/>
     *
     * @return <p>
     *         The location where the transcription is stored.
     *         </p>
     *         <p>
     *         If you set the <code>OutputBucketName</code>, Amazon Transcribe
     *         puts the transcript in the specified S3 bucket. When you call the
     *         <a>GetTranscriptionJob</a> operation, the operation returns this
     *         location in the <code>TranscriptFileUri</code> field. If you
     *         enable content redaction, the redacted transcript appears in
     *         <code>RedactedTranscriptFileUri</code>. If you enable content
     *         redaction and choose to output an unredacted transcript, that
     *         transcript's location still appears in the
     *         <code>TranscriptFileUri</code>. The S3 bucket must have
     *         permissions that allow Amazon Transcribe to put files in the
     *         bucket. For more information, see <a href=
     *         "https://docs.aws.amazon.com/transcribe/latest/dg/security_iam_id-based-policy-examples.html#auth-role-iam-user"
     *         >Permissions Required for IAM User Roles</a>.
     *         </p>
     *         <p>
     *         You can specify an Amazon Web Services Key Management Service
     *         (KMS) key to encrypt the output of your transcription using the
     *         <code>OutputEncryptionKMSKeyId</code> parameter. If you don't
     *         specify a KMS key, Amazon Transcribe uses the default Amazon S3
     *         key for server-side encryption of transcripts that are placed in
     *         your S3 bucket.
     *         </p>
     *         <p>
     *         If you don't set the <code>OutputBucketName</code>, Amazon
     *         Transcribe generates a pre-signed URL, a shareable URL that
     *         provides secure access to your transcription, and returns it in
     *         the <code>TranscriptFileUri</code> field. Use this URL to
     *         download the transcription.
     *         </p>
     */
    public String getOutputBucketName() {
        return outputBucketName;
    }

    /**
     * <p>
     * The location where the transcription is stored.
     * </p>
     * <p>
     * If you set the <code>OutputBucketName</code>, Amazon Transcribe puts the
     * transcript in the specified S3 bucket. When you call the
     * <a>GetTranscriptionJob</a> operation, the operation returns this location
     * in the <code>TranscriptFileUri</code> field. If you enable content
     * redaction, the redacted transcript appears in
     * <code>RedactedTranscriptFileUri</code>. If you enable content redaction
     * and choose to output an unredacted transcript, that transcript's location
     * still appears in the <code>TranscriptFileUri</code>. The S3 bucket must
     * have permissions that allow Amazon Transcribe to put files in the bucket.
     * For more information, see <a href=
     * "https://docs.aws.amazon.com/transcribe/latest/dg/security_iam_id-based-policy-examples.html#auth-role-iam-user"
     * >Permissions Required for IAM User Roles</a>.
     * </p>
     * <p>
     * You can specify an Amazon Web Services Key Management Service (KMS) key
     * to encrypt the output of your transcription using the
     * <code>OutputEncryptionKMSKeyId</code> parameter. If you don't specify a
     * KMS key, Amazon Transcribe uses the default Amazon S3 key for server-side
     * encryption of transcripts that are placed in your S3 bucket.
     * </p>
     * <p>
     * If you don't set the <code>OutputBucketName</code>, Amazon Transcribe
     * generates a pre-signed URL, a shareable URL that provides secure access
     * to your transcription, and returns it in the
     * <code>TranscriptFileUri</code> field. Use this URL to download the
     * transcription.
     * </p>
     * <p>
     * <b>Constraints:</b><br/>
     * <b>Length: </b> - 64<br/>
     * <b>Pattern: </b>[a-z0-9][\.\-a-z0-9]{1,61}[a-z0-9]<br/>
     *
     * @param outputBucketName <p>
     *            The location where the transcription is stored.
     *            </p>
     *            <p>
     *            If you set the <code>OutputBucketName</code>, Amazon
     *            Transcribe puts the transcript in the specified S3 bucket.
     *            When you call the <a>GetTranscriptionJob</a> operation, the
     *            operation returns this location in the
     *            <code>TranscriptFileUri</code> field. If you enable content
     *            redaction, the redacted transcript appears in
     *            <code>RedactedTranscriptFileUri</code>. If you enable content
     *            redaction and choose to output an unredacted transcript, that
     *            transcript's location still appears in the
     *            <code>TranscriptFileUri</code>. The S3 bucket must have
     *            permissions that allow Amazon Transcribe to put files in the
     *            bucket. For more information, see <a href=
     *            "https://docs.aws.amazon.com/transcribe/latest/dg/security_iam_id-based-policy-examples.html#auth-role-iam-user"
     *            >Permissions Required for IAM User Roles</a>.
     *            </p>
     *            <p>
     *            You can specify an Amazon Web Services Key Management Service
     *            (KMS) key to encrypt the output of your transcription using
     *            the <code>OutputEncryptionKMSKeyId</code> parameter. If you
     *            don't specify a KMS key, Amazon Transcribe uses the default
     *            Amazon S3 key for server-side encryption of transcripts that
     *            are placed in your S3 bucket.
     *            </p>
     *            <p>
     *            If you don't set the <code>OutputBucketName</code>, Amazon
     *            Transcribe generates a pre-signed URL, a shareable URL that
     *            provides secure access to your transcription, and returns it
     *            in the <code>TranscriptFileUri</code> field. Use this URL to
     *            download the transcription.
     *            </p>
     */
    public void setOutputBucketName(String outputBucketName) {
        this.outputBucketName = outputBucketName;
    }

    /**
     * <p>
     * The location where the transcription is stored.
     * </p>
     * <p>
     * If you set the <code>OutputBucketName</code>, Amazon Transcribe puts the
     * transcript in the specified S3 bucket. When you call the
     * <a>GetTranscriptionJob</a> operation, the operation returns this location
     * in the <code>TranscriptFileUri</code> field. If you enable content
     * redaction, the redacted transcript appears in
     * <code>RedactedTranscriptFileUri</code>. If you enable content redaction
     * and choose to output an unredacted transcript, that transcript's location
     * still appears in the <code>TranscriptFileUri</code>. The S3 bucket must
     * have permissions that allow Amazon Transcribe to put files in the bucket.
     * For more information, see <a href=
     * "https://docs.aws.amazon.com/transcribe/latest/dg/security_iam_id-based-policy-examples.html#auth-role-iam-user"
     * >Permissions Required for IAM User Roles</a>.
     * </p>
     * <p>
     * You can specify an Amazon Web Services Key Management Service (KMS) key
     * to encrypt the output of your transcription using the
     * <code>OutputEncryptionKMSKeyId</code> parameter. If you don't specify a
     * KMS key, Amazon Transcribe uses the default Amazon S3 key for server-side
     * encryption of transcripts that are placed in your S3 bucket.
     * </p>
     * <p>
     * If you don't set the <code>OutputBucketName</code>, Amazon Transcribe
     * generates a pre-signed URL, a shareable URL that provides secure access
     * to your transcription, and returns it in the
     * <code>TranscriptFileUri</code> field. Use this URL to download the
     * transcription.
     * </p>
     * <p>
     * Returns a reference to this object so that method calls can be chained
     * together.
     * <p>
     * <b>Constraints:</b><br/>
     * <b>Length: </b> - 64<br/>
     * <b>Pattern: </b>[a-z0-9][\.\-a-z0-9]{1,61}[a-z0-9]<br/>
     *
     * @param outputBucketName <p>
     *            The location where the transcription is stored.
     *            </p>
     *            <p>
     *            If you set the <code>OutputBucketName</code>, Amazon
     *            Transcribe puts the transcript in the specified S3 bucket.
     *            When you call the <a>GetTranscriptionJob</a> operation, the
     *            operation returns this location in the
     *            <code>TranscriptFileUri</code> field. If you enable content
     *            redaction, the redacted transcript appears in
     *            <code>RedactedTranscriptFileUri</code>. If you enable content
     *            redaction and choose to output an unredacted transcript, that
     *            transcript's location still appears in the
     *            <code>TranscriptFileUri</code>. The S3 bucket must have
     *            permissions that allow Amazon Transcribe to put files in the
     *            bucket. For more information, see <a href=
     *            "https://docs.aws.amazon.com/transcribe/latest/dg/security_iam_id-based-policy-examples.html#auth-role-iam-user"
     *            >Permissions Required for IAM User Roles</a>.
     *            </p>
     *            <p>
     *            You can specify an Amazon Web Services Key Management Service
     *            (KMS) key to encrypt the output of your transcription using
     *            the <code>OutputEncryptionKMSKeyId</code> parameter. If you
     *            don't specify a KMS key, Amazon Transcribe uses the default
     *            Amazon S3 key for server-side encryption of transcripts that
     *            are placed in your S3 bucket.
     *            </p>
     *            <p>
     *            If you don't set the <code>OutputBucketName</code>, Amazon
     *            Transcribe generates a pre-signed URL, a shareable URL that
     *            provides secure access to your transcription, and returns it
     *            in the <code>TranscriptFileUri</code> field. Use this URL to
     *            download the transcription.
     *            </p>
     * @return A reference to this updated object so that method calls can be
     *         chained together.
     */
    public StartTranscriptionJobRequest withOutputBucketName(String outputBucketName) {
        this.outputBucketName = outputBucketName;
        return this;
    }

    /**
     * <p>
     * You can specify a location in an Amazon S3 bucket to store the output of
     * your transcription job.
     * </p>
     * <p>
     * If you don't specify an output key, Amazon Transcribe stores the output
     * of your transcription job in the Amazon S3 bucket you specified. By
     * default, the object key is "your-transcription-job-name.json".
     * </p>
     * <p>
     * You can use output keys to specify the Amazon S3 prefix and file name of
     * the transcription output. For example, specifying the Amazon S3 prefix,
     * "folder1/folder2/", as an output key would lead to the output being
     * stored as "folder1/folder2/your-transcription-job-name.json". If you
     * specify "my-other-job-name.json" as the output key, the object key is
     * changed to "my-other-job-name.json". You can use an output key to change
     * both the prefix and the file name, for example
     * "folder/my-other-job-name.json".
     * </p>
     * <p>
     * If you specify an output key, you must also specify an S3 bucket in the
     * <code>OutputBucketName</code> parameter.
     * </p>
     * <p>
     * <b>Constraints:</b><br/>
     * <b>Length: </b>1 - 1024<br/>
     * <b>Pattern: </b>[a-zA-Z0-9-_.!*'()/]{1,1024}$<br/>
     *
     * @return <p>
     *         You can specify a location in an Amazon S3 bucket to store the
     *         output of your transcription job.
     *         </p>
     *         <p>
     *         If you don't specify an output key, Amazon Transcribe stores the
     *         output of your transcription job in the Amazon S3 bucket you
     *         specified. By default, the object key is
     *         "your-transcription-job-name.json".
     *         </p>
     *         <p>
     *         You can use output keys to specify the Amazon S3 prefix and file
     *         name of the transcription output. For example, specifying the
     *         Amazon S3 prefix, "folder1/folder2/", as an output key would lead
     *         to the output being stored as
     *         "folder1/folder2/your-transcription-job-name.json". If you
     *         specify "my-other-job-name.json" as the output key, the object
     *         key is changed to "my-other-job-name.json". You can use an output
     *         key to change both the prefix and the file name, for example
     *         "folder/my-other-job-name.json".
     *         </p>
     *         <p>
     *         If you specify an output key, you must also specify an S3 bucket
     *         in the <code>OutputBucketName</code> parameter.
     *         </p>
     */
    public String getOutputKey() {
        return outputKey;
    }

    /**
     * <p>
     * You can specify a location in an Amazon S3 bucket to store the output of
     * your transcription job.
     * </p>
     * <p>
     * If you don't specify an output key, Amazon Transcribe stores the output
     * of your transcription job in the Amazon S3 bucket you specified. By
     * default, the object key is "your-transcription-job-name.json".
     * </p>
     * <p>
     * You can use output keys to specify the Amazon S3 prefix and file name of
     * the transcription output. For example, specifying the Amazon S3 prefix,
     * "folder1/folder2/", as an output key would lead to the output being
     * stored as "folder1/folder2/your-transcription-job-name.json". If you
     * specify "my-other-job-name.json" as the output key, the object key is
     * changed to "my-other-job-name.json". You can use an output key to change
     * both the prefix and the file name, for example
     * "folder/my-other-job-name.json".
     * </p>
     * <p>
     * If you specify an output key, you must also specify an S3 bucket in the
     * <code>OutputBucketName</code> parameter.
     * </p>
     * <p>
     * <b>Constraints:</b><br/>
     * <b>Length: </b>1 - 1024<br/>
     * <b>Pattern: </b>[a-zA-Z0-9-_.!*'()/]{1,1024}$<br/>
     *
     * @param outputKey <p>
     *            You can specify a location in an Amazon S3 bucket to store the
     *            output of your transcription job.
     *            </p>
     *            <p>
     *            If you don't specify an output key, Amazon Transcribe stores
     *            the output of your transcription job in the Amazon S3 bucket
     *            you specified. By default, the object key is
     *            "your-transcription-job-name.json".
     *            </p>
     *            <p>
     *            You can use output keys to specify the Amazon S3 prefix and
     *            file name of the transcription output. For example, specifying
     *            the Amazon S3 prefix, "folder1/folder2/", as an output key
     *            would lead to the output being stored as
     *            "folder1/folder2/your-transcription-job-name.json". If you
     *            specify "my-other-job-name.json" as the output key, the object
     *            key is changed to "my-other-job-name.json". You can use an
     *            output key to change both the prefix and the file name, for
     *            example "folder/my-other-job-name.json".
     *            </p>
     *            <p>
     *            If you specify an output key, you must also specify an S3
     *            bucket in the <code>OutputBucketName</code> parameter.
     *            </p>
     */
    public void setOutputKey(String outputKey) {
        this.outputKey = outputKey;
    }

    /**
     * <p>
     * You can specify a location in an Amazon S3 bucket to store the output of
     * your transcription job.
     * </p>
     * <p>
     * If you don't specify an output key, Amazon Transcribe stores the output
     * of your transcription job in the Amazon S3 bucket you specified. By
     * default, the object key is "your-transcription-job-name.json".
     * </p>
     * <p>
     * You can use output keys to specify the Amazon S3 prefix and file name of
     * the transcription output. For example, specifying the Amazon S3 prefix,
     * "folder1/folder2/", as an output key would lead to the output being
     * stored as "folder1/folder2/your-transcription-job-name.json". If you
     * specify "my-other-job-name.json" as the output key, the object key is
     * changed to "my-other-job-name.json". You can use an output key to change
     * both the prefix and the file name, for example
     * "folder/my-other-job-name.json".
     * </p>
     * <p>
     * If you specify an output key, you must also specify an S3 bucket in the
     * <code>OutputBucketName</code> parameter.
     * </p>
     * <p>
     * Returns a reference to this object so that method calls can be chained
     * together.
     * <p>
     * <b>Constraints:</b><br/>
     * <b>Length: </b>1 - 1024<br/>
     * <b>Pattern: </b>[a-zA-Z0-9-_.!*'()/]{1,1024}$<br/>
     *
     * @param outputKey <p>
     *            You can specify a location in an Amazon S3 bucket to store the
     *            output of your transcription job.
     *            </p>
     *            <p>
     *            If you don't specify an output key, Amazon Transcribe stores
     *            the output of your transcription job in the Amazon S3 bucket
     *            you specified. By default, the object key is
     *            "your-transcription-job-name.json".
     *            </p>
     *            <p>
     *            You can use output keys to specify the Amazon S3 prefix and
     *            file name of the transcription output. For example, specifying
     *            the Amazon S3 prefix, "folder1/folder2/", as an output key
     *            would lead to the output being stored as
     *            "folder1/folder2/your-transcription-job-name.json". If you
     *            specify "my-other-job-name.json" as the output key, the object
     *            key is changed to "my-other-job-name.json". You can use an
     *            output key to change both the prefix and the file name, for
     *            example "folder/my-other-job-name.json".
     *            </p>
     *            <p>
     *            If you specify an output key, you must also specify an S3
     *            bucket in the <code>OutputBucketName</code> parameter.
     *            </p>
     * @return A reference to this updated object so that method calls can be
     *         chained together.
     */
    public StartTranscriptionJobRequest withOutputKey(String outputKey) {
        this.outputKey = outputKey;
        return this;
    }

    /**
     * <p>
     * The Amazon Resource Name (ARN) of the Amazon Web Services Key Management
     * Service (KMS) key used to encrypt the output of the transcription job.
     * The user calling the <code>StartTranscriptionJob</code> operation must
     * have permission to use the specified KMS key.
     * </p>
     * <p>
     * You can use either of the following to identify a KMS key in the current
     * account:
     * </p>
     * <ul>
     * <li>
     * <p>
     * KMS Key ID: "1234abcd-12ab-34cd-56ef-1234567890ab"
     * </p>
     * </li>
     * <li>
     * <p>
     * KMS Key Alias: "alias/ExampleAlias"
     * </p>
     * </li>
     * </ul>
     * <p>
     * You can use either of the following to identify a KMS key in the current
     * account or another account:
     * </p>
     * <ul>
     * <li>
     * <p>
     * Amazon Resource Name (ARN) of a KMS Key:
     * "arn:aws:kms:region:account ID:key/1234abcd-12ab-34cd-56ef-1234567890ab"
     * </p>
     * </li>
     * <li>
     * <p>
     * ARN of a KMS Key Alias:
     * "arn:aws:kms:region:account-ID:alias/ExampleAlias"
     * </p>
     * </li>
     * </ul>
     * <p>
     * If you don't specify an encryption key, the output of the transcription
     * job is encrypted with the default Amazon S3 key (SSE-S3).
     * </p>
     * <p>
     * If you specify a KMS key to encrypt your output, you must also specify an
     * output location in the <code>OutputBucketName</code> parameter.
     * </p>
     * <p>
     * <b>Constraints:</b><br/>
     * <b>Length: </b>1 - 2048<br/>
     * <b>Pattern: </b>^[A-Za-z0-9][A-Za-z0-9:_/+=,@.-]{0,2048}$<br/>
     *
     * @return <p>
     *         The Amazon Resource Name (ARN) of the Amazon Web Services Key
     *         Management Service (KMS) key used to encrypt the output of the
     *         transcription job. The user calling the
     *         <code>StartTranscriptionJob</code> operation must have permission
     *         to use the specified KMS key.
     *         </p>
     *         <p>
     *         You can use either of the following to identify a KMS key in the
     *         current account:
     *         </p>
     *         <ul>
     *         <li>
     *         <p>
     *         KMS Key ID: "1234abcd-12ab-34cd-56ef-1234567890ab"
     *         </p>
     *         </li>
     *         <li>
     *         <p>
     *         KMS Key Alias: "alias/ExampleAlias"
     *         </p>
     *         </li>
     *         </ul>
     *         <p>
     *         You can use either of the following to identify a KMS key in the
     *         current account or another account:
     *         </p>
     *         <ul>
     *         <li>
     *         <p>
     *         Amazon Resource Name (ARN) of a KMS Key:
     *         "arn:aws:kms:region:account ID:key/1234abcd-12ab-34cd-56ef-1234567890ab"
     *         </p>
     *         </li>
     *         <li>
     *         <p>
     *         ARN of a KMS Key Alias:
     *         "arn:aws:kms:region:account-ID:alias/ExampleAlias"
     *         </p>
     *         </li>
     *         </ul>
     *         <p>
     *         If you don't specify an encryption key, the output of the
     *         transcription job is encrypted with the default Amazon S3 key
     *         (SSE-S3).
     *         </p>
     *         <p>
     *         If you specify a KMS key to encrypt your output, you must also
     *         specify an output location in the <code>OutputBucketName</code>
     *         parameter.
     *         </p>
     */
    public String getOutputEncryptionKMSKeyId() {
        return outputEncryptionKMSKeyId;
    }

    /**
     * <p>
     * The Amazon Resource Name (ARN) of the Amazon Web Services Key Management
     * Service (KMS) key used to encrypt the output of the transcription job.
     * The user calling the <code>StartTranscriptionJob</code> operation must
     * have permission to use the specified KMS key.
     * </p>
     * <p>
     * You can use either of the following to identify a KMS key in the current
     * account:
     * </p>
     * <ul>
     * <li>
     * <p>
     * KMS Key ID: "1234abcd-12ab-34cd-56ef-1234567890ab"
     * </p>
     * </li>
     * <li>
     * <p>
     * KMS Key Alias: "alias/ExampleAlias"
     * </p>
     * </li>
     * </ul>
     * <p>
     * You can use either of the following to identify a KMS key in the current
     * account or another account:
     * </p>
     * <ul>
     * <li>
     * <p>
     * Amazon Resource Name (ARN) of a KMS Key:
     * "arn:aws:kms:region:account ID:key/1234abcd-12ab-34cd-56ef-1234567890ab"
     * </p>
     * </li>
     * <li>
     * <p>
     * ARN of a KMS Key Alias:
     * "arn:aws:kms:region:account-ID:alias/ExampleAlias"
     * </p>
     * </li>
     * </ul>
     * <p>
     * If you don't specify an encryption key, the output of the transcription
     * job is encrypted with the default Amazon S3 key (SSE-S3).
     * </p>
     * <p>
     * If you specify a KMS key to encrypt your output, you must also specify an
     * output location in the <code>OutputBucketName</code> parameter.
     * </p>
     * <p>
     * <b>Constraints:</b><br/>
     * <b>Length: </b>1 - 2048<br/>
     * <b>Pattern: </b>^[A-Za-z0-9][A-Za-z0-9:_/+=,@.-]{0,2048}$<br/>
     *
     * @param outputEncryptionKMSKeyId <p>
     *            The Amazon Resource Name (ARN) of the Amazon Web Services Key
     *            Management Service (KMS) key used to encrypt the output of the
     *            transcription job. The user calling the
     *            <code>StartTranscriptionJob</code> operation must have
     *            permission to use the specified KMS key.
     *            </p>
     *            <p>
     *            You can use either of the following to identify a KMS key in
     *            the current account:
     *            </p>
     *            <ul>
     *            <li>
     *            <p>
     *            KMS Key ID: "1234abcd-12ab-34cd-56ef-1234567890ab"
     *            </p>
     *            </li>
     *            <li>
     *            <p>
     *            KMS Key Alias: "alias/ExampleAlias"
     *            </p>
     *            </li>
     *            </ul>
     *            <p>
     *            You can use either of the following to identify a KMS key in
     *            the current account or another account:
     *            </p>
     *            <ul>
     *            <li>
     *            <p>
     *            Amazon Resource Name (ARN) of a KMS Key:
     *            "arn:aws:kms:region:account ID:key/1234abcd-12ab-34cd-56ef-1234567890ab"
     *            </p>
     *            </li>
     *            <li>
     *            <p>
     *            ARN of a KMS Key Alias:
     *            "arn:aws:kms:region:account-ID:alias/ExampleAlias"
     *            </p>
     *            </li>
     *            </ul>
     *            <p>
     *            If you don't specify an encryption key, the output of the
     *            transcription job is encrypted with the default Amazon S3 key
     *            (SSE-S3).
     *            </p>
     *            <p>
     *            If you specify a KMS key to encrypt your output, you must also
     *            specify an output location in the
     *            <code>OutputBucketName</code> parameter.
     *            </p>
     */
    public void setOutputEncryptionKMSKeyId(String outputEncryptionKMSKeyId) {
        this.outputEncryptionKMSKeyId = outputEncryptionKMSKeyId;
    }

    /**
     * <p>
     * The Amazon Resource Name (ARN) of the Amazon Web Services Key Management
     * Service (KMS) key used to encrypt the output of the transcription job.
     * The user calling the <code>StartTranscriptionJob</code> operation must
     * have permission to use the specified KMS key.
     * </p>
     * <p>
     * You can use either of the following to identify a KMS key in the current
     * account:
     * </p>
     * <ul>
     * <li>
     * <p>
     * KMS Key ID: "1234abcd-12ab-34cd-56ef-1234567890ab"
     * </p>
     * </li>
     * <li>
     * <p>
     * KMS Key Alias: "alias/ExampleAlias"
     * </p>
     * </li>
     * </ul>
     * <p>
     * You can use either of the following to identify a KMS key in the current
     * account or another account:
     * </p>
     * <ul>
     * <li>
     * <p>
     * Amazon Resource Name (ARN) of a KMS Key:
     * "arn:aws:kms:region:account ID:key/1234abcd-12ab-34cd-56ef-1234567890ab"
     * </p>
     * </li>
     * <li>
     * <p>
     * ARN of a KMS Key Alias:
     * "arn:aws:kms:region:account-ID:alias/ExampleAlias"
     * </p>
     * </li>
     * </ul>
     * <p>
     * If you don't specify an encryption key, the output of the transcription
     * job is encrypted with the default Amazon S3 key (SSE-S3).
     * </p>
     * <p>
     * If you specify a KMS key to encrypt your output, you must also specify an
     * output location in the <code>OutputBucketName</code> parameter.
     * </p>
     * <p>
     * Returns a reference to this object so that method calls can be chained
     * together.
     * <p>
     * <b>Constraints:</b><br/>
     * <b>Length: </b>1 - 2048<br/>
     * <b>Pattern: </b>^[A-Za-z0-9][A-Za-z0-9:_/+=,@.-]{0,2048}$<br/>
     *
     * @param outputEncryptionKMSKeyId <p>
     *            The Amazon Resource Name (ARN) of the Amazon Web Services Key
     *            Management Service (KMS) key used to encrypt the output of the
     *            transcription job. The user calling the
     *            <code>StartTranscriptionJob</code> operation must have
     *            permission to use the specified KMS key.
     *            </p>
     *            <p>
     *            You can use either of the following to identify a KMS key in
     *            the current account:
     *            </p>
     *            <ul>
     *            <li>
     *            <p>
     *            KMS Key ID: "1234abcd-12ab-34cd-56ef-1234567890ab"
     *            </p>
     *            </li>
     *            <li>
     *            <p>
     *            KMS Key Alias: "alias/ExampleAlias"
     *            </p>
     *            </li>
     *            </ul>
     *            <p>
     *            You can use either of the following to identify a KMS key in
     *            the current account or another account:
     *            </p>
     *            <ul>
     *            <li>
     *            <p>
     *            Amazon Resource Name (ARN) of a KMS Key:
     *            "arn:aws:kms:region:account ID:key/1234abcd-12ab-34cd-56ef-1234567890ab"
     *            </p>
     *            </li>
     *            <li>
     *            <p>
     *            ARN of a KMS Key Alias:
     *            "arn:aws:kms:region:account-ID:alias/ExampleAlias"
     *            </p>
     *            </li>
     *            </ul>
     *            <p>
     *            If you don't specify an encryption key, the output of the
     *            transcription job is encrypted with the default Amazon S3 key
     *            (SSE-S3).
     *            </p>
     *            <p>
     *            If you specify a KMS key to encrypt your output, you must also
     *            specify an output location in the
     *            <code>OutputBucketName</code> parameter.
     *            </p>
     * @return A reference to this updated object so that method calls can be
     *         chained together.
     */
    public StartTranscriptionJobRequest withOutputEncryptionKMSKeyId(String outputEncryptionKMSKeyId) {
        this.outputEncryptionKMSKeyId = outputEncryptionKMSKeyId;
        return this;
    }

    /**
     * <p>
     * A map of plain text, non-secret key:value pairs, known as encryption
     * context pairs, that provide an added layer of security for your data.
     * </p>
     *
     * @return <p>
     *         A map of plain text, non-secret key:value pairs, known as
     *         encryption context pairs, that provide an added layer of security
     *         for your data.
     *         </p>
     */
    public java.util.Map<String, String> getKMSEncryptionContext() {
        return kMSEncryptionContext;
    }

    /**
     * <p>
     * A map of plain text, non-secret key:value pairs, known as encryption
     * context pairs, that provide an added layer of security for your data.
     * </p>
     *
     * @param kMSEncryptionContext <p>
     *            A map of plain text, non-secret key:value pairs, known as
     *            encryption context pairs, that provide an added layer of
     *            security for your data.
     *            </p>
     */
    public void setKMSEncryptionContext(java.util.Map<String, String> kMSEncryptionContext) {
        this.kMSEncryptionContext = kMSEncryptionContext;
    }

    /**
     * <p>
     * A map of plain text, non-secret key:value pairs, known as encryption
     * context pairs, that provide an added layer of security for your data.
     * </p>
     * <p>
     * Returns a reference to this object so that method calls can be chained
     * together.
     *
     * @param kMSEncryptionContext <p>
     *            A map of plain text, non-secret key:value pairs, known as
     *            encryption context pairs, that provide an added layer of
     *            security for your data.
     *            </p>
     * @return A reference to this updated object so that method calls can be
     *         chained together.
     */
    public StartTranscriptionJobRequest withKMSEncryptionContext(
            java.util.Map<String, String> kMSEncryptionContext) {
        this.kMSEncryptionContext = kMSEncryptionContext;
        return this;
    }

    /**
     * <p>
     * A map of plain text, non-secret key:value pairs, known as encryption
     * context pairs, that provide an added layer of security for your data.
     * </p>
     * <p>
     * The method adds a new key-value pair into KMSEncryptionContext parameter,
     * and returns a reference to this object so that method calls can be
     * chained together.
     *
     * @param key The key of the entry to be added into KMSEncryptionContext.
     * @param value The corresponding value of the entry to be added into
     *            KMSEncryptionContext.
     * @return A reference to this updated object so that method calls can be
     *         chained together.
     */
    public StartTranscriptionJobRequest addKMSEncryptionContextEntry(String key, String value) {
        if (null == this.kMSEncryptionContext) {
            this.kMSEncryptionContext = new java.util.HashMap<String, String>();
        }
        if (this.kMSEncryptionContext.containsKey(key))
            throw new IllegalArgumentException("Duplicated keys (" + key.toString()
                    + ") are provided.");
        this.kMSEncryptionContext.put(key, value);
        return this;
    }

    /**
     * Removes all the entries added into KMSEncryptionContext.
     * <p>
     * Returns a reference to this object so that method calls can be chained
     * together.
     */
    public StartTranscriptionJobRequest clearKMSEncryptionContextEntries() {
        this.kMSEncryptionContext = null;
        return this;
    }

    /**
     * <p>
     * A <code>Settings</code> object that provides optional settings for a
     * transcription job.
     * </p>
     *
     * @return <p>
     *         A <code>Settings</code> object that provides optional settings
     *         for a transcription job.
     *         </p>
     */
    public Settings getSettings() {
        return settings;
    }

    /**
     * <p>
     * A <code>Settings</code> object that provides optional settings for a
     * transcription job.
     * </p>
     *
     * @param settings <p>
     *            A <code>Settings</code> object that provides optional settings
     *            for a transcription job.
     *            </p>
     */
    public void setSettings(Settings settings) {
        this.settings = settings;
    }

    /**
     * <p>
     * A <code>Settings</code> object that provides optional settings for a
     * transcription job.
     * </p>
     * <p>
     * Returns a reference to this object so that method calls can be chained
     * together.
     *
     * @param settings <p>
     *            A <code>Settings</code> object that provides optional settings
     *            for a transcription job.
     *            </p>
     * @return A reference to this updated object so that method calls can be
     *         chained together.
     */
    public StartTranscriptionJobRequest withSettings(Settings settings) {
        this.settings = settings;
        return this;
    }

    /**
     * <p>
     * Choose the custom language model you use for your transcription job in
     * this parameter.
     * </p>
     *
     * @return <p>
     *         Choose the custom language model you use for your transcription
     *         job in this parameter.
     *         </p>
     */
    public ModelSettings getModelSettings() {
        return modelSettings;
    }

    /**
     * <p>
     * Choose the custom language model you use for your transcription job in
     * this parameter.
     * </p>
     *
     * @param modelSettings <p>
     *            Choose the custom language model you use for your
     *            transcription job in this parameter.
     *            </p>
     */
    public void setModelSettings(ModelSettings modelSettings) {
        this.modelSettings = modelSettings;
    }

    /**
     * <p>
     * Choose the custom language model you use for your transcription job in
     * this parameter.
     * </p>
     * <p>
     * Returns a reference to this object so that method calls can be chained
     * together.
     *
     * @param modelSettings <p>
     *            Choose the custom language model you use for your
     *            transcription job in this parameter.
     *            </p>
     * @return A reference to this updated object so that method calls can be
     *         chained together.
     */
    public StartTranscriptionJobRequest withModelSettings(ModelSettings modelSettings) {
        this.modelSettings = modelSettings;
        return this;
    }

    /**
     * <p>
     * Provides information about how a transcription job is executed. Use this
     * field to indicate that the job can be queued for deferred execution if
     * the concurrency limit is reached and there are no slots available to
     * immediately run the job.
     * </p>
     *
     * @return <p>
     *         Provides information about how a transcription job is executed.
     *         Use this field to indicate that the job can be queued for
     *         deferred execution if the concurrency limit is reached and there
     *         are no slots available to immediately run the job.
     *         </p>
     */
    public JobExecutionSettings getJobExecutionSettings() {
        return jobExecutionSettings;
    }

    /**
     * <p>
     * Provides information about how a transcription job is executed. Use this
     * field to indicate that the job can be queued for deferred execution if
     * the concurrency limit is reached and there are no slots available to
     * immediately run the job.
     * </p>
     *
     * @param jobExecutionSettings <p>
     *            Provides information about how a transcription job is
     *            executed. Use this field to indicate that the job can be
     *            queued for deferred execution if the concurrency limit is
     *            reached and there are no slots available to immediately run
     *            the job.
     *            </p>
     */
    public void setJobExecutionSettings(JobExecutionSettings jobExecutionSettings) {
        this.jobExecutionSettings = jobExecutionSettings;
    }

    /**
     * <p>
     * Provides information about how a transcription job is executed. Use this
     * field to indicate that the job can be queued for deferred execution if
     * the concurrency limit is reached and there are no slots available to
     * immediately run the job.
     * </p>
     * <p>
     * Returns a reference to this object so that method calls can be chained
     * together.
     *
     * @param jobExecutionSettings <p>
     *            Provides information about how a transcription job is
     *            executed. Use this field to indicate that the job can be
     *            queued for deferred execution if the concurrency limit is
     *            reached and there are no slots available to immediately run
     *            the job.
     *            </p>
     * @return A reference to this updated object so that method calls can be
     *         chained together.
     */
    public StartTranscriptionJobRequest withJobExecutionSettings(
            JobExecutionSettings jobExecutionSettings) {
        this.jobExecutionSettings = jobExecutionSettings;
        return this;
    }

    /**
     * <p>
     * An object that contains the request parameters for content redaction.
     * </p>
     *
     * @return <p>
     *         An object that contains the request parameters for content
     *         redaction.
     *         </p>
     */
    public ContentRedaction getContentRedaction() {
        return contentRedaction;
    }

    /**
     * <p>
     * An object that contains the request parameters for content redaction.
     * </p>
     *
     * @param contentRedaction <p>
     *            An object that contains the request parameters for content
     *            redaction.
     *            </p>
     */
    public void setContentRedaction(ContentRedaction contentRedaction) {
        this.contentRedaction = contentRedaction;
    }

    /**
     * <p>
     * An object that contains the request parameters for content redaction.
     * </p>
     * <p>
     * Returns a reference to this object so that method calls can be chained
     * together.
     *
     * @param contentRedaction <p>
     *            An object that contains the request parameters for content
     *            redaction.
     *            </p>
     * @return A reference to this updated object so that method calls can be
     *         chained together.
     */
    public StartTranscriptionJobRequest withContentRedaction(ContentRedaction contentRedaction) {
        this.contentRedaction = contentRedaction;
        return this;
    }

    /**
     * <p>
     * Set this field to <code>true</code> to enable automatic language
     * identification. Automatic language identification is disabled by default.
     * You receive a <code>BadRequestException</code> error if you enter a value
     * for a <code>LanguageCode</code>.
     * </p>
     *
     * @return <p>
     *         Set this field to <code>true</code> to enable automatic language
     *         identification. Automatic language identification is disabled by
     *         default. You receive a <code>BadRequestException</code> error if
     *         you enter a value for a <code>LanguageCode</code>.
     *         </p>
     */
    public Boolean isIdentifyLanguage() {
        return identifyLanguage;
    }

    /**
     * <p>
     * Set this field to <code>true</code> to enable automatic language
     * identification. Automatic language identification is disabled by default.
     * You receive a <code>BadRequestException</code> error if you enter a value
     * for a <code>LanguageCode</code>.
     * </p>
     *
     * @return <p>
     *         Set this field to <code>true</code> to enable automatic language
     *         identification. Automatic language identification is disabled by
     *         default. You receive a <code>BadRequestException</code> error if
     *         you enter a value for a <code>LanguageCode</code>.
     *         </p>
     */
    public Boolean getIdentifyLanguage() {
        return identifyLanguage;
    }

    /**
     * <p>
     * Set this field to <code>true</code> to enable automatic language
     * identification. Automatic language identification is disabled by default.
     * You receive a <code>BadRequestException</code> error if you enter a value
     * for a <code>LanguageCode</code>.
     * </p>
     *
     * @param identifyLanguage <p>
     *            Set this field to <code>true</code> to enable automatic
     *            language identification. Automatic language identification is
     *            disabled by default. You receive a
     *            <code>BadRequestException</code> error if you enter a value
     *            for a <code>LanguageCode</code>.
     *            </p>
     */
    public void setIdentifyLanguage(Boolean identifyLanguage) {
        this.identifyLanguage = identifyLanguage;
    }

    /**
     * <p>
     * Set this field to <code>true</code> to enable automatic language
     * identification. Automatic language identification is disabled by default.
     * You receive a <code>BadRequestException</code> error if you enter a value
     * for a <code>LanguageCode</code>.
     * </p>
     * <p>
     * Returns a reference to this object so that method calls can be chained
     * together.
     *
     * @param identifyLanguage <p>
     *            Set this field to <code>true</code> to enable automatic
     *            language identification. Automatic language identification is
     *            disabled by default. You receive a
     *            <code>BadRequestException</code> error if you enter a value
     *            for a <code>LanguageCode</code>.
     *            </p>
     * @return A reference to this updated object so that method calls can be
     *         chained together.
     */
    public StartTranscriptionJobRequest withIdentifyLanguage(Boolean identifyLanguage) {
        this.identifyLanguage = identifyLanguage;
        return this;
    }

    /**
     * <p>
     * An object containing a list of languages that might be present in your
     * collection of audio files. Automatic language identification chooses a
     * language that best matches the source audio from that list.
     * </p>
     * <p>
     * To transcribe speech in Modern Standard Arabic (ar-SA), your audio or
<<<<<<< HEAD
     * video file must be encoded at a sample rate of 16000 Hz or higher.
=======
     * video file must be encoded at a sample rate of 16,000 Hz or higher.
>>>>>>> f918cdde
     * </p>
     *
     * @return <p>
     *         An object containing a list of languages that might be present in
     *         your collection of audio files. Automatic language identification
     *         chooses a language that best matches the source audio from that
     *         list.
     *         </p>
     *         <p>
     *         To transcribe speech in Modern Standard Arabic (ar-SA), your
<<<<<<< HEAD
     *         audio or video file must be encoded at a sample rate of 16000 Hz
=======
     *         audio or video file must be encoded at a sample rate of 16,000 Hz
>>>>>>> f918cdde
     *         or higher.
     *         </p>
     */
    public java.util.List<String> getLanguageOptions() {
        return languageOptions;
    }

    /**
     * <p>
     * An object containing a list of languages that might be present in your
     * collection of audio files. Automatic language identification chooses a
     * language that best matches the source audio from that list.
     * </p>
     * <p>
     * To transcribe speech in Modern Standard Arabic (ar-SA), your audio or
<<<<<<< HEAD
     * video file must be encoded at a sample rate of 16000 Hz or higher.
=======
     * video file must be encoded at a sample rate of 16,000 Hz or higher.
>>>>>>> f918cdde
     * </p>
     *
     * @param languageOptions <p>
     *            An object containing a list of languages that might be present
     *            in your collection of audio files. Automatic language
     *            identification chooses a language that best matches the source
     *            audio from that list.
     *            </p>
     *            <p>
     *            To transcribe speech in Modern Standard Arabic (ar-SA), your
<<<<<<< HEAD
     *            audio or video file must be encoded at a sample rate of 16000
=======
     *            audio or video file must be encoded at a sample rate of 16,000
>>>>>>> f918cdde
     *            Hz or higher.
     *            </p>
     */
    public void setLanguageOptions(java.util.Collection<String> languageOptions) {
        if (languageOptions == null) {
            this.languageOptions = null;
            return;
        }

        this.languageOptions = new java.util.ArrayList<String>(languageOptions);
    }

    /**
     * <p>
     * An object containing a list of languages that might be present in your
     * collection of audio files. Automatic language identification chooses a
     * language that best matches the source audio from that list.
     * </p>
     * <p>
     * To transcribe speech in Modern Standard Arabic (ar-SA), your audio or
<<<<<<< HEAD
     * video file must be encoded at a sample rate of 16000 Hz or higher.
=======
     * video file must be encoded at a sample rate of 16,000 Hz or higher.
>>>>>>> f918cdde
     * </p>
     * <p>
     * Returns a reference to this object so that method calls can be chained
     * together.
     *
     * @param languageOptions <p>
     *            An object containing a list of languages that might be present
     *            in your collection of audio files. Automatic language
     *            identification chooses a language that best matches the source
     *            audio from that list.
     *            </p>
     *            <p>
     *            To transcribe speech in Modern Standard Arabic (ar-SA), your
<<<<<<< HEAD
     *            audio or video file must be encoded at a sample rate of 16000
=======
     *            audio or video file must be encoded at a sample rate of 16,000
>>>>>>> f918cdde
     *            Hz or higher.
     *            </p>
     * @return A reference to this updated object so that method calls can be
     *         chained together.
     */
    public StartTranscriptionJobRequest withLanguageOptions(String... languageOptions) {
        if (getLanguageOptions() == null) {
            this.languageOptions = new java.util.ArrayList<String>(languageOptions.length);
        }
        for (String value : languageOptions) {
            this.languageOptions.add(value);
        }
        return this;
    }

    /**
     * <p>
     * An object containing a list of languages that might be present in your
     * collection of audio files. Automatic language identification chooses a
     * language that best matches the source audio from that list.
     * </p>
     * <p>
     * To transcribe speech in Modern Standard Arabic (ar-SA), your audio or
<<<<<<< HEAD
     * video file must be encoded at a sample rate of 16000 Hz or higher.
=======
     * video file must be encoded at a sample rate of 16,000 Hz or higher.
>>>>>>> f918cdde
     * </p>
     * <p>
     * Returns a reference to this object so that method calls can be chained
     * together.
     *
     * @param languageOptions <p>
     *            An object containing a list of languages that might be present
     *            in your collection of audio files. Automatic language
     *            identification chooses a language that best matches the source
     *            audio from that list.
     *            </p>
     *            <p>
     *            To transcribe speech in Modern Standard Arabic (ar-SA), your
<<<<<<< HEAD
     *            audio or video file must be encoded at a sample rate of 16000
=======
     *            audio or video file must be encoded at a sample rate of 16,000
>>>>>>> f918cdde
     *            Hz or higher.
     *            </p>
     * @return A reference to this updated object so that method calls can be
     *         chained together.
     */
    public StartTranscriptionJobRequest withLanguageOptions(
            java.util.Collection<String> languageOptions) {
        setLanguageOptions(languageOptions);
        return this;
    }

    /**
     * <p>
     * Add subtitles to your batch transcription job.
     * </p>
     *
     * @return <p>
     *         Add subtitles to your batch transcription job.
     *         </p>
     */
    public Subtitles getSubtitles() {
        return subtitles;
    }

    /**
     * <p>
     * Add subtitles to your batch transcription job.
     * </p>
     *
     * @param subtitles <p>
     *            Add subtitles to your batch transcription job.
     *            </p>
     */
    public void setSubtitles(Subtitles subtitles) {
        this.subtitles = subtitles;
    }

    /**
     * <p>
     * Add subtitles to your batch transcription job.
     * </p>
     * <p>
     * Returns a reference to this object so that method calls can be chained
     * together.
     *
     * @param subtitles <p>
     *            Add subtitles to your batch transcription job.
     *            </p>
     * @return A reference to this updated object so that method calls can be
     *         chained together.
     */
    public StartTranscriptionJobRequest withSubtitles(Subtitles subtitles) {
        this.subtitles = subtitles;
        return this;
    }

    /**
     * <p>
     * Add tags to an Amazon Transcribe transcription job.
     * </p>
     *
     * @return <p>
     *         Add tags to an Amazon Transcribe transcription job.
     *         </p>
     */
    public java.util.List<Tag> getTags() {
        return tags;
    }

    /**
     * <p>
     * Add tags to an Amazon Transcribe transcription job.
     * </p>
     *
     * @param tags <p>
     *            Add tags to an Amazon Transcribe transcription job.
     *            </p>
     */
    public void setTags(java.util.Collection<Tag> tags) {
        if (tags == null) {
            this.tags = null;
            return;
        }

        this.tags = new java.util.ArrayList<Tag>(tags);
    }

    /**
     * <p>
     * Add tags to an Amazon Transcribe transcription job.
     * </p>
     * <p>
     * Returns a reference to this object so that method calls can be chained
     * together.
     *
     * @param tags <p>
     *            Add tags to an Amazon Transcribe transcription job.
     *            </p>
     * @return A reference to this updated object so that method calls can be
     *         chained together.
     */
    public StartTranscriptionJobRequest withTags(Tag... tags) {
        if (getTags() == null) {
            this.tags = new java.util.ArrayList<Tag>(tags.length);
        }
        for (Tag value : tags) {
            this.tags.add(value);
        }
        return this;
    }

    /**
     * <p>
     * Add tags to an Amazon Transcribe transcription job.
     * </p>
     * <p>
     * Returns a reference to this object so that method calls can be chained
     * together.
     *
     * @param tags <p>
     *            Add tags to an Amazon Transcribe transcription job.
     *            </p>
     * @return A reference to this updated object so that method calls can be
     *         chained together.
     */
    public StartTranscriptionJobRequest withTags(java.util.Collection<Tag> tags) {
        setTags(tags);
        return this;
    }

    /**
     * <p>
     * The language identification settings associated with your transcription
     * job. These settings include <code>VocabularyName</code>,
     * <code>VocabularyFilterName</code>, and <code>LanguageModelName</code>.
     * </p>
     *
     * @return <p>
     *         The language identification settings associated with your
     *         transcription job. These settings include
     *         <code>VocabularyName</code>, <code>VocabularyFilterName</code>,
     *         and <code>LanguageModelName</code>.
     *         </p>
     */
    public java.util.Map<String, LanguageIdSettings> getLanguageIdSettings() {
        return languageIdSettings;
    }

    /**
     * <p>
     * The language identification settings associated with your transcription
     * job. These settings include <code>VocabularyName</code>,
     * <code>VocabularyFilterName</code>, and <code>LanguageModelName</code>.
     * </p>
     *
     * @param languageIdSettings <p>
     *            The language identification settings associated with your
     *            transcription job. These settings include
     *            <code>VocabularyName</code>, <code>VocabularyFilterName</code>
     *            , and <code>LanguageModelName</code>.
     *            </p>
     */
    public void setLanguageIdSettings(java.util.Map<String, LanguageIdSettings> languageIdSettings) {
        this.languageIdSettings = languageIdSettings;
    }

    /**
     * <p>
     * The language identification settings associated with your transcription
     * job. These settings include <code>VocabularyName</code>,
     * <code>VocabularyFilterName</code>, and <code>LanguageModelName</code>.
     * </p>
     * <p>
     * Returns a reference to this object so that method calls can be chained
     * together.
     *
     * @param languageIdSettings <p>
     *            The language identification settings associated with your
     *            transcription job. These settings include
     *            <code>VocabularyName</code>, <code>VocabularyFilterName</code>
     *            , and <code>LanguageModelName</code>.
     *            </p>
     * @return A reference to this updated object so that method calls can be
     *         chained together.
     */
    public StartTranscriptionJobRequest withLanguageIdSettings(
            java.util.Map<String, LanguageIdSettings> languageIdSettings) {
        this.languageIdSettings = languageIdSettings;
        return this;
    }

    /**
     * <p>
     * The language identification settings associated with your transcription
     * job. These settings include <code>VocabularyName</code>,
     * <code>VocabularyFilterName</code>, and <code>LanguageModelName</code>.
     * </p>
     * <p>
     * The method adds a new key-value pair into LanguageIdSettings parameter,
     * and returns a reference to this object so that method calls can be
     * chained together.
     *
     * @param key The key of the entry to be added into LanguageIdSettings.
     * @param value The corresponding value of the entry to be added into
     *            LanguageIdSettings.
     * @return A reference to this updated object so that method calls can be
     *         chained together.
     */
    public StartTranscriptionJobRequest addLanguageIdSettingsEntry(String key,
            LanguageIdSettings value) {
        if (null == this.languageIdSettings) {
            this.languageIdSettings = new java.util.HashMap<String, LanguageIdSettings>();
        }
        if (this.languageIdSettings.containsKey(key))
            throw new IllegalArgumentException("Duplicated keys (" + key.toString()
                    + ") are provided.");
        this.languageIdSettings.put(key, value);
        return this;
    }

    /**
     * Removes all the entries added into LanguageIdSettings.
     * <p>
     * Returns a reference to this object so that method calls can be chained
     * together.
     */
    public StartTranscriptionJobRequest clearLanguageIdSettingsEntries() {
        this.languageIdSettings = null;
        return this;
    }

    /**
     * Returns a string representation of this object; useful for testing and
     * debugging.
     *
     * @return A string representation of this object.
     * @see java.lang.Object#toString()
     */
    @Override
    public String toString() {
        StringBuilder sb = new StringBuilder();
        sb.append("{");
        if (getTranscriptionJobName() != null)
            sb.append("TranscriptionJobName: " + getTranscriptionJobName() + ",");
        if (getLanguageCode() != null)
            sb.append("LanguageCode: " + getLanguageCode() + ",");
        if (getMediaSampleRateHertz() != null)
            sb.append("MediaSampleRateHertz: " + getMediaSampleRateHertz() + ",");
        if (getMediaFormat() != null)
            sb.append("MediaFormat: " + getMediaFormat() + ",");
        if (getMedia() != null)
            sb.append("Media: " + getMedia() + ",");
        if (getOutputBucketName() != null)
            sb.append("OutputBucketName: " + getOutputBucketName() + ",");
        if (getOutputKey() != null)
            sb.append("OutputKey: " + getOutputKey() + ",");
        if (getOutputEncryptionKMSKeyId() != null)
            sb.append("OutputEncryptionKMSKeyId: " + getOutputEncryptionKMSKeyId() + ",");
        if (getKMSEncryptionContext() != null)
            sb.append("KMSEncryptionContext: " + getKMSEncryptionContext() + ",");
        if (getSettings() != null)
            sb.append("Settings: " + getSettings() + ",");
        if (getModelSettings() != null)
            sb.append("ModelSettings: " + getModelSettings() + ",");
        if (getJobExecutionSettings() != null)
            sb.append("JobExecutionSettings: " + getJobExecutionSettings() + ",");
        if (getContentRedaction() != null)
            sb.append("ContentRedaction: " + getContentRedaction() + ",");
        if (getIdentifyLanguage() != null)
            sb.append("IdentifyLanguage: " + getIdentifyLanguage() + ",");
        if (getLanguageOptions() != null)
            sb.append("LanguageOptions: " + getLanguageOptions() + ",");
        if (getSubtitles() != null)
            sb.append("Subtitles: " + getSubtitles() + ",");
        if (getTags() != null)
            sb.append("Tags: " + getTags() + ",");
        if (getLanguageIdSettings() != null)
            sb.append("LanguageIdSettings: " + getLanguageIdSettings());
        sb.append("}");
        return sb.toString();
    }

    @Override
    public int hashCode() {
        final int prime = 31;
        int hashCode = 1;

        hashCode = prime * hashCode
                + ((getTranscriptionJobName() == null) ? 0 : getTranscriptionJobName().hashCode());
        hashCode = prime * hashCode
                + ((getLanguageCode() == null) ? 0 : getLanguageCode().hashCode());
        hashCode = prime * hashCode
                + ((getMediaSampleRateHertz() == null) ? 0 : getMediaSampleRateHertz().hashCode());
        hashCode = prime * hashCode
                + ((getMediaFormat() == null) ? 0 : getMediaFormat().hashCode());
        hashCode = prime * hashCode + ((getMedia() == null) ? 0 : getMedia().hashCode());
        hashCode = prime * hashCode
                + ((getOutputBucketName() == null) ? 0 : getOutputBucketName().hashCode());
        hashCode = prime * hashCode + ((getOutputKey() == null) ? 0 : getOutputKey().hashCode());
        hashCode = prime
                * hashCode
                + ((getOutputEncryptionKMSKeyId() == null) ? 0 : getOutputEncryptionKMSKeyId()
                        .hashCode());
        hashCode = prime * hashCode
                + ((getKMSEncryptionContext() == null) ? 0 : getKMSEncryptionContext().hashCode());
        hashCode = prime * hashCode + ((getSettings() == null) ? 0 : getSettings().hashCode());
        hashCode = prime * hashCode
                + ((getModelSettings() == null) ? 0 : getModelSettings().hashCode());
        hashCode = prime * hashCode
                + ((getJobExecutionSettings() == null) ? 0 : getJobExecutionSettings().hashCode());
        hashCode = prime * hashCode
                + ((getContentRedaction() == null) ? 0 : getContentRedaction().hashCode());
        hashCode = prime * hashCode
                + ((getIdentifyLanguage() == null) ? 0 : getIdentifyLanguage().hashCode());
        hashCode = prime * hashCode
                + ((getLanguageOptions() == null) ? 0 : getLanguageOptions().hashCode());
        hashCode = prime * hashCode + ((getSubtitles() == null) ? 0 : getSubtitles().hashCode());
        hashCode = prime * hashCode + ((getTags() == null) ? 0 : getTags().hashCode());
        hashCode = prime * hashCode
                + ((getLanguageIdSettings() == null) ? 0 : getLanguageIdSettings().hashCode());
        return hashCode;
    }

    @Override
    public boolean equals(Object obj) {
        if (this == obj)
            return true;
        if (obj == null)
            return false;

        if (obj instanceof StartTranscriptionJobRequest == false)
            return false;
        StartTranscriptionJobRequest other = (StartTranscriptionJobRequest) obj;

        if (other.getTranscriptionJobName() == null ^ this.getTranscriptionJobName() == null)
            return false;
        if (other.getTranscriptionJobName() != null
                && other.getTranscriptionJobName().equals(this.getTranscriptionJobName()) == false)
            return false;
        if (other.getLanguageCode() == null ^ this.getLanguageCode() == null)
            return false;
        if (other.getLanguageCode() != null
                && other.getLanguageCode().equals(this.getLanguageCode()) == false)
            return false;
        if (other.getMediaSampleRateHertz() == null ^ this.getMediaSampleRateHertz() == null)
            return false;
        if (other.getMediaSampleRateHertz() != null
                && other.getMediaSampleRateHertz().equals(this.getMediaSampleRateHertz()) == false)
            return false;
        if (other.getMediaFormat() == null ^ this.getMediaFormat() == null)
            return false;
        if (other.getMediaFormat() != null
                && other.getMediaFormat().equals(this.getMediaFormat()) == false)
            return false;
        if (other.getMedia() == null ^ this.getMedia() == null)
            return false;
        if (other.getMedia() != null && other.getMedia().equals(this.getMedia()) == false)
            return false;
        if (other.getOutputBucketName() == null ^ this.getOutputBucketName() == null)
            return false;
        if (other.getOutputBucketName() != null
                && other.getOutputBucketName().equals(this.getOutputBucketName()) == false)
            return false;
        if (other.getOutputKey() == null ^ this.getOutputKey() == null)
            return false;
        if (other.getOutputKey() != null
                && other.getOutputKey().equals(this.getOutputKey()) == false)
            return false;
        if (other.getOutputEncryptionKMSKeyId() == null
                ^ this.getOutputEncryptionKMSKeyId() == null)
            return false;
        if (other.getOutputEncryptionKMSKeyId() != null
                && other.getOutputEncryptionKMSKeyId().equals(this.getOutputEncryptionKMSKeyId()) == false)
            return false;
        if (other.getKMSEncryptionContext() == null ^ this.getKMSEncryptionContext() == null)
            return false;
        if (other.getKMSEncryptionContext() != null
                && other.getKMSEncryptionContext().equals(this.getKMSEncryptionContext()) == false)
            return false;
        if (other.getSettings() == null ^ this.getSettings() == null)
            return false;
        if (other.getSettings() != null && other.getSettings().equals(this.getSettings()) == false)
            return false;
        if (other.getModelSettings() == null ^ this.getModelSettings() == null)
            return false;
        if (other.getModelSettings() != null
                && other.getModelSettings().equals(this.getModelSettings()) == false)
            return false;
        if (other.getJobExecutionSettings() == null ^ this.getJobExecutionSettings() == null)
            return false;
        if (other.getJobExecutionSettings() != null
                && other.getJobExecutionSettings().equals(this.getJobExecutionSettings()) == false)
            return false;
        if (other.getContentRedaction() == null ^ this.getContentRedaction() == null)
            return false;
        if (other.getContentRedaction() != null
                && other.getContentRedaction().equals(this.getContentRedaction()) == false)
            return false;
        if (other.getIdentifyLanguage() == null ^ this.getIdentifyLanguage() == null)
            return false;
        if (other.getIdentifyLanguage() != null
                && other.getIdentifyLanguage().equals(this.getIdentifyLanguage()) == false)
            return false;
        if (other.getLanguageOptions() == null ^ this.getLanguageOptions() == null)
            return false;
        if (other.getLanguageOptions() != null
                && other.getLanguageOptions().equals(this.getLanguageOptions()) == false)
            return false;
        if (other.getSubtitles() == null ^ this.getSubtitles() == null)
            return false;
        if (other.getSubtitles() != null
                && other.getSubtitles().equals(this.getSubtitles()) == false)
            return false;
        if (other.getTags() == null ^ this.getTags() == null)
            return false;
        if (other.getTags() != null && other.getTags().equals(this.getTags()) == false)
            return false;
        if (other.getLanguageIdSettings() == null ^ this.getLanguageIdSettings() == null)
            return false;
        if (other.getLanguageIdSettings() != null
                && other.getLanguageIdSettings().equals(this.getLanguageIdSettings()) == false)
            return false;
        return true;
    }
}<|MERGE_RESOLUTION|>--- conflicted
+++ resolved
@@ -277,11 +277,7 @@
      * </p>
      * <p>
      * To transcribe speech in Modern Standard Arabic (ar-SA), your audio or
-<<<<<<< HEAD
-     * video file must be encoded at a sample rate of 16000 Hz or higher.
-=======
      * video file must be encoded at a sample rate of 16,000 Hz or higher.
->>>>>>> f918cdde
      * </p>
      */
     private java.util.List<String> languageOptions;
@@ -1957,11 +1953,7 @@
      * </p>
      * <p>
      * To transcribe speech in Modern Standard Arabic (ar-SA), your audio or
-<<<<<<< HEAD
-     * video file must be encoded at a sample rate of 16000 Hz or higher.
-=======
      * video file must be encoded at a sample rate of 16,000 Hz or higher.
->>>>>>> f918cdde
      * </p>
      *
      * @return <p>
@@ -1972,11 +1964,7 @@
      *         </p>
      *         <p>
      *         To transcribe speech in Modern Standard Arabic (ar-SA), your
-<<<<<<< HEAD
-     *         audio or video file must be encoded at a sample rate of 16000 Hz
-=======
      *         audio or video file must be encoded at a sample rate of 16,000 Hz
->>>>>>> f918cdde
      *         or higher.
      *         </p>
      */
@@ -1992,11 +1980,7 @@
      * </p>
      * <p>
      * To transcribe speech in Modern Standard Arabic (ar-SA), your audio or
-<<<<<<< HEAD
-     * video file must be encoded at a sample rate of 16000 Hz or higher.
-=======
      * video file must be encoded at a sample rate of 16,000 Hz or higher.
->>>>>>> f918cdde
      * </p>
      *
      * @param languageOptions <p>
@@ -2007,11 +1991,7 @@
      *            </p>
      *            <p>
      *            To transcribe speech in Modern Standard Arabic (ar-SA), your
-<<<<<<< HEAD
-     *            audio or video file must be encoded at a sample rate of 16000
-=======
      *            audio or video file must be encoded at a sample rate of 16,000
->>>>>>> f918cdde
      *            Hz or higher.
      *            </p>
      */
@@ -2032,11 +2012,7 @@
      * </p>
      * <p>
      * To transcribe speech in Modern Standard Arabic (ar-SA), your audio or
-<<<<<<< HEAD
-     * video file must be encoded at a sample rate of 16000 Hz or higher.
-=======
      * video file must be encoded at a sample rate of 16,000 Hz or higher.
->>>>>>> f918cdde
      * </p>
      * <p>
      * Returns a reference to this object so that method calls can be chained
@@ -2050,11 +2026,7 @@
      *            </p>
      *            <p>
      *            To transcribe speech in Modern Standard Arabic (ar-SA), your
-<<<<<<< HEAD
-     *            audio or video file must be encoded at a sample rate of 16000
-=======
      *            audio or video file must be encoded at a sample rate of 16,000
->>>>>>> f918cdde
      *            Hz or higher.
      *            </p>
      * @return A reference to this updated object so that method calls can be
@@ -2078,11 +2050,7 @@
      * </p>
      * <p>
      * To transcribe speech in Modern Standard Arabic (ar-SA), your audio or
-<<<<<<< HEAD
-     * video file must be encoded at a sample rate of 16000 Hz or higher.
-=======
      * video file must be encoded at a sample rate of 16,000 Hz or higher.
->>>>>>> f918cdde
      * </p>
      * <p>
      * Returns a reference to this object so that method calls can be chained
@@ -2096,11 +2064,7 @@
      *            </p>
      *            <p>
      *            To transcribe speech in Modern Standard Arabic (ar-SA), your
-<<<<<<< HEAD
-     *            audio or video file must be encoded at a sample rate of 16000
-=======
      *            audio or video file must be encoded at a sample rate of 16,000
->>>>>>> f918cdde
      *            Hz or higher.
      *            </p>
      * @return A reference to this updated object so that method calls can be
