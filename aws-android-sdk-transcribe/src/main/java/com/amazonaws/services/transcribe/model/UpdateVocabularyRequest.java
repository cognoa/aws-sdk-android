--- conflicted
+++ resolved
@@ -86,11 +86,7 @@
      * </p>
      * <p>
      * For more information about custom vocabularies, see <a href=
-<<<<<<< HEAD
-     * "https://docs.aws.amazon.com/transcribe/latest/dg/how-it-works.html#how-vocabulary"
-=======
      * "https://docs.aws.amazon.com/transcribe/latest/dg/custom-vocabulary.html"
->>>>>>> f918cdde
      * >Custom Vocabularies</a>.
      * </p>
      * <p>
@@ -415,11 +411,7 @@
      * </p>
      * <p>
      * For more information about custom vocabularies, see <a href=
-<<<<<<< HEAD
-     * "https://docs.aws.amazon.com/transcribe/latest/dg/how-it-works.html#how-vocabulary"
-=======
      * "https://docs.aws.amazon.com/transcribe/latest/dg/custom-vocabulary.html"
->>>>>>> f918cdde
      * >Custom Vocabularies</a>.
      * </p>
      * <p>
@@ -448,11 +440,7 @@
      *         </p>
      *         <p>
      *         For more information about custom vocabularies, see <a href=
-<<<<<<< HEAD
-     *         "https://docs.aws.amazon.com/transcribe/latest/dg/how-it-works.html#how-vocabulary"
-=======
      *         "https://docs.aws.amazon.com/transcribe/latest/dg/custom-vocabulary.html"
->>>>>>> f918cdde
      *         >Custom Vocabularies</a>.
      *         </p>
      */
@@ -482,11 +470,7 @@
      * </p>
      * <p>
      * For more information about custom vocabularies, see <a href=
-<<<<<<< HEAD
-     * "https://docs.aws.amazon.com/transcribe/latest/dg/how-it-works.html#how-vocabulary"
-=======
      * "https://docs.aws.amazon.com/transcribe/latest/dg/custom-vocabulary.html"
->>>>>>> f918cdde
      * >Custom Vocabularies</a>.
      * </p>
      * <p>
@@ -515,11 +499,7 @@
      *            </p>
      *            <p>
      *            For more information about custom vocabularies, see <a href=
-<<<<<<< HEAD
-     *            "https://docs.aws.amazon.com/transcribe/latest/dg/how-it-works.html#how-vocabulary"
-=======
      *            "https://docs.aws.amazon.com/transcribe/latest/dg/custom-vocabulary.html"
->>>>>>> f918cdde
      *            >Custom Vocabularies</a>.
      *            </p>
      */
@@ -549,11 +529,7 @@
      * </p>
      * <p>
      * For more information about custom vocabularies, see <a href=
-<<<<<<< HEAD
-     * "https://docs.aws.amazon.com/transcribe/latest/dg/how-it-works.html#how-vocabulary"
-=======
      * "https://docs.aws.amazon.com/transcribe/latest/dg/custom-vocabulary.html"
->>>>>>> f918cdde
      * >Custom Vocabularies</a>.
      * </p>
      * <p>
@@ -585,11 +561,7 @@
      *            </p>
      *            <p>
      *            For more information about custom vocabularies, see <a href=
-<<<<<<< HEAD
-     *            "https://docs.aws.amazon.com/transcribe/latest/dg/how-it-works.html#how-vocabulary"
-=======
      *            "https://docs.aws.amazon.com/transcribe/latest/dg/custom-vocabulary.html"
->>>>>>> f918cdde
      *            >Custom Vocabularies</a>.
      *            </p>
      * @return A reference to this updated object so that method calls can be
