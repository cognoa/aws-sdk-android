/*
 * Copyright 2010-2022 Amazon.com, Inc. or its affiliates. All Rights Reserved.
 *
 * Licensed under the Apache License, Version 2.0 (the "License").
 * You may not use this file except in compliance with the License.
 * A copy of the License is located at
 *
 *  http://aws.amazon.com/apache2.0
 *
 * or in the "license" file accompanying this file. This file is distributed
 * on an "AS IS" BASIS, WITHOUT WARRANTIES OR CONDITIONS OF ANY KIND, either
 * express or implied. See the License for the specific language governing
 * permissions and limitations under the License.
 */

package com.amazonaws.services.transcribe;

import com.amazonaws.*;
import com.amazonaws.regions.*;
import com.amazonaws.services.transcribe.model.*;

/**
 * Interface for accessing Amazon Transcribe
 * <p>
 * Operations and objects for transcribing speech to text.
 * </p>
 **/
public interface AmazonTranscribe {

    /**
     * Overrides the default endpoint for this client
     * ("https://transcribe.us-east-1.amazonaws.com"). Callers can use this
     * method to control which AWS region they want to work with.
     * <p>
     * Callers can pass in just the endpoint (ex:
     * "transcribe.us-east-1.amazonaws.com") or a full URL, including the
     * protocol (ex: "https://transcribe.us-east-1.amazonaws.com"). If the
     * protocol is not specified here, the default protocol from this client's
     * {@link ClientConfiguration} will be used, which by default is HTTPS.
     * <p>
     * For more information on using AWS regions with the AWS SDK for Java, and
     * a complete list of all available endpoints for all AWS services, see: <a
     * href=
     * "http://developer.amazonwebservices.com/connect/entry.jspa?externalID=3912"
     * > http://developer.amazonwebservices.com/connect/entry.jspa?externalID=
     * 3912</a>
     * <p>
     * <b>This method is not threadsafe. An endpoint should be configured when
     * the client is created and before any service requests are made. Changing
     * it afterwards creates inevitable race conditions for any service requests
     * in transit or retrying.</b>
     *
     * @param endpoint The endpoint (ex: "transcribe.us-east-1.amazonaws.com")
     *            or a full URL, including the protocol (ex:
     *            "https://transcribe.us-east-1.amazonaws.com") of the region
     *            specific AWS endpoint this client will communicate with.
     * @throws IllegalArgumentException If any problems are detected with the
     *             specified endpoint.
     */
    public void setEndpoint(String endpoint) throws java.lang.IllegalArgumentException;

    /**
     * An alternative to {@link AmazonTranscribe#setEndpoint(String)}, sets the
     * regional endpoint for this client's service calls. Callers can use this
     * method to control which AWS region they want to work with.
     * <p>
     * By default, all service endpoints in all regions use the https protocol.
     * To use http instead, specify it in the {@link ClientConfiguration}
     * supplied at construction.
     * <p>
     * <b>This method is not threadsafe. A region should be configured when the
     * client is created and before any service requests are made. Changing it
     * afterwards creates inevitable race conditions for any service requests in
     * transit or retrying.</b>
     *
     * @param region The region this client will communicate with. See
     *            {@link Region#getRegion(com.amazonaws.regions.Regions)} for
     *            accessing a given region.
     * @throws java.lang.IllegalArgumentException If the given region is null,
     *             or if this service isn't available in the given region. See
     *             {@link Region#isServiceSupported(String)}
     * @see Region#getRegion(com.amazonaws.regions.Regions)
     * @see Region#createClient(Class,
     *      com.amazonaws.auth.AWSCredentialsProvider, ClientConfiguration)
     */
    public void setRegion(Region region) throws java.lang.IllegalArgumentException;

    /**
     * <p>
     * Creates an analytics category. Amazon Transcribe applies the conditions
     * specified by your analytics categories to your call analytics jobs. For
     * each analytics category, you specify one or more rules. For example, you
     * can specify a rule that the customer sentiment was neutral or negative
     * within that category. If you start a call analytics job, Amazon
     * Transcribe applies the category to the analytics job that you've
     * specified.
     * </p>
     * 
     * @param createCallAnalyticsCategoryRequest
     * @return createCallAnalyticsCategoryResult The response from the
     *         CreateCallAnalyticsCategory service method, as returned by Amazon
     *         Transcribe.
     * @throws BadRequestException
     * @throws LimitExceededException
     * @throws InternalFailureException
     * @throws ConflictException
     * @throws AmazonClientException If any internal errors are encountered
     *             inside the client while attempting to make the request or
     *             handle the response. For example if a network connection is
     *             not available.
     * @throws AmazonServiceException If an error response is returned by Amazon
     *             Transcribe indicating either a problem with the data in the
     *             request, or a server side issue.
     */
    CreateCallAnalyticsCategoryResult createCallAnalyticsCategory(
            CreateCallAnalyticsCategoryRequest createCallAnalyticsCategoryRequest)
            throws AmazonClientException, AmazonServiceException;

    /**
     * <p>
     * Creates a new custom language model. Use Amazon S3 prefixes to provide
     * the location of your input files. The time it takes to create your model
     * depends on the size of your training data.
     * </p>
     * 
     * @param createLanguageModelRequest
     * @return createLanguageModelResult The response from the
     *         CreateLanguageModel service method, as returned by Amazon
     *         Transcribe.
     * @throws BadRequestException
     * @throws LimitExceededException
     * @throws InternalFailureException
     * @throws ConflictException
     * @throws AmazonClientException If any internal errors are encountered
     *             inside the client while attempting to make the request or
     *             handle the response. For example if a network connection is
     *             not available.
     * @throws AmazonServiceException If an error response is returned by Amazon
     *             Transcribe indicating either a problem with the data in the
     *             request, or a server side issue.
     */
    CreateLanguageModelResult createLanguageModel(
            CreateLanguageModelRequest createLanguageModelRequest) throws AmazonClientException,
            AmazonServiceException;

    /**
     * <p>
     * Creates a new custom vocabulary that you can use to modify how Amazon
     * Transcribe Medical transcribes your audio file.
     * </p>
     * 
     * @param createMedicalVocabularyRequest
     * @return createMedicalVocabularyResult The response from the
     *         CreateMedicalVocabulary service method, as returned by Amazon
     *         Transcribe.
     * @throws BadRequestException
     * @throws LimitExceededException
     * @throws InternalFailureException
     * @throws ConflictException
     * @throws AmazonClientException If any internal errors are encountered
     *             inside the client while attempting to make the request or
     *             handle the response. For example if a network connection is
     *             not available.
     * @throws AmazonServiceException If an error response is returned by Amazon
     *             Transcribe indicating either a problem with the data in the
     *             request, or a server side issue.
     */
    CreateMedicalVocabularyResult createMedicalVocabulary(
            CreateMedicalVocabularyRequest createMedicalVocabularyRequest)
            throws AmazonClientException, AmazonServiceException;

    /**
     * <p>
     * Creates a new custom vocabulary that you can use to change the way Amazon
     * Transcribe handles transcription of an audio file.
     * </p>
     * 
     * @param createVocabularyRequest
     * @return createVocabularyResult The response from the CreateVocabulary
     *         service method, as returned by Amazon Transcribe.
     * @throws BadRequestException
     * @throws LimitExceededException
     * @throws InternalFailureException
     * @throws ConflictException
     * @throws AmazonClientException If any internal errors are encountered
     *             inside the client while attempting to make the request or
     *             handle the response. For example if a network connection is
     *             not available.
     * @throws AmazonServiceException If an error response is returned by Amazon
     *             Transcribe indicating either a problem with the data in the
     *             request, or a server side issue.
     */
    CreateVocabularyResult createVocabulary(CreateVocabularyRequest createVocabularyRequest)
            throws AmazonClientException, AmazonServiceException;

    /**
     * <p>
     * Creates a new vocabulary filter that you can use to filter words, such as
     * profane words, from the output of a transcription job.
     * </p>
     * 
     * @param createVocabularyFilterRequest
     * @return createVocabularyFilterResult The response from the
     *         CreateVocabularyFilter service method, as returned by Amazon
     *         Transcribe.
     * @throws BadRequestException
     * @throws LimitExceededException
     * @throws InternalFailureException
     * @throws ConflictException
     * @throws AmazonClientException If any internal errors are encountered
     *             inside the client while attempting to make the request or
     *             handle the response. For example if a network connection is
     *             not available.
     * @throws AmazonServiceException If an error response is returned by Amazon
     *             Transcribe indicating either a problem with the data in the
     *             request, or a server side issue.
     */
    CreateVocabularyFilterResult createVocabularyFilter(
            CreateVocabularyFilterRequest createVocabularyFilterRequest)
            throws AmazonClientException, AmazonServiceException;

    /**
     * <p>
     * Deletes a call analytics category using its name.
     * </p>
     * 
     * @param deleteCallAnalyticsCategoryRequest
     * @return deleteCallAnalyticsCategoryResult The response from the
     *         DeleteCallAnalyticsCategory service method, as returned by Amazon
     *         Transcribe.
     * @throws NotFoundException
     * @throws LimitExceededException
     * @throws BadRequestException
     * @throws InternalFailureException
     * @throws AmazonClientException If any internal errors are encountered
     *             inside the client while attempting to make the request or
     *             handle the response. For example if a network connection is
     *             not available.
     * @throws AmazonServiceException If an error response is returned by Amazon
     *             Transcribe indicating either a problem with the data in the
     *             request, or a server side issue.
     */
    DeleteCallAnalyticsCategoryResult deleteCallAnalyticsCategory(
            DeleteCallAnalyticsCategoryRequest deleteCallAnalyticsCategoryRequest)
            throws AmazonClientException, AmazonServiceException;

    /**
     * <p>
     * Deletes a call analytics job using its name.
     * </p>
     * 
     * @param deleteCallAnalyticsJobRequest
     * @return deleteCallAnalyticsJobResult The response from the
     *         DeleteCallAnalyticsJob service method, as returned by Amazon
     *         Transcribe.
     * @throws LimitExceededException
     * @throws BadRequestException
     * @throws InternalFailureException
     * @throws AmazonClientException If any internal errors are encountered
     *             inside the client while attempting to make the request or
     *             handle the response. For example if a network connection is
     *             not available.
     * @throws AmazonServiceException If an error response is returned by Amazon
     *             Transcribe indicating either a problem with the data in the
     *             request, or a server side issue.
     */
    DeleteCallAnalyticsJobResult deleteCallAnalyticsJob(
            DeleteCallAnalyticsJobRequest deleteCallAnalyticsJobRequest)
            throws AmazonClientException, AmazonServiceException;

    /**
     * <p>
     * Deletes a custom language model using its name.
     * </p>
     * 
     * @param deleteLanguageModelRequest
     * @throws BadRequestException
     * @throws LimitExceededException
     * @throws InternalFailureException
     * @throws AmazonClientException If any internal errors are encountered
     *             inside the client while attempting to make the request or
     *             handle the response. For example if a network connection is
     *             not available.
     * @throws AmazonServiceException If an error response is returned by Amazon
     *             Transcribe indicating either a problem with the data in the
     *             request, or a server side issue.
     */
    void deleteLanguageModel(DeleteLanguageModelRequest deleteLanguageModelRequest)
            throws AmazonClientException, AmazonServiceException;

    /**
     * <p>
     * Deletes a transcription job generated by Amazon Transcribe Medical and
     * any related information.
     * </p>
     * 
     * @param deleteMedicalTranscriptionJobRequest
     * @throws LimitExceededException
     * @throws BadRequestException
     * @throws InternalFailureException
     * @throws AmazonClientException If any internal errors are encountered
     *             inside the client while attempting to make the request or
     *             handle the response. For example if a network connection is
     *             not available.
     * @throws AmazonServiceException If an error response is returned by Amazon
     *             Transcribe indicating either a problem with the data in the
     *             request, or a server side issue.
     */
    void deleteMedicalTranscriptionJob(
            DeleteMedicalTranscriptionJobRequest deleteMedicalTranscriptionJobRequest)
            throws AmazonClientException, AmazonServiceException;

    /**
     * <p>
     * Deletes a vocabulary from Amazon Transcribe Medical.
     * </p>
     * 
     * @param deleteMedicalVocabularyRequest
     * @throws NotFoundException
     * @throws LimitExceededException
     * @throws BadRequestException
     * @throws InternalFailureException
     * @throws AmazonClientException If any internal errors are encountered
     *             inside the client while attempting to make the request or
     *             handle the response. For example if a network connection is
     *             not available.
     * @throws AmazonServiceException If an error response is returned by Amazon
     *             Transcribe indicating either a problem with the data in the
     *             request, or a server side issue.
     */
    void deleteMedicalVocabulary(DeleteMedicalVocabularyRequest deleteMedicalVocabularyRequest)
            throws AmazonClientException, AmazonServiceException;

    /**
     * <p>
     * Deletes a previously submitted transcription job along with any other
     * generated results such as the transcription, models, and so on.
     * </p>
     * 
     * @param deleteTranscriptionJobRequest
     * @throws LimitExceededException
     * @throws BadRequestException
     * @throws InternalFailureException
     * @throws AmazonClientException If any internal errors are encountered
     *             inside the client while attempting to make the request or
     *             handle the response. For example if a network connection is
     *             not available.
     * @throws AmazonServiceException If an error response is returned by Amazon
     *             Transcribe indicating either a problem with the data in the
     *             request, or a server side issue.
     */
    void deleteTranscriptionJob(DeleteTranscriptionJobRequest deleteTranscriptionJobRequest)
            throws AmazonClientException, AmazonServiceException;

    /**
     * <p>
     * Deletes a vocabulary from Amazon Transcribe.
     * </p>
     * 
     * @param deleteVocabularyRequest
     * @throws NotFoundException
     * @throws LimitExceededException
     * @throws BadRequestException
     * @throws InternalFailureException
     * @throws AmazonClientException If any internal errors are encountered
     *             inside the client while attempting to make the request or
     *             handle the response. For example if a network connection is
     *             not available.
     * @throws AmazonServiceException If an error response is returned by Amazon
     *             Transcribe indicating either a problem with the data in the
     *             request, or a server side issue.
     */
    void deleteVocabulary(DeleteVocabularyRequest deleteVocabularyRequest)
            throws AmazonClientException, AmazonServiceException;

    /**
     * <p>
     * Removes a vocabulary filter.
     * </p>
     * 
     * @param deleteVocabularyFilterRequest
     * @throws NotFoundException
     * @throws LimitExceededException
     * @throws BadRequestException
     * @throws InternalFailureException
     * @throws AmazonClientException If any internal errors are encountered
     *             inside the client while attempting to make the request or
     *             handle the response. For example if a network connection is
     *             not available.
     * @throws AmazonServiceException If an error response is returned by Amazon
     *             Transcribe indicating either a problem with the data in the
     *             request, or a server side issue.
     */
    void deleteVocabularyFilter(DeleteVocabularyFilterRequest deleteVocabularyFilterRequest)
            throws AmazonClientException, AmazonServiceException;

    /**
     * <p>
     * Gets information about a single custom language model. Use this
     * information to see details about the language model in your Amazon Web
     * Services account. You can also see whether the base language model used
     * to create your custom language model has been updated. If Amazon
     * Transcribe has updated the base model, you can create a new custom
     * language model using the updated base model. If the language model wasn't
     * created, you can use this operation to understand why Amazon Transcribe
     * couldn't create it.
     * </p>
     * 
     * @param describeLanguageModelRequest
     * @return describeLanguageModelResult The response from the
     *         DescribeLanguageModel service method, as returned by Amazon
     *         Transcribe.
     * @throws BadRequestException
     * @throws LimitExceededException
     * @throws InternalFailureException
     * @throws NotFoundException
     * @throws AmazonClientException If any internal errors are encountered
     *             inside the client while attempting to make the request or
     *             handle the response. For example if a network connection is
     *             not available.
     * @throws AmazonServiceException If an error response is returned by Amazon
     *             Transcribe indicating either a problem with the data in the
     *             request, or a server side issue.
     */
    DescribeLanguageModelResult describeLanguageModel(
            DescribeLanguageModelRequest describeLanguageModelRequest)
            throws AmazonClientException, AmazonServiceException;

    /**
     * <p>
     * Retrieves information about a call analytics category.
     * </p>
     * 
     * @param getCallAnalyticsCategoryRequest
     * @return getCallAnalyticsCategoryResult The response from the
     *         GetCallAnalyticsCategory service method, as returned by Amazon
     *         Transcribe.
     * @throws NotFoundException
     * @throws LimitExceededException
     * @throws InternalFailureException
     * @throws BadRequestException
     * @throws AmazonClientException If any internal errors are encountered
     *             inside the client while attempting to make the request or
     *             handle the response. For example if a network connection is
     *             not available.
     * @throws AmazonServiceException If an error response is returned by Amazon
     *             Transcribe indicating either a problem with the data in the
     *             request, or a server side issue.
     */
    GetCallAnalyticsCategoryResult getCallAnalyticsCategory(
            GetCallAnalyticsCategoryRequest getCallAnalyticsCategoryRequest)
            throws AmazonClientException, AmazonServiceException;

    /**
     * <p>
     * Returns information about a call analytics job. To see the status of the
     * job, check the <code>CallAnalyticsJobStatus</code> field. If the status
     * is <code>COMPLETED</code>, the job is finished and you can find the
     * results at the location specified in the <code>TranscriptFileUri</code>
     * field. If you enable personally identifiable information (PII) redaction,
     * the redacted transcript appears in the
     * <code>RedactedTranscriptFileUri</code> field.
     * </p>
     * 
     * @param getCallAnalyticsJobRequest
     * @return getCallAnalyticsJobResult The response from the
     *         GetCallAnalyticsJob service method, as returned by Amazon
     *         Transcribe.
     * @throws BadRequestException
     * @throws LimitExceededException
     * @throws InternalFailureException
     * @throws NotFoundException
     * @throws AmazonClientException If any internal errors are encountered
     *             inside the client while attempting to make the request or
     *             handle the response. For example if a network connection is
     *             not available.
     * @throws AmazonServiceException If an error response is returned by Amazon
     *             Transcribe indicating either a problem with the data in the
     *             request, or a server side issue.
     */
    GetCallAnalyticsJobResult getCallAnalyticsJob(
            GetCallAnalyticsJobRequest getCallAnalyticsJobRequest) throws AmazonClientException,
            AmazonServiceException;

    /**
     * <p>
     * Returns information about a transcription job from Amazon Transcribe
     * Medical. To see the status of the job, check the
     * <code>TranscriptionJobStatus</code> field. If the status is
     * <code>COMPLETED</code>, the job is finished. You find the results of the
     * completed job in the <code>TranscriptFileUri</code> field.
     * </p>
     * 
     * @param getMedicalTranscriptionJobRequest
     * @return getMedicalTranscriptionJobResult The response from the
     *         GetMedicalTranscriptionJob service method, as returned by Amazon
     *         Transcribe.
     * @throws BadRequestException
     * @throws LimitExceededException
     * @throws InternalFailureException
     * @throws NotFoundException
     * @throws AmazonClientException If any internal errors are encountered
     *             inside the client while attempting to make the request or
     *             handle the response. For example if a network connection is
     *             not available.
     * @throws AmazonServiceException If an error response is returned by Amazon
     *             Transcribe indicating either a problem with the data in the
     *             request, or a server side issue.
     */
    GetMedicalTranscriptionJobResult getMedicalTranscriptionJob(
            GetMedicalTranscriptionJobRequest getMedicalTranscriptionJobRequest)
            throws AmazonClientException, AmazonServiceException;

    /**
     * <p>
     * Retrieves information about a medical vocabulary.
     * </p>
     * 
     * @param getMedicalVocabularyRequest
     * @return getMedicalVocabularyResult The response from the
     *         GetMedicalVocabulary service method, as returned by Amazon
     *         Transcribe.
     * @throws NotFoundException
     * @throws LimitExceededException
     * @throws InternalFailureException
     * @throws BadRequestException
     * @throws AmazonClientException If any internal errors are encountered
     *             inside the client while attempting to make the request or
     *             handle the response. For example if a network connection is
     *             not available.
     * @throws AmazonServiceException If an error response is returned by Amazon
     *             Transcribe indicating either a problem with the data in the
     *             request, or a server side issue.
     */
    GetMedicalVocabularyResult getMedicalVocabulary(
            GetMedicalVocabularyRequest getMedicalVocabularyRequest) throws AmazonClientException,
            AmazonServiceException;

    /**
     * <p>
     * Returns information about a transcription job. To see the status of the
     * job, check the <code>TranscriptionJobStatus</code> field. If the status
     * is <code>COMPLETED</code>, the job is finished and you can find the
     * results at the location specified in the <code>TranscriptFileUri</code>
     * field. If you enable content redaction, the redacted transcript appears
     * in <code>RedactedTranscriptFileUri</code>.
     * </p>
     * 
     * @param getTranscriptionJobRequest
     * @return getTranscriptionJobResult The response from the
     *         GetTranscriptionJob service method, as returned by Amazon
     *         Transcribe.
     * @throws BadRequestException
     * @throws LimitExceededException
     * @throws InternalFailureException
     * @throws NotFoundException
     * @throws AmazonClientException If any internal errors are encountered
     *             inside the client while attempting to make the request or
     *             handle the response. For example if a network connection is
     *             not available.
     * @throws AmazonServiceException If an error response is returned by Amazon
     *             Transcribe indicating either a problem with the data in the
     *             request, or a server side issue.
     */
    GetTranscriptionJobResult getTranscriptionJob(
            GetTranscriptionJobRequest getTranscriptionJobRequest) throws AmazonClientException,
            AmazonServiceException;

    /**
     * <p>
     * Gets information about a vocabulary.
     * </p>
     * 
     * @param getVocabularyRequest
     * @return getVocabularyResult The response from the GetVocabulary service
     *         method, as returned by Amazon Transcribe.
     * @throws NotFoundException
     * @throws LimitExceededException
     * @throws InternalFailureException
     * @throws BadRequestException
     * @throws AmazonClientException If any internal errors are encountered
     *             inside the client while attempting to make the request or
     *             handle the response. For example if a network connection is
     *             not available.
     * @throws AmazonServiceException If an error response is returned by Amazon
     *             Transcribe indicating either a problem with the data in the
     *             request, or a server side issue.
     */
    GetVocabularyResult getVocabulary(GetVocabularyRequest getVocabularyRequest)
            throws AmazonClientException, AmazonServiceException;

    /**
     * <p>
     * Returns information about a vocabulary filter.
     * </p>
     * 
     * @param getVocabularyFilterRequest
     * @return getVocabularyFilterResult The response from the
     *         GetVocabularyFilter service method, as returned by Amazon
     *         Transcribe.
     * @throws NotFoundException
     * @throws LimitExceededException
     * @throws InternalFailureException
     * @throws BadRequestException
     * @throws AmazonClientException If any internal errors are encountered
     *             inside the client while attempting to make the request or
     *             handle the response. For example if a network connection is
     *             not available.
     * @throws AmazonServiceException If an error response is returned by Amazon
     *             Transcribe indicating either a problem with the data in the
     *             request, or a server side issue.
     */
    GetVocabularyFilterResult getVocabularyFilter(
            GetVocabularyFilterRequest getVocabularyFilterRequest) throws AmazonClientException,
            AmazonServiceException;

    /**
     * <p>
     * Provides more information about the call analytics categories that you've
     * created. You can use the information in this list to find a specific
     * category. You can then use the operation to get more information about
     * it.
     * </p>
     * 
     * @param listCallAnalyticsCategoriesRequest
     * @return listCallAnalyticsCategoriesResult The response from the
     *         ListCallAnalyticsCategories service method, as returned by Amazon
     *         Transcribe.
     * @throws BadRequestException
     * @throws LimitExceededException
     * @throws InternalFailureException
     * @throws AmazonClientException If any internal errors are encountered
     *             inside the client while attempting to make the request or
     *             handle the response. For example if a network connection is
     *             not available.
     * @throws AmazonServiceException If an error response is returned by Amazon
     *             Transcribe indicating either a problem with the data in the
     *             request, or a server side issue.
     */
    ListCallAnalyticsCategoriesResult listCallAnalyticsCategories(
            ListCallAnalyticsCategoriesRequest listCallAnalyticsCategoriesRequest)
            throws AmazonClientException, AmazonServiceException;

    /**
     * <p>
     * List call analytics jobs with a specified status or substring that
     * matches their names.
     * </p>
     * 
     * @param listCallAnalyticsJobsRequest
     * @return listCallAnalyticsJobsResult The response from the
     *         ListCallAnalyticsJobs service method, as returned by Amazon
     *         Transcribe.
     * @throws BadRequestException
     * @throws LimitExceededException
     * @throws InternalFailureException
     * @throws AmazonClientException If any internal errors are encountered
     *             inside the client while attempting to make the request or
     *             handle the response. For example if a network connection is
     *             not available.
     * @throws AmazonServiceException If an error response is returned by Amazon
     *             Transcribe indicating either a problem with the data in the
     *             request, or a server side issue.
     */
    ListCallAnalyticsJobsResult listCallAnalyticsJobs(
            ListCallAnalyticsJobsRequest listCallAnalyticsJobsRequest)
            throws AmazonClientException, AmazonServiceException;

    /**
     * <p>
     * Provides more information about the custom language models you've
     * created. You can use the information in this list to find a specific
     * custom language model. You can then use the operation to get more
     * information about it.
     * </p>
     * 
     * @param listLanguageModelsRequest
     * @return listLanguageModelsResult The response from the ListLanguageModels
     *         service method, as returned by Amazon Transcribe.
     * @throws BadRequestException
     * @throws LimitExceededException
     * @throws InternalFailureException
     * @throws AmazonClientException If any internal errors are encountered
     *             inside the client while attempting to make the request or
     *             handle the response. For example if a network connection is
     *             not available.
     * @throws AmazonServiceException If an error response is returned by Amazon
     *             Transcribe indicating either a problem with the data in the
     *             request, or a server side issue.
     */
    ListLanguageModelsResult listLanguageModels(ListLanguageModelsRequest listLanguageModelsRequest)
            throws AmazonClientException, AmazonServiceException;

    /**
     * <p>
     * Lists medical transcription jobs with a specified status or substring
     * that matches their names.
     * </p>
     * 
     * @param listMedicalTranscriptionJobsRequest
     * @return listMedicalTranscriptionJobsResult The response from the
     *         ListMedicalTranscriptionJobs service method, as returned by
     *         Amazon Transcribe.
     * @throws BadRequestException
     * @throws LimitExceededException
     * @throws InternalFailureException
     * @throws AmazonClientException If any internal errors are encountered
     *             inside the client while attempting to make the request or
     *             handle the response. For example if a network connection is
     *             not available.
     * @throws AmazonServiceException If an error response is returned by Amazon
     *             Transcribe indicating either a problem with the data in the
     *             request, or a server side issue.
     */
    ListMedicalTranscriptionJobsResult listMedicalTranscriptionJobs(
            ListMedicalTranscriptionJobsRequest listMedicalTranscriptionJobsRequest)
            throws AmazonClientException, AmazonServiceException;

    /**
     * <p>
     * Returns a list of vocabularies that match the specified criteria. If you
     * don't enter a value in any of the request parameters, returns the entire
     * list of vocabularies.
     * </p>
     * 
     * @param listMedicalVocabulariesRequest
     * @return listMedicalVocabulariesResult The response from the
     *         ListMedicalVocabularies service method, as returned by Amazon
     *         Transcribe.
     * @throws BadRequestException
     * @throws LimitExceededException
     * @throws InternalFailureException
     * @throws AmazonClientException If any internal errors are encountered
     *             inside the client while attempting to make the request or
     *             handle the response. For example if a network connection is
     *             not available.
     * @throws AmazonServiceException If an error response is returned by Amazon
     *             Transcribe indicating either a problem with the data in the
     *             request, or a server side issue.
     */
    ListMedicalVocabulariesResult listMedicalVocabularies(
            ListMedicalVocabulariesRequest listMedicalVocabulariesRequest)
            throws AmazonClientException, AmazonServiceException;

    /**
     * <p>
     * Lists all tags associated with a given transcription job, vocabulary, or
     * resource.
     * </p>
     * 
     * @param listTagsForResourceRequest
     * @return listTagsForResourceResult The response from the
     *         ListTagsForResource service method, as returned by Amazon
     *         Transcribe.
     * @throws BadRequestException
     * @throws NotFoundException
     * @throws LimitExceededException
     * @throws InternalFailureException
     * @throws AmazonClientException If any internal errors are encountered
     *             inside the client while attempting to make the request or
     *             handle the response. For example if a network connection is
     *             not available.
     * @throws AmazonServiceException If an error response is returned by Amazon
     *             Transcribe indicating either a problem with the data in the
     *             request, or a server side issue.
     */
    ListTagsForResourceResult listTagsForResource(
            ListTagsForResourceRequest listTagsForResourceRequest) throws AmazonClientException,
            AmazonServiceException;

    /**
     * <p>
     * Lists transcription jobs with the specified status.
     * </p>
     * 
     * @param listTranscriptionJobsRequest
     * @return listTranscriptionJobsResult The response from the
     *         ListTranscriptionJobs service method, as returned by Amazon
     *         Transcribe.
     * @throws BadRequestException
     * @throws LimitExceededException
     * @throws InternalFailureException
     * @throws AmazonClientException If any internal errors are encountered
     *             inside the client while attempting to make the request or
     *             handle the response. For example if a network connection is
     *             not available.
     * @throws AmazonServiceException If an error response is returned by Amazon
     *             Transcribe indicating either a problem with the data in the
     *             request, or a server side issue.
     */
    ListTranscriptionJobsResult listTranscriptionJobs(
            ListTranscriptionJobsRequest listTranscriptionJobsRequest)
            throws AmazonClientException, AmazonServiceException;

    /**
     * <p>
     * Returns a list of vocabularies that match the specified criteria. If no
     * criteria are specified, returns the entire list of vocabularies.
     * </p>
     * 
     * @param listVocabulariesRequest
     * @return listVocabulariesResult The response from the ListVocabularies
     *         service method, as returned by Amazon Transcribe.
     * @throws BadRequestException
     * @throws LimitExceededException
     * @throws InternalFailureException
     * @throws AmazonClientException If any internal errors are encountered
     *             inside the client while attempting to make the request or
     *             handle the response. For example if a network connection is
     *             not available.
     * @throws AmazonServiceException If an error response is returned by Amazon
     *             Transcribe indicating either a problem with the data in the
     *             request, or a server side issue.
     */
    ListVocabulariesResult listVocabularies(ListVocabulariesRequest listVocabulariesRequest)
            throws AmazonClientException, AmazonServiceException;

    /**
     * <p>
     * Gets information about vocabulary filters.
     * </p>
     * 
     * @param listVocabularyFiltersRequest
     * @return listVocabularyFiltersResult The response from the
     *         ListVocabularyFilters service method, as returned by Amazon
     *         Transcribe.
     * @throws BadRequestException
     * @throws LimitExceededException
     * @throws InternalFailureException
     * @throws AmazonClientException If any internal errors are encountered
     *             inside the client while attempting to make the request or
     *             handle the response. For example if a network connection is
     *             not available.
     * @throws AmazonServiceException If an error response is returned by Amazon
     *             Transcribe indicating either a problem with the data in the
     *             request, or a server side issue.
     */
    ListVocabularyFiltersResult listVocabularyFilters(
            ListVocabularyFiltersRequest listVocabularyFiltersRequest)
            throws AmazonClientException, AmazonServiceException;

    /**
     * <p>
     * Starts an asynchronous analytics job that not only transcribes the audio
     * recording of a caller and agent, but also returns additional insights.
     * These insights include how quickly or loudly the caller or agent was
     * speaking. To retrieve additional insights with your analytics jobs,
     * create categories. A category is a way to classify analytics jobs based
     * on attributes, such as a customer's sentiment or a particular phrase
     * being used during the call. For more information, see the operation.
     * </p>
     * 
     * @param startCallAnalyticsJobRequest
     * @return startCallAnalyticsJobResult The response from the
     *         StartCallAnalyticsJob service method, as returned by Amazon
     *         Transcribe.
     * @throws BadRequestException
     * @throws LimitExceededException
     * @throws InternalFailureException
     * @throws ConflictException
     * @throws AmazonClientException If any internal errors are encountered
     *             inside the client while attempting to make the request or
     *             handle the response. For example if a network connection is
     *             not available.
     * @throws AmazonServiceException If an error response is returned by Amazon
     *             Transcribe indicating either a problem with the data in the
     *             request, or a server side issue.
     */
    StartCallAnalyticsJobResult startCallAnalyticsJob(
            StartCallAnalyticsJobRequest startCallAnalyticsJobRequest)
            throws AmazonClientException, AmazonServiceException;

    /**
     * <p>
     * Starts a batch job to transcribe medical speech to text.
     * </p>
     * 
     * @param startMedicalTranscriptionJobRequest
     * @return startMedicalTranscriptionJobResult The response from the
     *         StartMedicalTranscriptionJob service method, as returned by
     *         Amazon Transcribe.
     * @throws BadRequestException
     * @throws LimitExceededException
     * @throws InternalFailureException
     * @throws ConflictException
     * @throws AmazonClientException If any internal errors are encountered
     *             inside the client while attempting to make the request or
     *             handle the response. For example if a network connection is
     *             not available.
     * @throws AmazonServiceException If an error response is returned by Amazon
     *             Transcribe indicating either a problem with the data in the
     *             request, or a server side issue.
     */
    StartMedicalTranscriptionJobResult startMedicalTranscriptionJob(
            StartMedicalTranscriptionJobRequest startMedicalTranscriptionJobRequest)
            throws AmazonClientException, AmazonServiceException;

    /**
     * <p>
     * Starts an asynchronous job to transcribe speech to text.
     * </p>
     * 
     * @param startTranscriptionJobRequest
     * @return startTranscriptionJobResult The response from the
     *         StartTranscriptionJob service method, as returned by Amazon
     *         Transcribe.
     * @throws BadRequestException
     * @throws LimitExceededException
     * @throws InternalFailureException
     * @throws ConflictException
     * @throws AmazonClientException If any internal errors are encountered
     *             inside the client while attempting to make the request or
     *             handle the response. For example if a network connection is
     *             not available.
     * @throws AmazonServiceException If an error response is returned by Amazon
     *             Transcribe indicating either a problem with the data in the
     *             request, or a server side issue.
     */
    StartTranscriptionJobResult startTranscriptionJob(
            StartTranscriptionJobRequest startTranscriptionJobRequest)
            throws AmazonClientException, AmazonServiceException;

    /**
     * <p>
<<<<<<< HEAD
=======
     * Tags an Amazon Transcribe resource with the given list of tags.
     * </p>
     * 
     * @param tagResourceRequest
     * @return tagResourceResult The response from the TagResource service
     *         method, as returned by Amazon Transcribe.
     * @throws BadRequestException
     * @throws ConflictException
     * @throws NotFoundException
     * @throws LimitExceededException
     * @throws InternalFailureException
     * @throws AmazonClientException If any internal errors are encountered
     *             inside the client while attempting to make the request or
     *             handle the response. For example if a network connection is
     *             not available.
     * @throws AmazonServiceException If an error response is returned by Amazon
     *             Transcribe indicating either a problem with the data in the
     *             request, or a server side issue.
     */
    TagResourceResult tagResource(TagResourceRequest tagResourceRequest)
            throws AmazonClientException, AmazonServiceException;

    /**
     * <p>
     * Removes specified tags from a specified Amazon Transcribe resource.
     * </p>
     * 
     * @param untagResourceRequest
     * @return untagResourceResult The response from the UntagResource service
     *         method, as returned by Amazon Transcribe.
     * @throws LimitExceededException
     * @throws BadRequestException
     * @throws ConflictException
     * @throws NotFoundException
     * @throws InternalFailureException
     * @throws AmazonClientException If any internal errors are encountered
     *             inside the client while attempting to make the request or
     *             handle the response. For example if a network connection is
     *             not available.
     * @throws AmazonServiceException If an error response is returned by Amazon
     *             Transcribe indicating either a problem with the data in the
     *             request, or a server side issue.
     */
    UntagResourceResult untagResource(UntagResourceRequest untagResourceRequest)
            throws AmazonClientException, AmazonServiceException;

    /**
     * <p>
>>>>>>> f918cdde
     * Updates the call analytics category with new values. The
     * <code>UpdateCallAnalyticsCategory</code> operation overwrites all of the
     * existing information with the values that you provide in the request.
     * </p>
     * 
     * @param updateCallAnalyticsCategoryRequest
     * @return updateCallAnalyticsCategoryResult The response from the
     *         UpdateCallAnalyticsCategory service method, as returned by Amazon
     *         Transcribe.
     * @throws BadRequestException
     * @throws LimitExceededException
     * @throws InternalFailureException
     * @throws NotFoundException
     * @throws ConflictException
     * @throws AmazonClientException If any internal errors are encountered
     *             inside the client while attempting to make the request or
     *             handle the response. For example if a network connection is
     *             not available.
     * @throws AmazonServiceException If an error response is returned by Amazon
     *             Transcribe indicating either a problem with the data in the
     *             request, or a server side issue.
     */
    UpdateCallAnalyticsCategoryResult updateCallAnalyticsCategory(
            UpdateCallAnalyticsCategoryRequest updateCallAnalyticsCategoryRequest)
            throws AmazonClientException, AmazonServiceException;

    /**
     * <p>
     * Updates a vocabulary with new values that you provide in a different text
     * file from the one you used to create the vocabulary. The
     * <code>UpdateMedicalVocabulary</code> operation overwrites all of the
     * existing information with the values that you provide in the request.
     * </p>
     * 
     * @param updateMedicalVocabularyRequest
     * @return updateMedicalVocabularyResult The response from the
     *         UpdateMedicalVocabulary service method, as returned by Amazon
     *         Transcribe.
     * @throws BadRequestException
     * @throws LimitExceededException
     * @throws InternalFailureException
     * @throws NotFoundException
     * @throws ConflictException
     * @throws AmazonClientException If any internal errors are encountered
     *             inside the client while attempting to make the request or
     *             handle the response. For example if a network connection is
     *             not available.
     * @throws AmazonServiceException If an error response is returned by Amazon
     *             Transcribe indicating either a problem with the data in the
     *             request, or a server side issue.
     */
    UpdateMedicalVocabularyResult updateMedicalVocabulary(
            UpdateMedicalVocabularyRequest updateMedicalVocabularyRequest)
            throws AmazonClientException, AmazonServiceException;

    /**
     * <p>
     * Updates an existing vocabulary with new values. The
     * <code>UpdateVocabulary</code> operation overwrites all of the existing
     * information with the values that you provide in the request.
     * </p>
     * 
     * @param updateVocabularyRequest
     * @return updateVocabularyResult The response from the UpdateVocabulary
     *         service method, as returned by Amazon Transcribe.
     * @throws BadRequestException
     * @throws LimitExceededException
     * @throws InternalFailureException
     * @throws NotFoundException
     * @throws ConflictException
     * @throws AmazonClientException If any internal errors are encountered
     *             inside the client while attempting to make the request or
     *             handle the response. For example if a network connection is
     *             not available.
     * @throws AmazonServiceException If an error response is returned by Amazon
     *             Transcribe indicating either a problem with the data in the
     *             request, or a server side issue.
     */
    UpdateVocabularyResult updateVocabulary(UpdateVocabularyRequest updateVocabularyRequest)
            throws AmazonClientException, AmazonServiceException;

    /**
     * <p>
     * Updates a vocabulary filter with a new list of filtered words.
     * </p>
     * 
     * @param updateVocabularyFilterRequest
     * @return updateVocabularyFilterResult The response from the
     *         UpdateVocabularyFilter service method, as returned by Amazon
     *         Transcribe.
     * @throws BadRequestException
     * @throws LimitExceededException
     * @throws InternalFailureException
     * @throws NotFoundException
     * @throws AmazonClientException If any internal errors are encountered
     *             inside the client while attempting to make the request or
     *             handle the response. For example if a network connection is
     *             not available.
     * @throws AmazonServiceException If an error response is returned by Amazon
     *             Transcribe indicating either a problem with the data in the
     *             request, or a server side issue.
     */
    UpdateVocabularyFilterResult updateVocabularyFilter(
            UpdateVocabularyFilterRequest updateVocabularyFilterRequest)
            throws AmazonClientException, AmazonServiceException;

    /**
     * Shuts down this client object, releasing any resources that might be held
     * open. This is an optional method, and callers are not expected to call
     * it, but can if they want to explicitly release any open resources. Once a
     * client has been shutdown, it should not be used to make any more
     * requests.
     */
    public void shutdown();

    /**
     * Returns additional metadata for a previously executed successful request,
     * typically used for debugging issues where a service isn't acting as
     * expected. This data isn't considered part of the result data returned by
     * an operation, so it's available through this separate, diagnostic
     * interface.
     * <p>
     * Response metadata is only cached for a limited period of time, so if you
     * need to access this extra diagnostic information for an executed request,
     * you should use this method to retrieve it as soon as possible after
     * executing a request.
     *
     * @param request The originally executed request.
     * @return The response metadata for the specified request, or null if none
     *         is available.
     */
    public ResponseMetadata getCachedResponseMetadata(AmazonWebServiceRequest request);
}<|MERGE_RESOLUTION|>--- conflicted
+++ resolved
@@ -922,8 +922,6 @@
 
     /**
      * <p>
-<<<<<<< HEAD
-=======
      * Tags an Amazon Transcribe resource with the given list of tags.
      * </p>
      * 
@@ -972,7 +970,6 @@
 
     /**
      * <p>
->>>>>>> f918cdde
      * Updates the call analytics category with new values. The
      * <code>UpdateCallAnalyticsCategory</code> operation overwrites all of the
      * existing information with the values that you provide in the request.
