apply from: rootProject.file('publishing.gradle')
apply plugin: 'com.android.library'

android {
    compileSdkVersion 29

    defaultConfig {
        minSdkVersion 9
        targetSdkVersion 29
    }
    compileOptions {
        sourceCompatibility 1.8
        targetCompatibility 1.8
    }
    testOptions.unitTests.includeAndroidResources = true
}

dependencies {
    api project(':aws-android-sdk-core')
<<<<<<< HEAD
    implementation 'com.amazonaws:aws-android-sdk-cognitoidentityprovider-asf:1.0.0'
=======
    api project(':aws-android-sdk-cognitoidentityprovider-asf')
>>>>>>> f918cdde
    implementation 'androidx.annotation:annotation:1.1.0'

    testImplementation 'junit:junit:4.13.1'
    testImplementation 'org.mockito:mockito-core:1.10.19'
    testImplementation 'org.robolectric:robolectric:4.4'
    testImplementation 'androidx.test:core:1.3.0'
}<|MERGE_RESOLUTION|>--- conflicted
+++ resolved
@@ -17,11 +17,7 @@
 
 dependencies {
     api project(':aws-android-sdk-core')
-<<<<<<< HEAD
-    implementation 'com.amazonaws:aws-android-sdk-cognitoidentityprovider-asf:1.0.0'
-=======
     api project(':aws-android-sdk-cognitoidentityprovider-asf')
->>>>>>> f918cdde
     implementation 'androidx.annotation:annotation:1.1.0'
 
     testImplementation 'junit:junit:4.13.1'
