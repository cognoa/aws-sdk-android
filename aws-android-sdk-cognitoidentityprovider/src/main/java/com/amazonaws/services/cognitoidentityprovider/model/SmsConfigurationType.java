/*
 * Copyright 2010-2022 Amazon.com, Inc. or its affiliates. All Rights Reserved.
 *
 * Licensed under the Apache License, Version 2.0 (the "License").
 * You may not use this file except in compliance with the License.
 * A copy of the License is located at
 *
 *  http://aws.amazon.com/apache2.0
 *
 * or in the "license" file accompanying this file. This file is distributed
 * on an "AS IS" BASIS, WITHOUT WARRANTIES OR CONDITIONS OF ANY KIND, either
 * express or implied. See the License for the specific language governing
 * permissions and limitations under the License.
 */

package com.amazonaws.services.cognitoidentityprovider.model;

import java.io.Serializable;

/**
 * <p>
<<<<<<< HEAD
 * The SMS configuration type that includes the settings the Cognito User Pool
 * needs to call for the Amazon SNS service to send an SMS message from your
 * account. The Cognito User Pool makes the request to the Amazon SNS Service by
 * using an IAM role that you provide for your account.
=======
 * The SMS configuration type that includes the settings the Amazon Cognito User
 * Pool must call for the Amazon Simple Notification Service service to send an
 * SMS message from your Amazon Web Services account. The Amazon Cognito User
 * Pool makes the request to the Amazon SNS Service by using an Identity and
 * Access Management role that you provide for your Amazon Web Services account.
>>>>>>> f918cdde
 * </p>
 */
public class SmsConfigurationType implements Serializable {
    /**
     * <p>
<<<<<<< HEAD
     * The Amazon Resource Name (ARN) of the Amazon Simple Notification Service
     * (SNS) caller. This is the ARN of the IAM role in your account which
     * Cognito will use to send SMS messages. SMS messages are subject to a <a
     * href=
=======
     * The Amazon Resource Name (ARN) of the Amazon SNS caller. This is the ARN
     * of the IAM role in your Amazon Web Services account that Amazon Cognito
     * will use to send SMS messages. SMS messages are subject to a <a href=
>>>>>>> f918cdde
     * "https://docs.aws.amazon.com/cognito/latest/developerguide/user-pool-settings-email-phone-verification.html"
     * >spending limit</a>.
     * </p>
     * <p>
     * <b>Constraints:</b><br/>
     * <b>Length: </b>20 - 2048<br/>
     * <b>Pattern:
     * </b>arn:[\w+=/,.@-]+:[\w+=/,.@-]+:([\w+=/,.@-]*)?:[0-9]+:[\w+=
     * /,.@-]+(:[\w+=/,.@-]+)?(:[\w+=/,.@-]+)?<br/>
     */
    private String snsCallerArn;

    /**
     * <p>
     * The external ID is a value that you should use to add security to your
     * IAM role that is used to call Amazon SNS to send SMS messages for your
     * user pool. If you provide an <code>ExternalId</code>, the Amazon Cognito
     * User Pool will include it when attempting to assume your IAM role so that
     * you can set your roles trust policy to require the
     * <code>ExternalID</code>. If you use the Amazon Cognito Management Console
     * to create a role for SMS multi-factor authentication (MFA), Amazon
     * Cognito will create a role with the required permissions and a trust
     * policy that demonstrates use of the <code>ExternalId</code>.
     * </p>
     * <p>
     * For more information about the <code>ExternalId</code> of a role, see <a
     * href=
     * "https://docs.aws.amazon.com/IAM/latest/UserGuide/id_roles_create_for-user_externalid.html"
     * >How to use an external ID when granting access to your Amazon Web
     * Services resources to a third party</a>
     * </p>
     */
    private String externalId;

    /**
     * <p>
<<<<<<< HEAD
     * The Amazon Resource Name (ARN) of the Amazon Simple Notification Service
     * (SNS) caller. This is the ARN of the IAM role in your account which
     * Cognito will use to send SMS messages. SMS messages are subject to a <a
     * href=
=======
     * The Amazon Resource Name (ARN) of the Amazon SNS caller. This is the ARN
     * of the IAM role in your Amazon Web Services account that Amazon Cognito
     * will use to send SMS messages. SMS messages are subject to a <a href=
>>>>>>> f918cdde
     * "https://docs.aws.amazon.com/cognito/latest/developerguide/user-pool-settings-email-phone-verification.html"
     * >spending limit</a>.
     * </p>
     * <p>
     * <b>Constraints:</b><br/>
     * <b>Length: </b>20 - 2048<br/>
     * <b>Pattern:
     * </b>arn:[\w+=/,.@-]+:[\w+=/,.@-]+:([\w+=/,.@-]*)?:[0-9]+:[\w+=
     * /,.@-]+(:[\w+=/,.@-]+)?(:[\w+=/,.@-]+)?<br/>
     *
     * @return <p>
<<<<<<< HEAD
     *         The Amazon Resource Name (ARN) of the Amazon Simple Notification
     *         Service (SNS) caller. This is the ARN of the IAM role in your
     *         account which Cognito will use to send SMS messages. SMS messages
     *         are subject to a <a href=
=======
     *         The Amazon Resource Name (ARN) of the Amazon SNS caller. This is
     *         the ARN of the IAM role in your Amazon Web Services account that
     *         Amazon Cognito will use to send SMS messages. SMS messages are
     *         subject to a <a href=
>>>>>>> f918cdde
     *         "https://docs.aws.amazon.com/cognito/latest/developerguide/user-pool-settings-email-phone-verification.html"
     *         >spending limit</a>.
     *         </p>
     */
    public String getSnsCallerArn() {
        return snsCallerArn;
    }

    /**
     * <p>
<<<<<<< HEAD
     * The Amazon Resource Name (ARN) of the Amazon Simple Notification Service
     * (SNS) caller. This is the ARN of the IAM role in your account which
     * Cognito will use to send SMS messages. SMS messages are subject to a <a
     * href=
=======
     * The Amazon Resource Name (ARN) of the Amazon SNS caller. This is the ARN
     * of the IAM role in your Amazon Web Services account that Amazon Cognito
     * will use to send SMS messages. SMS messages are subject to a <a href=
>>>>>>> f918cdde
     * "https://docs.aws.amazon.com/cognito/latest/developerguide/user-pool-settings-email-phone-verification.html"
     * >spending limit</a>.
     * </p>
     * <p>
     * <b>Constraints:</b><br/>
     * <b>Length: </b>20 - 2048<br/>
     * <b>Pattern:
     * </b>arn:[\w+=/,.@-]+:[\w+=/,.@-]+:([\w+=/,.@-]*)?:[0-9]+:[\w+=
     * /,.@-]+(:[\w+=/,.@-]+)?(:[\w+=/,.@-]+)?<br/>
     *
     * @param snsCallerArn <p>
<<<<<<< HEAD
     *            The Amazon Resource Name (ARN) of the Amazon Simple
     *            Notification Service (SNS) caller. This is the ARN of the IAM
     *            role in your account which Cognito will use to send SMS
     *            messages. SMS messages are subject to a <a href=
=======
     *            The Amazon Resource Name (ARN) of the Amazon SNS caller. This
     *            is the ARN of the IAM role in your Amazon Web Services account
     *            that Amazon Cognito will use to send SMS messages. SMS
     *            messages are subject to a <a href=
>>>>>>> f918cdde
     *            "https://docs.aws.amazon.com/cognito/latest/developerguide/user-pool-settings-email-phone-verification.html"
     *            >spending limit</a>.
     *            </p>
     */
    public void setSnsCallerArn(String snsCallerArn) {
        this.snsCallerArn = snsCallerArn;
    }

    /**
     * <p>
<<<<<<< HEAD
     * The Amazon Resource Name (ARN) of the Amazon Simple Notification Service
     * (SNS) caller. This is the ARN of the IAM role in your account which
     * Cognito will use to send SMS messages. SMS messages are subject to a <a
     * href=
=======
     * The Amazon Resource Name (ARN) of the Amazon SNS caller. This is the ARN
     * of the IAM role in your Amazon Web Services account that Amazon Cognito
     * will use to send SMS messages. SMS messages are subject to a <a href=
>>>>>>> f918cdde
     * "https://docs.aws.amazon.com/cognito/latest/developerguide/user-pool-settings-email-phone-verification.html"
     * >spending limit</a>.
     * </p>
     * <p>
     * Returns a reference to this object so that method calls can be chained
     * together.
     * <p>
     * <b>Constraints:</b><br/>
     * <b>Length: </b>20 - 2048<br/>
     * <b>Pattern:
     * </b>arn:[\w+=/,.@-]+:[\w+=/,.@-]+:([\w+=/,.@-]*)?:[0-9]+:[\w+=
     * /,.@-]+(:[\w+=/,.@-]+)?(:[\w+=/,.@-]+)?<br/>
     *
     * @param snsCallerArn <p>
<<<<<<< HEAD
     *            The Amazon Resource Name (ARN) of the Amazon Simple
     *            Notification Service (SNS) caller. This is the ARN of the IAM
     *            role in your account which Cognito will use to send SMS
     *            messages. SMS messages are subject to a <a href=
=======
     *            The Amazon Resource Name (ARN) of the Amazon SNS caller. This
     *            is the ARN of the IAM role in your Amazon Web Services account
     *            that Amazon Cognito will use to send SMS messages. SMS
     *            messages are subject to a <a href=
>>>>>>> f918cdde
     *            "https://docs.aws.amazon.com/cognito/latest/developerguide/user-pool-settings-email-phone-verification.html"
     *            >spending limit</a>.
     *            </p>
     * @return A reference to this updated object so that method calls can be
     *         chained together.
     */
    public SmsConfigurationType withSnsCallerArn(String snsCallerArn) {
        this.snsCallerArn = snsCallerArn;
        return this;
    }

    /**
     * <p>
     * The external ID is a value that you should use to add security to your
     * IAM role that is used to call Amazon SNS to send SMS messages for your
     * user pool. If you provide an <code>ExternalId</code>, the Amazon Cognito
     * User Pool will include it when attempting to assume your IAM role so that
     * you can set your roles trust policy to require the
     * <code>ExternalID</code>. If you use the Amazon Cognito Management Console
     * to create a role for SMS multi-factor authentication (MFA), Amazon
     * Cognito will create a role with the required permissions and a trust
     * policy that demonstrates use of the <code>ExternalId</code>.
     * </p>
     * <p>
     * For more information about the <code>ExternalId</code> of a role, see <a
     * href=
     * "https://docs.aws.amazon.com/IAM/latest/UserGuide/id_roles_create_for-user_externalid.html"
     * >How to use an external ID when granting access to your Amazon Web
     * Services resources to a third party</a>
     * </p>
     *
     * @return <p>
     *         The external ID is a value that you should use to add security to
     *         your IAM role that is used to call Amazon SNS to send SMS
     *         messages for your user pool. If you provide an
     *         <code>ExternalId</code>, the Amazon Cognito User Pool will
     *         include it when attempting to assume your IAM role so that you
     *         can set your roles trust policy to require the
     *         <code>ExternalID</code>. If you use the Amazon Cognito Management
     *         Console to create a role for SMS multi-factor authentication
     *         (MFA), Amazon Cognito will create a role with the required
     *         permissions and a trust policy that demonstrates use of the
     *         <code>ExternalId</code>.
     *         </p>
     *         <p>
     *         For more information about the <code>ExternalId</code> of a role,
     *         see <a href=
     *         "https://docs.aws.amazon.com/IAM/latest/UserGuide/id_roles_create_for-user_externalid.html"
     *         >How to use an external ID when granting access to your Amazon
     *         Web Services resources to a third party</a>
     *         </p>
     */
    public String getExternalId() {
        return externalId;
    }

    /**
     * <p>
     * The external ID is a value that you should use to add security to your
     * IAM role that is used to call Amazon SNS to send SMS messages for your
     * user pool. If you provide an <code>ExternalId</code>, the Amazon Cognito
     * User Pool will include it when attempting to assume your IAM role so that
     * you can set your roles trust policy to require the
     * <code>ExternalID</code>. If you use the Amazon Cognito Management Console
     * to create a role for SMS multi-factor authentication (MFA), Amazon
     * Cognito will create a role with the required permissions and a trust
     * policy that demonstrates use of the <code>ExternalId</code>.
     * </p>
     * <p>
     * For more information about the <code>ExternalId</code> of a role, see <a
     * href=
     * "https://docs.aws.amazon.com/IAM/latest/UserGuide/id_roles_create_for-user_externalid.html"
     * >How to use an external ID when granting access to your Amazon Web
     * Services resources to a third party</a>
     * </p>
     *
     * @param externalId <p>
     *            The external ID is a value that you should use to add security
     *            to your IAM role that is used to call Amazon SNS to send SMS
     *            messages for your user pool. If you provide an
     *            <code>ExternalId</code>, the Amazon Cognito User Pool will
     *            include it when attempting to assume your IAM role so that you
     *            can set your roles trust policy to require the
     *            <code>ExternalID</code>. If you use the Amazon Cognito
     *            Management Console to create a role for SMS multi-factor
     *            authentication (MFA), Amazon Cognito will create a role with
     *            the required permissions and a trust policy that demonstrates
     *            use of the <code>ExternalId</code>.
     *            </p>
     *            <p>
     *            For more information about the <code>ExternalId</code> of a
     *            role, see <a href=
     *            "https://docs.aws.amazon.com/IAM/latest/UserGuide/id_roles_create_for-user_externalid.html"
     *            >How to use an external ID when granting access to your Amazon
     *            Web Services resources to a third party</a>
     *            </p>
     */
    public void setExternalId(String externalId) {
        this.externalId = externalId;
    }

    /**
     * <p>
     * The external ID is a value that you should use to add security to your
     * IAM role that is used to call Amazon SNS to send SMS messages for your
     * user pool. If you provide an <code>ExternalId</code>, the Amazon Cognito
     * User Pool will include it when attempting to assume your IAM role so that
     * you can set your roles trust policy to require the
     * <code>ExternalID</code>. If you use the Amazon Cognito Management Console
     * to create a role for SMS multi-factor authentication (MFA), Amazon
     * Cognito will create a role with the required permissions and a trust
     * policy that demonstrates use of the <code>ExternalId</code>.
     * </p>
     * <p>
     * For more information about the <code>ExternalId</code> of a role, see <a
     * href=
     * "https://docs.aws.amazon.com/IAM/latest/UserGuide/id_roles_create_for-user_externalid.html"
     * >How to use an external ID when granting access to your Amazon Web
     * Services resources to a third party</a>
     * </p>
     * <p>
     * Returns a reference to this object so that method calls can be chained
     * together.
     *
     * @param externalId <p>
     *            The external ID is a value that you should use to add security
     *            to your IAM role that is used to call Amazon SNS to send SMS
     *            messages for your user pool. If you provide an
     *            <code>ExternalId</code>, the Amazon Cognito User Pool will
     *            include it when attempting to assume your IAM role so that you
     *            can set your roles trust policy to require the
     *            <code>ExternalID</code>. If you use the Amazon Cognito
     *            Management Console to create a role for SMS multi-factor
     *            authentication (MFA), Amazon Cognito will create a role with
     *            the required permissions and a trust policy that demonstrates
     *            use of the <code>ExternalId</code>.
     *            </p>
     *            <p>
     *            For more information about the <code>ExternalId</code> of a
     *            role, see <a href=
     *            "https://docs.aws.amazon.com/IAM/latest/UserGuide/id_roles_create_for-user_externalid.html"
     *            >How to use an external ID when granting access to your Amazon
     *            Web Services resources to a third party</a>
     *            </p>
     * @return A reference to this updated object so that method calls can be
     *         chained together.
     */
    public SmsConfigurationType withExternalId(String externalId) {
        this.externalId = externalId;
        return this;
    }

    /**
     * Returns a string representation of this object; useful for testing and
     * debugging.
     *
     * @return A string representation of this object.
     * @see java.lang.Object#toString()
     */
    @Override
    public String toString() {
        StringBuilder sb = new StringBuilder();
        sb.append("{");
        if (getSnsCallerArn() != null)
            sb.append("SnsCallerArn: " + getSnsCallerArn() + ",");
        if (getExternalId() != null)
            sb.append("ExternalId: " + getExternalId());
        sb.append("}");
        return sb.toString();
    }

    @Override
    public int hashCode() {
        final int prime = 31;
        int hashCode = 1;

        hashCode = prime * hashCode
                + ((getSnsCallerArn() == null) ? 0 : getSnsCallerArn().hashCode());
        hashCode = prime * hashCode + ((getExternalId() == null) ? 0 : getExternalId().hashCode());
        return hashCode;
    }

    @Override
    public boolean equals(Object obj) {
        if (this == obj)
            return true;
        if (obj == null)
            return false;

        if (obj instanceof SmsConfigurationType == false)
            return false;
        SmsConfigurationType other = (SmsConfigurationType) obj;

        if (other.getSnsCallerArn() == null ^ this.getSnsCallerArn() == null)
            return false;
        if (other.getSnsCallerArn() != null
                && other.getSnsCallerArn().equals(this.getSnsCallerArn()) == false)
            return false;
        if (other.getExternalId() == null ^ this.getExternalId() == null)
            return false;
        if (other.getExternalId() != null
                && other.getExternalId().equals(this.getExternalId()) == false)
            return false;
        return true;
    }
}<|MERGE_RESOLUTION|>--- conflicted
+++ resolved
@@ -19,33 +19,19 @@
 
 /**
  * <p>
-<<<<<<< HEAD
- * The SMS configuration type that includes the settings the Cognito User Pool
- * needs to call for the Amazon SNS service to send an SMS message from your
- * account. The Cognito User Pool makes the request to the Amazon SNS Service by
- * using an IAM role that you provide for your account.
-=======
  * The SMS configuration type that includes the settings the Amazon Cognito User
  * Pool must call for the Amazon Simple Notification Service service to send an
  * SMS message from your Amazon Web Services account. The Amazon Cognito User
  * Pool makes the request to the Amazon SNS Service by using an Identity and
  * Access Management role that you provide for your Amazon Web Services account.
->>>>>>> f918cdde
  * </p>
  */
 public class SmsConfigurationType implements Serializable {
     /**
      * <p>
-<<<<<<< HEAD
-     * The Amazon Resource Name (ARN) of the Amazon Simple Notification Service
-     * (SNS) caller. This is the ARN of the IAM role in your account which
-     * Cognito will use to send SMS messages. SMS messages are subject to a <a
-     * href=
-=======
      * The Amazon Resource Name (ARN) of the Amazon SNS caller. This is the ARN
      * of the IAM role in your Amazon Web Services account that Amazon Cognito
      * will use to send SMS messages. SMS messages are subject to a <a href=
->>>>>>> f918cdde
      * "https://docs.aws.amazon.com/cognito/latest/developerguide/user-pool-settings-email-phone-verification.html"
      * >spending limit</a>.
      * </p>
@@ -82,16 +68,9 @@
 
     /**
      * <p>
-<<<<<<< HEAD
-     * The Amazon Resource Name (ARN) of the Amazon Simple Notification Service
-     * (SNS) caller. This is the ARN of the IAM role in your account which
-     * Cognito will use to send SMS messages. SMS messages are subject to a <a
-     * href=
-=======
      * The Amazon Resource Name (ARN) of the Amazon SNS caller. This is the ARN
      * of the IAM role in your Amazon Web Services account that Amazon Cognito
      * will use to send SMS messages. SMS messages are subject to a <a href=
->>>>>>> f918cdde
      * "https://docs.aws.amazon.com/cognito/latest/developerguide/user-pool-settings-email-phone-verification.html"
      * >spending limit</a>.
      * </p>
@@ -103,17 +82,10 @@
      * /,.@-]+(:[\w+=/,.@-]+)?(:[\w+=/,.@-]+)?<br/>
      *
      * @return <p>
-<<<<<<< HEAD
-     *         The Amazon Resource Name (ARN) of the Amazon Simple Notification
-     *         Service (SNS) caller. This is the ARN of the IAM role in your
-     *         account which Cognito will use to send SMS messages. SMS messages
-     *         are subject to a <a href=
-=======
      *         The Amazon Resource Name (ARN) of the Amazon SNS caller. This is
      *         the ARN of the IAM role in your Amazon Web Services account that
      *         Amazon Cognito will use to send SMS messages. SMS messages are
      *         subject to a <a href=
->>>>>>> f918cdde
      *         "https://docs.aws.amazon.com/cognito/latest/developerguide/user-pool-settings-email-phone-verification.html"
      *         >spending limit</a>.
      *         </p>
@@ -124,16 +96,9 @@
 
     /**
      * <p>
-<<<<<<< HEAD
-     * The Amazon Resource Name (ARN) of the Amazon Simple Notification Service
-     * (SNS) caller. This is the ARN of the IAM role in your account which
-     * Cognito will use to send SMS messages. SMS messages are subject to a <a
-     * href=
-=======
      * The Amazon Resource Name (ARN) of the Amazon SNS caller. This is the ARN
      * of the IAM role in your Amazon Web Services account that Amazon Cognito
      * will use to send SMS messages. SMS messages are subject to a <a href=
->>>>>>> f918cdde
      * "https://docs.aws.amazon.com/cognito/latest/developerguide/user-pool-settings-email-phone-verification.html"
      * >spending limit</a>.
      * </p>
@@ -145,17 +110,10 @@
      * /,.@-]+(:[\w+=/,.@-]+)?(:[\w+=/,.@-]+)?<br/>
      *
      * @param snsCallerArn <p>
-<<<<<<< HEAD
-     *            The Amazon Resource Name (ARN) of the Amazon Simple
-     *            Notification Service (SNS) caller. This is the ARN of the IAM
-     *            role in your account which Cognito will use to send SMS
-     *            messages. SMS messages are subject to a <a href=
-=======
      *            The Amazon Resource Name (ARN) of the Amazon SNS caller. This
      *            is the ARN of the IAM role in your Amazon Web Services account
      *            that Amazon Cognito will use to send SMS messages. SMS
      *            messages are subject to a <a href=
->>>>>>> f918cdde
      *            "https://docs.aws.amazon.com/cognito/latest/developerguide/user-pool-settings-email-phone-verification.html"
      *            >spending limit</a>.
      *            </p>
@@ -166,16 +124,9 @@
 
     /**
      * <p>
-<<<<<<< HEAD
-     * The Amazon Resource Name (ARN) of the Amazon Simple Notification Service
-     * (SNS) caller. This is the ARN of the IAM role in your account which
-     * Cognito will use to send SMS messages. SMS messages are subject to a <a
-     * href=
-=======
      * The Amazon Resource Name (ARN) of the Amazon SNS caller. This is the ARN
      * of the IAM role in your Amazon Web Services account that Amazon Cognito
      * will use to send SMS messages. SMS messages are subject to a <a href=
->>>>>>> f918cdde
      * "https://docs.aws.amazon.com/cognito/latest/developerguide/user-pool-settings-email-phone-verification.html"
      * >spending limit</a>.
      * </p>
@@ -190,17 +141,10 @@
      * /,.@-]+(:[\w+=/,.@-]+)?(:[\w+=/,.@-]+)?<br/>
      *
      * @param snsCallerArn <p>
-<<<<<<< HEAD
-     *            The Amazon Resource Name (ARN) of the Amazon Simple
-     *            Notification Service (SNS) caller. This is the ARN of the IAM
-     *            role in your account which Cognito will use to send SMS
-     *            messages. SMS messages are subject to a <a href=
-=======
      *            The Amazon Resource Name (ARN) of the Amazon SNS caller. This
      *            is the ARN of the IAM role in your Amazon Web Services account
      *            that Amazon Cognito will use to send SMS messages. SMS
      *            messages are subject to a <a href=
->>>>>>> f918cdde
      *            "https://docs.aws.amazon.com/cognito/latest/developerguide/user-pool-settings-email-phone-verification.html"
      *            >spending limit</a>.
      *            </p>
