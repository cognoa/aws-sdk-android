--- conflicted
+++ resolved
@@ -19,13 +19,8 @@
 
 /**
  * <p>
-<<<<<<< HEAD
- * This exception is thrown when the Amazon Cognito service encounters an
- * unexpected exception with the Lambda service.
-=======
  * This exception is thrown when Amazon Cognito encounters an unexpected
  * exception with Lambda.
->>>>>>> f918cdde
  * </p>
  */
 public class UnexpectedLambdaException extends AmazonServiceException {
