/*
 * Copyright 2010-2022 Amazon.com, Inc. or its affiliates. All Rights Reserved.
 *
 * Licensed under the Apache License, Version 2.0 (the "License").
 * You may not use this file except in compliance with the License.
 * A copy of the License is located at
 *
 *  http://aws.amazon.com/apache2.0
 *
 * or in the "license" file accompanying this file. This file is distributed
 * on an "AS IS" BASIS, WITHOUT WARRANTIES OR CONDITIONS OF ANY KIND, either
 * express or implied. See the License for the specific language governing
 * permissions and limitations under the License.
 */

package com.amazonaws.services.cognitoidentityprovider.model;

import com.amazonaws.AmazonServiceException;

/**
 * <p>
<<<<<<< HEAD
 * This exception is thrown when the Amazon Cognito service encounters an
 * invalid Lambda response.
=======
 * This exception is thrown when Amazon Cognito encounters an invalid Lambda
 * response.
>>>>>>> f918cdde
 * </p>
 */
public class InvalidLambdaResponseException extends AmazonServiceException {
    private static final long serialVersionUID = 1L;

    /**
     * Constructs a new InvalidLambdaResponseException with the specified error
     * message.
     *
     * @param message Describes the error encountered.
     */
    public InvalidLambdaResponseException(String message) {
        super(message);
    }
}<|MERGE_RESOLUTION|>--- conflicted
+++ resolved
@@ -19,13 +19,8 @@
 
 /**
  * <p>
-<<<<<<< HEAD
- * This exception is thrown when the Amazon Cognito service encounters an
- * invalid Lambda response.
-=======
  * This exception is thrown when Amazon Cognito encounters an invalid Lambda
  * response.
->>>>>>> f918cdde
  * </p>
  */
 public class InvalidLambdaResponseException extends AmazonServiceException {
