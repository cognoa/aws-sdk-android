--- conflicted
+++ resolved
@@ -47,14 +47,6 @@
  * </p>
  * <p>
  * If you have never used SMS text messages with Amazon Cognito or any other
-<<<<<<< HEAD
- * Amazon Web Service, Amazon SNS might place your account in SMS sandbox. In
- * <i> <a href="https://docs.aws.amazon.com/sns/latest/dg/sns-sms-sandbox.html">
- * sandbox mode</a> </i>, you’ll have limitations, such as sending messages to
- * only verified phone numbers. After testing in the sandbox environment, you
- * can move out of the SMS sandbox and into production. For more information,
- * see <a href=
-=======
  * Amazon Web Service, Amazon Simple Notification Service might place your
  * account in SMS sandbox. In <i> <a
  * href="https://docs.aws.amazon.com/sns/latest/dg/sns-sms-sandbox.html">sandbox
@@ -62,7 +54,6 @@
  * verified phone numbers. After testing in the sandbox environment, you can
  * move out of the SMS sandbox and into production. For more information, see <a
  * href=
->>>>>>> f918cdde
  * "https://docs.aws.amazon.com/cognito/latest/developerguide/cognito-user-identity-pools-sms-userpool-settings.html"
  * > SMS message settings for Amazon Cognito User Pools</a> in the <i>Amazon
  * Cognito Developer Guide</i>.
@@ -155,17 +146,10 @@
      * <ul>
      * <li>
      * <p>
-<<<<<<< HEAD
-     * Amazon Cognito does not store the ClientMetadata value. This data is
-     * available only to Lambda triggers that are assigned to a user pool to
-     * support custom workflows. If your user pool configuration does not
-     * include triggers, the ClientMetadata parameter serves no purpose.
-=======
      * Store the ClientMetadata value. This data is available only to Lambda
      * triggers that are assigned to a user pool to support custom workflows. If
      * your user pool configuration doesn't include triggers, the ClientMetadata
      * parameter serves no purpose.
->>>>>>> f918cdde
      * </p>
      * </li>
      * <li>
@@ -513,17 +497,10 @@
      * <ul>
      * <li>
      * <p>
-<<<<<<< HEAD
-     * Amazon Cognito does not store the ClientMetadata value. This data is
-     * available only to Lambda triggers that are assigned to a user pool to
-     * support custom workflows. If your user pool configuration does not
-     * include triggers, the ClientMetadata parameter serves no purpose.
-=======
      * Store the ClientMetadata value. This data is available only to Lambda
      * triggers that are assigned to a user pool to support custom workflows. If
      * your user pool configuration doesn't include triggers, the ClientMetadata
      * parameter serves no purpose.
->>>>>>> f918cdde
      * </p>
      * </li>
      * <li>
@@ -572,18 +549,10 @@
      *         <ul>
      *         <li>
      *         <p>
-<<<<<<< HEAD
-     *         Amazon Cognito does not store the ClientMetadata value. This data
-     *         is available only to Lambda triggers that are assigned to a user
-     *         pool to support custom workflows. If your user pool configuration
-     *         does not include triggers, the ClientMetadata parameter serves no
-     *         purpose.
-=======
      *         Store the ClientMetadata value. This data is available only to
      *         Lambda triggers that are assigned to a user pool to support
      *         custom workflows. If your user pool configuration doesn't include
      *         triggers, the ClientMetadata parameter serves no purpose.
->>>>>>> f918cdde
      *         </p>
      *         </li>
      *         <li>
@@ -636,17 +605,10 @@
      * <ul>
      * <li>
      * <p>
-<<<<<<< HEAD
-     * Amazon Cognito does not store the ClientMetadata value. This data is
-     * available only to Lambda triggers that are assigned to a user pool to
-     * support custom workflows. If your user pool configuration does not
-     * include triggers, the ClientMetadata parameter serves no purpose.
-=======
      * Store the ClientMetadata value. This data is available only to Lambda
      * triggers that are assigned to a user pool to support custom workflows. If
      * your user pool configuration doesn't include triggers, the ClientMetadata
      * parameter serves no purpose.
->>>>>>> f918cdde
      * </p>
      * </li>
      * <li>
@@ -695,19 +657,11 @@
      *            <ul>
      *            <li>
      *            <p>
-<<<<<<< HEAD
-     *            Amazon Cognito does not store the ClientMetadata value. This
-     *            data is available only to Lambda triggers that are assigned to
-     *            a user pool to support custom workflows. If your user pool
-     *            configuration does not include triggers, the ClientMetadata
-     *            parameter serves no purpose.
-=======
      *            Store the ClientMetadata value. This data is available only to
      *            Lambda triggers that are assigned to a user pool to support
      *            custom workflows. If your user pool configuration doesn't
      *            include triggers, the ClientMetadata parameter serves no
      *            purpose.
->>>>>>> f918cdde
      *            </p>
      *            </li>
      *            <li>
@@ -760,17 +714,10 @@
      * <ul>
      * <li>
      * <p>
-<<<<<<< HEAD
-     * Amazon Cognito does not store the ClientMetadata value. This data is
-     * available only to Lambda triggers that are assigned to a user pool to
-     * support custom workflows. If your user pool configuration does not
-     * include triggers, the ClientMetadata parameter serves no purpose.
-=======
      * Store the ClientMetadata value. This data is available only to Lambda
      * triggers that are assigned to a user pool to support custom workflows. If
      * your user pool configuration doesn't include triggers, the ClientMetadata
      * parameter serves no purpose.
->>>>>>> f918cdde
      * </p>
      * </li>
      * <li>
@@ -822,19 +769,11 @@
      *            <ul>
      *            <li>
      *            <p>
-<<<<<<< HEAD
-     *            Amazon Cognito does not store the ClientMetadata value. This
-     *            data is available only to Lambda triggers that are assigned to
-     *            a user pool to support custom workflows. If your user pool
-     *            configuration does not include triggers, the ClientMetadata
-     *            parameter serves no purpose.
-=======
      *            Store the ClientMetadata value. This data is available only to
      *            Lambda triggers that are assigned to a user pool to support
      *            custom workflows. If your user pool configuration doesn't
      *            include triggers, the ClientMetadata parameter serves no
      *            purpose.
->>>>>>> f918cdde
      *            </p>
      *            </li>
      *            <li>
@@ -890,17 +829,10 @@
      * <ul>
      * <li>
      * <p>
-<<<<<<< HEAD
-     * Amazon Cognito does not store the ClientMetadata value. This data is
-     * available only to Lambda triggers that are assigned to a user pool to
-     * support custom workflows. If your user pool configuration does not
-     * include triggers, the ClientMetadata parameter serves no purpose.
-=======
      * Store the ClientMetadata value. This data is available only to Lambda
      * triggers that are assigned to a user pool to support custom workflows. If
      * your user pool configuration doesn't include triggers, the ClientMetadata
      * parameter serves no purpose.
->>>>>>> f918cdde
      * </p>
      * </li>
      * <li>
