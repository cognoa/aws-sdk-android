--- conflicted
+++ resolved
@@ -134,17 +134,10 @@
      * <ul>
      * <li>
      * <p>
-<<<<<<< HEAD
-     * Amazon Cognito does not store the ClientMetadata value. This data is
-     * available only to Lambda triggers that are assigned to a user pool to
-     * support custom workflows. If your user pool configuration does not
-     * include triggers, the ClientMetadata parameter serves no purpose.
-=======
      * Store the ClientMetadata value. This data is available only to Lambda
      * triggers that are assigned to a user pool to support custom workflows. If
      * your user pool configuration doesn't include triggers, the ClientMetadata
      * parameter serves no purpose.
->>>>>>> f918cdde
      * </p>
      * </li>
      * <li>
@@ -627,17 +620,10 @@
      * <ul>
      * <li>
      * <p>
-<<<<<<< HEAD
-     * Amazon Cognito does not store the ClientMetadata value. This data is
-     * available only to Lambda triggers that are assigned to a user pool to
-     * support custom workflows. If your user pool configuration does not
-     * include triggers, the ClientMetadata parameter serves no purpose.
-=======
      * Store the ClientMetadata value. This data is available only to Lambda
      * triggers that are assigned to a user pool to support custom workflows. If
      * your user pool configuration doesn't include triggers, the ClientMetadata
      * parameter serves no purpose.
->>>>>>> f918cdde
      * </p>
      * </li>
      * <li>
@@ -685,18 +671,10 @@
      *         <ul>
      *         <li>
      *         <p>
-<<<<<<< HEAD
-     *         Amazon Cognito does not store the ClientMetadata value. This data
-     *         is available only to Lambda triggers that are assigned to a user
-     *         pool to support custom workflows. If your user pool configuration
-     *         does not include triggers, the ClientMetadata parameter serves no
-     *         purpose.
-=======
      *         Store the ClientMetadata value. This data is available only to
      *         Lambda triggers that are assigned to a user pool to support
      *         custom workflows. If your user pool configuration doesn't include
      *         triggers, the ClientMetadata parameter serves no purpose.
->>>>>>> f918cdde
      *         </p>
      *         </li>
      *         <li>
@@ -748,17 +726,10 @@
      * <ul>
      * <li>
      * <p>
-<<<<<<< HEAD
-     * Amazon Cognito does not store the ClientMetadata value. This data is
-     * available only to Lambda triggers that are assigned to a user pool to
-     * support custom workflows. If your user pool configuration does not
-     * include triggers, the ClientMetadata parameter serves no purpose.
-=======
      * Store the ClientMetadata value. This data is available only to Lambda
      * triggers that are assigned to a user pool to support custom workflows. If
      * your user pool configuration doesn't include triggers, the ClientMetadata
      * parameter serves no purpose.
->>>>>>> f918cdde
      * </p>
      * </li>
      * <li>
@@ -806,19 +777,11 @@
      *            <ul>
      *            <li>
      *            <p>
-<<<<<<< HEAD
-     *            Amazon Cognito does not store the ClientMetadata value. This
-     *            data is available only to Lambda triggers that are assigned to
-     *            a user pool to support custom workflows. If your user pool
-     *            configuration does not include triggers, the ClientMetadata
-     *            parameter serves no purpose.
-=======
      *            Store the ClientMetadata value. This data is available only to
      *            Lambda triggers that are assigned to a user pool to support
      *            custom workflows. If your user pool configuration doesn't
      *            include triggers, the ClientMetadata parameter serves no
      *            purpose.
->>>>>>> f918cdde
      *            </p>
      *            </li>
      *            <li>
@@ -870,17 +833,10 @@
      * <ul>
      * <li>
      * <p>
-<<<<<<< HEAD
-     * Amazon Cognito does not store the ClientMetadata value. This data is
-     * available only to Lambda triggers that are assigned to a user pool to
-     * support custom workflows. If your user pool configuration does not
-     * include triggers, the ClientMetadata parameter serves no purpose.
-=======
      * Store the ClientMetadata value. This data is available only to Lambda
      * triggers that are assigned to a user pool to support custom workflows. If
      * your user pool configuration doesn't include triggers, the ClientMetadata
      * parameter serves no purpose.
->>>>>>> f918cdde
      * </p>
      * </li>
      * <li>
@@ -931,19 +887,11 @@
      *            <ul>
      *            <li>
      *            <p>
-<<<<<<< HEAD
-     *            Amazon Cognito does not store the ClientMetadata value. This
-     *            data is available only to Lambda triggers that are assigned to
-     *            a user pool to support custom workflows. If your user pool
-     *            configuration does not include triggers, the ClientMetadata
-     *            parameter serves no purpose.
-=======
      *            Store the ClientMetadata value. This data is available only to
      *            Lambda triggers that are assigned to a user pool to support
      *            custom workflows. If your user pool configuration doesn't
      *            include triggers, the ClientMetadata parameter serves no
      *            purpose.
->>>>>>> f918cdde
      *            </p>
      *            </li>
      *            <li>
@@ -999,17 +947,10 @@
      * <ul>
      * <li>
      * <p>
-<<<<<<< HEAD
-     * Amazon Cognito does not store the ClientMetadata value. This data is
-     * available only to Lambda triggers that are assigned to a user pool to
-     * support custom workflows. If your user pool configuration does not
-     * include triggers, the ClientMetadata parameter serves no purpose.
-=======
      * Store the ClientMetadata value. This data is available only to Lambda
      * triggers that are assigned to a user pool to support custom workflows. If
      * your user pool configuration doesn't include triggers, the ClientMetadata
      * parameter serves no purpose.
->>>>>>> f918cdde
      * </p>
      * </li>
      * <li>
