--- conflicted
+++ resolved
@@ -80,17 +80,10 @@
      * <ul>
      * <li>
      * <p>
-<<<<<<< HEAD
-     * Amazon Cognito does not store the ClientMetadata value. This data is
-     * available only to Lambda triggers that are assigned to a user pool to
-     * support custom workflows. If your user pool configuration does not
-     * include triggers, the ClientMetadata parameter serves no purpose.
-=======
      * Store the ClientMetadata value. This data is available only to Lambda
      * triggers that are assigned to a user pool to support custom workflows. If
      * your user pool configuration doesn't include triggers, the ClientMetadata
      * parameter serves no purpose.
->>>>>>> f918cdde
      * </p>
      * </li>
      * <li>
@@ -254,17 +247,10 @@
      * <ul>
      * <li>
      * <p>
-<<<<<<< HEAD
-     * Amazon Cognito does not store the ClientMetadata value. This data is
-     * available only to Lambda triggers that are assigned to a user pool to
-     * support custom workflows. If your user pool configuration does not
-     * include triggers, the ClientMetadata parameter serves no purpose.
-=======
      * Store the ClientMetadata value. This data is available only to Lambda
      * triggers that are assigned to a user pool to support custom workflows. If
      * your user pool configuration doesn't include triggers, the ClientMetadata
      * parameter serves no purpose.
->>>>>>> f918cdde
      * </p>
      * </li>
      * <li>
@@ -311,18 +297,10 @@
      *         <ul>
      *         <li>
      *         <p>
-<<<<<<< HEAD
-     *         Amazon Cognito does not store the ClientMetadata value. This data
-     *         is available only to Lambda triggers that are assigned to a user
-     *         pool to support custom workflows. If your user pool configuration
-     *         does not include triggers, the ClientMetadata parameter serves no
-     *         purpose.
-=======
      *         Store the ClientMetadata value. This data is available only to
      *         Lambda triggers that are assigned to a user pool to support
      *         custom workflows. If your user pool configuration doesn't include
      *         triggers, the ClientMetadata parameter serves no purpose.
->>>>>>> f918cdde
      *         </p>
      *         </li>
      *         <li>
@@ -372,17 +350,10 @@
      * <ul>
      * <li>
      * <p>
-<<<<<<< HEAD
-     * Amazon Cognito does not store the ClientMetadata value. This data is
-     * available only to Lambda triggers that are assigned to a user pool to
-     * support custom workflows. If your user pool configuration does not
-     * include triggers, the ClientMetadata parameter serves no purpose.
-=======
      * Store the ClientMetadata value. This data is available only to Lambda
      * triggers that are assigned to a user pool to support custom workflows. If
      * your user pool configuration doesn't include triggers, the ClientMetadata
      * parameter serves no purpose.
->>>>>>> f918cdde
      * </p>
      * </li>
      * <li>
@@ -429,19 +400,11 @@
      *            <ul>
      *            <li>
      *            <p>
-<<<<<<< HEAD
-     *            Amazon Cognito does not store the ClientMetadata value. This
-     *            data is available only to Lambda triggers that are assigned to
-     *            a user pool to support custom workflows. If your user pool
-     *            configuration does not include triggers, the ClientMetadata
-     *            parameter serves no purpose.
-=======
      *            Store the ClientMetadata value. This data is available only to
      *            Lambda triggers that are assigned to a user pool to support
      *            custom workflows. If your user pool configuration doesn't
      *            include triggers, the ClientMetadata parameter serves no
      *            purpose.
->>>>>>> f918cdde
      *            </p>
      *            </li>
      *            <li>
@@ -491,17 +454,10 @@
      * <ul>
      * <li>
      * <p>
-<<<<<<< HEAD
-     * Amazon Cognito does not store the ClientMetadata value. This data is
-     * available only to Lambda triggers that are assigned to a user pool to
-     * support custom workflows. If your user pool configuration does not
-     * include triggers, the ClientMetadata parameter serves no purpose.
-=======
      * Store the ClientMetadata value. This data is available only to Lambda
      * triggers that are assigned to a user pool to support custom workflows. If
      * your user pool configuration doesn't include triggers, the ClientMetadata
      * parameter serves no purpose.
->>>>>>> f918cdde
      * </p>
      * </li>
      * <li>
@@ -551,19 +507,11 @@
      *            <ul>
      *            <li>
      *            <p>
-<<<<<<< HEAD
-     *            Amazon Cognito does not store the ClientMetadata value. This
-     *            data is available only to Lambda triggers that are assigned to
-     *            a user pool to support custom workflows. If your user pool
-     *            configuration does not include triggers, the ClientMetadata
-     *            parameter serves no purpose.
-=======
      *            Store the ClientMetadata value. This data is available only to
      *            Lambda triggers that are assigned to a user pool to support
      *            custom workflows. If your user pool configuration doesn't
      *            include triggers, the ClientMetadata parameter serves no
      *            purpose.
->>>>>>> f918cdde
      *            </p>
      *            </li>
      *            <li>
@@ -616,17 +564,10 @@
      * <ul>
      * <li>
      * <p>
-<<<<<<< HEAD
-     * Amazon Cognito does not store the ClientMetadata value. This data is
-     * available only to Lambda triggers that are assigned to a user pool to
-     * support custom workflows. If your user pool configuration does not
-     * include triggers, the ClientMetadata parameter serves no purpose.
-=======
      * Store the ClientMetadata value. This data is available only to Lambda
      * triggers that are assigned to a user pool to support custom workflows. If
      * your user pool configuration doesn't include triggers, the ClientMetadata
      * parameter serves no purpose.
->>>>>>> f918cdde
      * </p>
      * </li>
      * <li>
