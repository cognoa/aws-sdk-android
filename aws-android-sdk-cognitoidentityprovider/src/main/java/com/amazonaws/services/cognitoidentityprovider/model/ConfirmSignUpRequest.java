--- conflicted
+++ resolved
@@ -133,17 +133,10 @@
      * <ul>
      * <li>
      * <p>
-<<<<<<< HEAD
-     * Amazon Cognito does not store the ClientMetadata value. This data is
-     * available only to Lambda triggers that are assigned to a user pool to
-     * support custom workflows. If your user pool configuration does not
-     * include triggers, the ClientMetadata parameter serves no purpose.
-=======
      * Store the ClientMetadata value. This data is available only to Lambda
      * triggers that are assigned to a user pool to support custom workflows. If
      * your user pool configuration doesn't include triggers, the ClientMetadata
      * parameter serves no purpose.
->>>>>>> f918cdde
      * </p>
      * </li>
      * <li>
@@ -658,17 +651,10 @@
      * <ul>
      * <li>
      * <p>
-<<<<<<< HEAD
-     * Amazon Cognito does not store the ClientMetadata value. This data is
-     * available only to Lambda triggers that are assigned to a user pool to
-     * support custom workflows. If your user pool configuration does not
-     * include triggers, the ClientMetadata parameter serves no purpose.
-=======
      * Store the ClientMetadata value. This data is available only to Lambda
      * triggers that are assigned to a user pool to support custom workflows. If
      * your user pool configuration doesn't include triggers, the ClientMetadata
      * parameter serves no purpose.
->>>>>>> f918cdde
      * </p>
      * </li>
      * <li>
@@ -716,18 +702,10 @@
      *         <ul>
      *         <li>
      *         <p>
-<<<<<<< HEAD
-     *         Amazon Cognito does not store the ClientMetadata value. This data
-     *         is available only to Lambda triggers that are assigned to a user
-     *         pool to support custom workflows. If your user pool configuration
-     *         does not include triggers, the ClientMetadata parameter serves no
-     *         purpose.
-=======
      *         Store the ClientMetadata value. This data is available only to
      *         Lambda triggers that are assigned to a user pool to support
      *         custom workflows. If your user pool configuration doesn't include
      *         triggers, the ClientMetadata parameter serves no purpose.
->>>>>>> f918cdde
      *         </p>
      *         </li>
      *         <li>
@@ -779,17 +757,10 @@
      * <ul>
      * <li>
      * <p>
-<<<<<<< HEAD
-     * Amazon Cognito does not store the ClientMetadata value. This data is
-     * available only to Lambda triggers that are assigned to a user pool to
-     * support custom workflows. If your user pool configuration does not
-     * include triggers, the ClientMetadata parameter serves no purpose.
-=======
      * Store the ClientMetadata value. This data is available only to Lambda
      * triggers that are assigned to a user pool to support custom workflows. If
      * your user pool configuration doesn't include triggers, the ClientMetadata
      * parameter serves no purpose.
->>>>>>> f918cdde
      * </p>
      * </li>
      * <li>
@@ -837,19 +808,11 @@
      *            <ul>
      *            <li>
      *            <p>
-<<<<<<< HEAD
-     *            Amazon Cognito does not store the ClientMetadata value. This
-     *            data is available only to Lambda triggers that are assigned to
-     *            a user pool to support custom workflows. If your user pool
-     *            configuration does not include triggers, the ClientMetadata
-     *            parameter serves no purpose.
-=======
      *            Store the ClientMetadata value. This data is available only to
      *            Lambda triggers that are assigned to a user pool to support
      *            custom workflows. If your user pool configuration doesn't
      *            include triggers, the ClientMetadata parameter serves no
      *            purpose.
->>>>>>> f918cdde
      *            </p>
      *            </li>
      *            <li>
@@ -901,17 +864,10 @@
      * <ul>
      * <li>
      * <p>
-<<<<<<< HEAD
-     * Amazon Cognito does not store the ClientMetadata value. This data is
-     * available only to Lambda triggers that are assigned to a user pool to
-     * support custom workflows. If your user pool configuration does not
-     * include triggers, the ClientMetadata parameter serves no purpose.
-=======
      * Store the ClientMetadata value. This data is available only to Lambda
      * triggers that are assigned to a user pool to support custom workflows. If
      * your user pool configuration doesn't include triggers, the ClientMetadata
      * parameter serves no purpose.
->>>>>>> f918cdde
      * </p>
      * </li>
      * <li>
@@ -962,19 +918,11 @@
      *            <ul>
      *            <li>
      *            <p>
-<<<<<<< HEAD
-     *            Amazon Cognito does not store the ClientMetadata value. This
-     *            data is available only to Lambda triggers that are assigned to
-     *            a user pool to support custom workflows. If your user pool
-     *            configuration does not include triggers, the ClientMetadata
-     *            parameter serves no purpose.
-=======
      *            Store the ClientMetadata value. This data is available only to
      *            Lambda triggers that are assigned to a user pool to support
      *            custom workflows. If your user pool configuration doesn't
      *            include triggers, the ClientMetadata parameter serves no
      *            purpose.
->>>>>>> f918cdde
      *            </p>
      *            </li>
      *            <li>
@@ -1029,17 +977,10 @@
      * <ul>
      * <li>
      * <p>
-<<<<<<< HEAD
-     * Amazon Cognito does not store the ClientMetadata value. This data is
-     * available only to Lambda triggers that are assigned to a user pool to
-     * support custom workflows. If your user pool configuration does not
-     * include triggers, the ClientMetadata parameter serves no purpose.
-=======
      * Store the ClientMetadata value. This data is available only to Lambda
      * triggers that are assigned to a user pool to support custom workflows. If
      * your user pool configuration doesn't include triggers, the ClientMetadata
      * parameter serves no purpose.
->>>>>>> f918cdde
      * </p>
      * </li>
      * <li>
