--- conflicted
+++ resolved
@@ -31,12 +31,8 @@
  * "https://docs.aws.amazon.com/IAM/latest/UserGuide/id_credentials_temp_request.html"
  * >Requesting Temporary Security Credentials</a> and <a href=
  * "https://docs.aws.amazon.com/IAM/latest/UserGuide/id_credentials_temp_request.html#stsapi_comparison"
-<<<<<<< HEAD
- * >Comparing the STS API operations</a> in the <i>IAM User Guide</i>.
-=======
  * >Comparing the Amazon Web Services STS API operations</a> in the <i>IAM User
  * Guide</i>.
->>>>>>> f918cdde
  * </p>
  * <p>
  * <b>Permissions</b>
@@ -44,14 +40,9 @@
  * <p>
  * The temporary security credentials created by <code>AssumeRole</code> can be
  * used to make API calls to any Amazon Web Services service with the following
-<<<<<<< HEAD
- * exception: You cannot call the STS <code>GetFederationToken</code> or
- * <code>GetSessionToken</code> API operations.
-=======
  * exception: You cannot call the Amazon Web Services STS
  * <code>GetFederationToken</code> or <code>GetSessionToken</code> API
  * operations.
->>>>>>> f918cdde
  * </p>
  * <p>
  * (Optional) You can pass inline or managed <a href=
@@ -71,12 +62,6 @@
  * >Session Policies</a> in the <i>IAM User Guide</i>.
  * </p>
  * <p>
-<<<<<<< HEAD
- * To assume a role from a different account, your account must be trusted by
- * the role. The trust relationship is defined in the role's trust policy when
- * the role is created. That trust policy states which accounts are allowed to
- * delegate that access to users in the account.
-=======
  * When you create a role, you create two policies: A role trust policy that
  * specifies <i>who</i> can assume the role and a permissions policy that
  * specifies <i>what</i> can be done with the role. You specify the trusted
@@ -87,7 +72,6 @@
  * must be trusted by the role. The trust relationship is defined in the role's
  * trust policy when the role is created. That trust policy states which
  * accounts are allowed to delegate that access to users in the account.
->>>>>>> f918cdde
  * </p>
  * <p>
  * A user who wants to access a role in a different account must also have
@@ -332,13 +316,8 @@
      * token takes a <code>SessionDuration</code> parameter that specifies the
      * maximum length of the console session. For more information, see <a href=
      * "https://docs.aws.amazon.com/IAM/latest/UserGuide/id_roles_providers_enable-console-custom-url.html"
-<<<<<<< HEAD
-     * >Creating a URL that Enables Federated Users to Access the Management
-     * Console</a> in the <i>IAM User Guide</i>.
-=======
      * >Creating a URL that Enables Federated Users to Access the Amazon Web
      * Services Management Console</a> in the <i>IAM User Guide</i>.
->>>>>>> f918cdde
      * </p>
      * </note>
      * <p>
@@ -353,12 +332,8 @@
      * of a key name and an associated value. For more information about session
      * tags, see <a href=
      * "https://docs.aws.amazon.com/IAM/latest/UserGuide/id_session-tags.html"
-<<<<<<< HEAD
-     * >Tagging STS Sessions</a> in the <i>IAM User Guide</i>.
-=======
      * >Tagging Amazon Web Services STS Sessions</a> in the <i>IAM User
      * Guide</i>.
->>>>>>> f918cdde
      * </p>
      * <p>
      * This parameter is optional. You can pass up to 50 session tags. The
@@ -1372,13 +1347,8 @@
      * token takes a <code>SessionDuration</code> parameter that specifies the
      * maximum length of the console session. For more information, see <a href=
      * "https://docs.aws.amazon.com/IAM/latest/UserGuide/id_roles_providers_enable-console-custom-url.html"
-<<<<<<< HEAD
-     * >Creating a URL that Enables Federated Users to Access the Management
-     * Console</a> in the <i>IAM User Guide</i>.
-=======
      * >Creating a URL that Enables Federated Users to Access the Amazon Web
      * Services Management Console</a> in the <i>IAM User Guide</i>.
->>>>>>> f918cdde
      * </p>
      * </note>
      * <p>
@@ -1424,13 +1394,8 @@
      *         parameter that specifies the maximum length of the console
      *         session. For more information, see <a href=
      *         "https://docs.aws.amazon.com/IAM/latest/UserGuide/id_roles_providers_enable-console-custom-url.html"
-<<<<<<< HEAD
-     *         >Creating a URL that Enables Federated Users to Access the
-     *         Management Console</a> in the <i>IAM User Guide</i>.
-=======
      *         >Creating a URL that Enables Federated Users to Access the Amazon
      *         Web Services Management Console</a> in the <i>IAM User Guide</i>.
->>>>>>> f918cdde
      *         </p>
      *         </note>
      */
@@ -1475,13 +1440,8 @@
      * token takes a <code>SessionDuration</code> parameter that specifies the
      * maximum length of the console session. For more information, see <a href=
      * "https://docs.aws.amazon.com/IAM/latest/UserGuide/id_roles_providers_enable-console-custom-url.html"
-<<<<<<< HEAD
-     * >Creating a URL that Enables Federated Users to Access the Management
-     * Console</a> in the <i>IAM User Guide</i>.
-=======
      * >Creating a URL that Enables Federated Users to Access the Amazon Web
      * Services Management Console</a> in the <i>IAM User Guide</i>.
->>>>>>> f918cdde
      * </p>
      * </note>
      * <p>
@@ -1529,12 +1489,8 @@
      *            see <a href=
      *            "https://docs.aws.amazon.com/IAM/latest/UserGuide/id_roles_providers_enable-console-custom-url.html"
      *            >Creating a URL that Enables Federated Users to Access the
-<<<<<<< HEAD
-     *            Management Console</a> in the <i>IAM User Guide</i>.
-=======
      *            Amazon Web Services Management Console</a> in the <i>IAM User
      *            Guide</i>.
->>>>>>> f918cdde
      *            </p>
      *            </note>
      */
@@ -1579,13 +1535,8 @@
      * token takes a <code>SessionDuration</code> parameter that specifies the
      * maximum length of the console session. For more information, see <a href=
      * "https://docs.aws.amazon.com/IAM/latest/UserGuide/id_roles_providers_enable-console-custom-url.html"
-<<<<<<< HEAD
-     * >Creating a URL that Enables Federated Users to Access the Management
-     * Console</a> in the <i>IAM User Guide</i>.
-=======
      * >Creating a URL that Enables Federated Users to Access the Amazon Web
      * Services Management Console</a> in the <i>IAM User Guide</i>.
->>>>>>> f918cdde
      * </p>
      * </note>
      * <p>
@@ -1636,12 +1587,8 @@
      *            see <a href=
      *            "https://docs.aws.amazon.com/IAM/latest/UserGuide/id_roles_providers_enable-console-custom-url.html"
      *            >Creating a URL that Enables Federated Users to Access the
-<<<<<<< HEAD
-     *            Management Console</a> in the <i>IAM User Guide</i>.
-=======
      *            Amazon Web Services Management Console</a> in the <i>IAM User
      *            Guide</i>.
->>>>>>> f918cdde
      *            </p>
      *            </note>
      * @return A reference to this updated object so that method calls can be
@@ -1658,12 +1605,8 @@
      * of a key name and an associated value. For more information about session
      * tags, see <a href=
      * "https://docs.aws.amazon.com/IAM/latest/UserGuide/id_session-tags.html"
-<<<<<<< HEAD
-     * >Tagging STS Sessions</a> in the <i>IAM User Guide</i>.
-=======
      * >Tagging Amazon Web Services STS Sessions</a> in the <i>IAM User
      * Guide</i>.
->>>>>>> f918cdde
      * </p>
      * <p>
      * This parameter is optional. You can pass up to 50 session tags. The
@@ -1713,12 +1656,8 @@
      *         consists of a key name and an associated value. For more
      *         information about session tags, see <a href=
      *         "https://docs.aws.amazon.com/IAM/latest/UserGuide/id_session-tags.html"
-<<<<<<< HEAD
-     *         >Tagging STS Sessions</a> in the <i>IAM User Guide</i>.
-=======
      *         >Tagging Amazon Web Services STS Sessions</a> in the <i>IAM User
      *         Guide</i>.
->>>>>>> f918cdde
      *         </p>
      *         <p>
      *         This parameter is optional. You can pass up to 50 session tags.
@@ -1777,12 +1716,8 @@
      * of a key name and an associated value. For more information about session
      * tags, see <a href=
      * "https://docs.aws.amazon.com/IAM/latest/UserGuide/id_session-tags.html"
-<<<<<<< HEAD
-     * >Tagging STS Sessions</a> in the <i>IAM User Guide</i>.
-=======
      * >Tagging Amazon Web Services STS Sessions</a> in the <i>IAM User
      * Guide</i>.
->>>>>>> f918cdde
      * </p>
      * <p>
      * This parameter is optional. You can pass up to 50 session tags. The
@@ -1832,12 +1767,8 @@
      *            consists of a key name and an associated value. For more
      *            information about session tags, see <a href=
      *            "https://docs.aws.amazon.com/IAM/latest/UserGuide/id_session-tags.html"
-<<<<<<< HEAD
-     *            >Tagging STS Sessions</a> in the <i>IAM User Guide</i>.
-=======
      *            >Tagging Amazon Web Services STS Sessions</a> in the <i>IAM
      *            User Guide</i>.
->>>>>>> f918cdde
      *            </p>
      *            <p>
      *            This parameter is optional. You can pass up to 50 session
@@ -1902,12 +1833,8 @@
      * of a key name and an associated value. For more information about session
      * tags, see <a href=
      * "https://docs.aws.amazon.com/IAM/latest/UserGuide/id_session-tags.html"
-<<<<<<< HEAD
-     * >Tagging STS Sessions</a> in the <i>IAM User Guide</i>.
-=======
      * >Tagging Amazon Web Services STS Sessions</a> in the <i>IAM User
      * Guide</i>.
->>>>>>> f918cdde
      * </p>
      * <p>
      * This parameter is optional. You can pass up to 50 session tags. The
@@ -1960,12 +1887,8 @@
      *            consists of a key name and an associated value. For more
      *            information about session tags, see <a href=
      *            "https://docs.aws.amazon.com/IAM/latest/UserGuide/id_session-tags.html"
-<<<<<<< HEAD
-     *            >Tagging STS Sessions</a> in the <i>IAM User Guide</i>.
-=======
      *            >Tagging Amazon Web Services STS Sessions</a> in the <i>IAM
      *            User Guide</i>.
->>>>>>> f918cdde
      *            </p>
      *            <p>
      *            This parameter is optional. You can pass up to 50 session
@@ -2033,12 +1956,8 @@
      * of a key name and an associated value. For more information about session
      * tags, see <a href=
      * "https://docs.aws.amazon.com/IAM/latest/UserGuide/id_session-tags.html"
-<<<<<<< HEAD
-     * >Tagging STS Sessions</a> in the <i>IAM User Guide</i>.
-=======
      * >Tagging Amazon Web Services STS Sessions</a> in the <i>IAM User
      * Guide</i>.
->>>>>>> f918cdde
      * </p>
      * <p>
      * This parameter is optional. You can pass up to 50 session tags. The
@@ -2091,12 +2010,8 @@
      *            consists of a key name and an associated value. For more
      *            information about session tags, see <a href=
      *            "https://docs.aws.amazon.com/IAM/latest/UserGuide/id_session-tags.html"
-<<<<<<< HEAD
-     *            >Tagging STS Sessions</a> in the <i>IAM User Guide</i>.
-=======
      *            >Tagging Amazon Web Services STS Sessions</a> in the <i>IAM
      *            User Guide</i>.
->>>>>>> f918cdde
      *            </p>
      *            <p>
      *            This parameter is optional. You can pass up to 50 session
