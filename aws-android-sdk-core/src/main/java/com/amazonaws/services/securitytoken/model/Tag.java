/*
 * Copyright 2010-2021 Amazon.com, Inc. or its affiliates. All Rights Reserved.
 *
 * Licensed under the Apache License, Version 2.0 (the "License").
 * You may not use this file except in compliance with the License.
 * A copy of the License is located at
 *
 *  http://aws.amazon.com/apache2.0
 *
 * or in the "license" file accompanying this file. This file is distributed
 * on an "AS IS" BASIS, WITHOUT WARRANTIES OR CONDITIONS OF ANY KIND, either
 * express or implied. See the License for the specific language governing
 * permissions and limitations under the License.
 */

package com.amazonaws.services.securitytoken.model;

import java.io.Serializable;

/**
 * <p>
 * You can pass custom key-value pair attributes when you assume a role or
 * federate a user. These are called session tags. You can then use the session
 * tags to control access to resources. For more information, see <a href=
 * "https://docs.aws.amazon.com/IAM/latest/UserGuide/id_session-tags.html"
<<<<<<< HEAD
 * >Tagging STS Sessions</a> in the <i>IAM User Guide</i>.
=======
 * >Tagging Amazon Web Services STS Sessions</a> in the <i>IAM User Guide</i>.
>>>>>>> f918cdde
 * </p>
 */
public class Tag implements Serializable {
    /**
     * <p>
     * The key for a session tag.
     * </p>
     * <p>
     * You can pass up to 50 session tags. The plain text session tag keys can’t
     * exceed 128 characters. For these and additional limits, see <a href=
     * "https://docs.aws.amazon.com/IAM/latest/UserGuide/reference_iam-limits.html#reference_iam-limits-entity-length"
     * >IAM and STS Character Limits</a> in the <i>IAM User Guide</i>.
     * </p>
     * <p>
     * <b>Constraints:</b><br/>
     * <b>Length: </b>1 - 128<br/>
     * <b>Pattern: </b>[\p{L}\p{Z}\p{N}_.:/=+\-@]+<br/>
     */
    private String key;

    /**
     * <p>
     * The value for a session tag.
     * </p>
     * <p>
     * You can pass up to 50 session tags. The plain text session tag values
     * can’t exceed 256 characters. For these and additional limits, see <a
     * href=
     * "https://docs.aws.amazon.com/IAM/latest/UserGuide/reference_iam-limits.html#reference_iam-limits-entity-length"
     * >IAM and STS Character Limits</a> in the <i>IAM User Guide</i>.
     * </p>
     * <p>
     * <b>Constraints:</b><br/>
     * <b>Length: </b>0 - 256<br/>
     * <b>Pattern: </b>[\p{L}\p{Z}\p{N}_.:/=+\-@]*<br/>
     */
    private String value;

    /**
     * <p>
     * The key for a session tag.
     * </p>
     * <p>
     * You can pass up to 50 session tags. The plain text session tag keys can’t
     * exceed 128 characters. For these and additional limits, see <a href=
     * "https://docs.aws.amazon.com/IAM/latest/UserGuide/reference_iam-limits.html#reference_iam-limits-entity-length"
     * >IAM and STS Character Limits</a> in the <i>IAM User Guide</i>.
     * </p>
     * <p>
     * <b>Constraints:</b><br/>
     * <b>Length: </b>1 - 128<br/>
     * <b>Pattern: </b>[\p{L}\p{Z}\p{N}_.:/=+\-@]+<br/>
     *
     * @return <p>
     *         The key for a session tag.
     *         </p>
     *         <p>
     *         You can pass up to 50 session tags. The plain text session tag
     *         keys can’t exceed 128 characters. For these and additional
     *         limits, see <a href=
     *         "https://docs.aws.amazon.com/IAM/latest/UserGuide/reference_iam-limits.html#reference_iam-limits-entity-length"
     *         >IAM and STS Character Limits</a> in the <i>IAM User Guide</i>.
     *         </p>
     */
    public String getKey() {
        return key;
    }

    /**
     * <p>
     * The key for a session tag.
     * </p>
     * <p>
     * You can pass up to 50 session tags. The plain text session tag keys can’t
     * exceed 128 characters. For these and additional limits, see <a href=
     * "https://docs.aws.amazon.com/IAM/latest/UserGuide/reference_iam-limits.html#reference_iam-limits-entity-length"
     * >IAM and STS Character Limits</a> in the <i>IAM User Guide</i>.
     * </p>
     * <p>
     * <b>Constraints:</b><br/>
     * <b>Length: </b>1 - 128<br/>
     * <b>Pattern: </b>[\p{L}\p{Z}\p{N}_.:/=+\-@]+<br/>
     *
     * @param key <p>
     *            The key for a session tag.
     *            </p>
     *            <p>
     *            You can pass up to 50 session tags. The plain text session tag
     *            keys can’t exceed 128 characters. For these and additional
     *            limits, see <a href=
     *            "https://docs.aws.amazon.com/IAM/latest/UserGuide/reference_iam-limits.html#reference_iam-limits-entity-length"
     *            >IAM and STS Character Limits</a> in the <i>IAM User
     *            Guide</i>.
     *            </p>
     */
    public void setKey(String key) {
        this.key = key;
    }

    /**
     * <p>
     * The key for a session tag.
     * </p>
     * <p>
     * You can pass up to 50 session tags. The plain text session tag keys can’t
     * exceed 128 characters. For these and additional limits, see <a href=
     * "https://docs.aws.amazon.com/IAM/latest/UserGuide/reference_iam-limits.html#reference_iam-limits-entity-length"
     * >IAM and STS Character Limits</a> in the <i>IAM User Guide</i>.
     * </p>
     * <p>
     * Returns a reference to this object so that method calls can be chained
     * together.
     * <p>
     * <b>Constraints:</b><br/>
     * <b>Length: </b>1 - 128<br/>
     * <b>Pattern: </b>[\p{L}\p{Z}\p{N}_.:/=+\-@]+<br/>
     *
     * @param key <p>
     *            The key for a session tag.
     *            </p>
     *            <p>
     *            You can pass up to 50 session tags. The plain text session tag
     *            keys can’t exceed 128 characters. For these and additional
     *            limits, see <a href=
     *            "https://docs.aws.amazon.com/IAM/latest/UserGuide/reference_iam-limits.html#reference_iam-limits-entity-length"
     *            >IAM and STS Character Limits</a> in the <i>IAM User
     *            Guide</i>.
     *            </p>
     * @return A reference to this updated object so that method calls can be
     *         chained together.
     */
    public Tag withKey(String key) {
        this.key = key;
        return this;
    }

    /**
     * <p>
     * The value for a session tag.
     * </p>
     * <p>
     * You can pass up to 50 session tags. The plain text session tag values
     * can’t exceed 256 characters. For these and additional limits, see <a
     * href=
     * "https://docs.aws.amazon.com/IAM/latest/UserGuide/reference_iam-limits.html#reference_iam-limits-entity-length"
     * >IAM and STS Character Limits</a> in the <i>IAM User Guide</i>.
     * </p>
     * <p>
     * <b>Constraints:</b><br/>
     * <b>Length: </b>0 - 256<br/>
     * <b>Pattern: </b>[\p{L}\p{Z}\p{N}_.:/=+\-@]*<br/>
     *
     * @return <p>
     *         The value for a session tag.
     *         </p>
     *         <p>
     *         You can pass up to 50 session tags. The plain text session tag
     *         values can’t exceed 256 characters. For these and additional
     *         limits, see <a href=
     *         "https://docs.aws.amazon.com/IAM/latest/UserGuide/reference_iam-limits.html#reference_iam-limits-entity-length"
     *         >IAM and STS Character Limits</a> in the <i>IAM User Guide</i>.
     *         </p>
     */
    public String getValue() {
        return value;
    }

    /**
     * <p>
     * The value for a session tag.
     * </p>
     * <p>
     * You can pass up to 50 session tags. The plain text session tag values
     * can’t exceed 256 characters. For these and additional limits, see <a
     * href=
     * "https://docs.aws.amazon.com/IAM/latest/UserGuide/reference_iam-limits.html#reference_iam-limits-entity-length"
     * >IAM and STS Character Limits</a> in the <i>IAM User Guide</i>.
     * </p>
     * <p>
     * <b>Constraints:</b><br/>
     * <b>Length: </b>0 - 256<br/>
     * <b>Pattern: </b>[\p{L}\p{Z}\p{N}_.:/=+\-@]*<br/>
     *
     * @param value <p>
     *            The value for a session tag.
     *            </p>
     *            <p>
     *            You can pass up to 50 session tags. The plain text session tag
     *            values can’t exceed 256 characters. For these and additional
     *            limits, see <a href=
     *            "https://docs.aws.amazon.com/IAM/latest/UserGuide/reference_iam-limits.html#reference_iam-limits-entity-length"
     *            >IAM and STS Character Limits</a> in the <i>IAM User
     *            Guide</i>.
     *            </p>
     */
    public void setValue(String value) {
        this.value = value;
    }

    /**
     * <p>
     * The value for a session tag.
     * </p>
     * <p>
     * You can pass up to 50 session tags. The plain text session tag values
     * can’t exceed 256 characters. For these and additional limits, see <a
     * href=
     * "https://docs.aws.amazon.com/IAM/latest/UserGuide/reference_iam-limits.html#reference_iam-limits-entity-length"
     * >IAM and STS Character Limits</a> in the <i>IAM User Guide</i>.
     * </p>
     * <p>
     * Returns a reference to this object so that method calls can be chained
     * together.
     * <p>
     * <b>Constraints:</b><br/>
     * <b>Length: </b>0 - 256<br/>
     * <b>Pattern: </b>[\p{L}\p{Z}\p{N}_.:/=+\-@]*<br/>
     *
     * @param value <p>
     *            The value for a session tag.
     *            </p>
     *            <p>
     *            You can pass up to 50 session tags. The plain text session tag
     *            values can’t exceed 256 characters. For these and additional
     *            limits, see <a href=
     *            "https://docs.aws.amazon.com/IAM/latest/UserGuide/reference_iam-limits.html#reference_iam-limits-entity-length"
     *            >IAM and STS Character Limits</a> in the <i>IAM User
     *            Guide</i>.
     *            </p>
     * @return A reference to this updated object so that method calls can be
     *         chained together.
     */
    public Tag withValue(String value) {
        this.value = value;
        return this;
    }

    /**
     * Returns a string representation of this object; useful for testing and
     * debugging.
     *
     * @return A string representation of this object.
     * @see java.lang.Object#toString()
     */
    @Override
    public String toString() {
        StringBuilder sb = new StringBuilder();
        sb.append("{");
        if (getKey() != null)
            sb.append("Key: " + getKey() + ",");
        if (getValue() != null)
            sb.append("Value: " + getValue());
        sb.append("}");
        return sb.toString();
    }

    @Override
    public int hashCode() {
        final int prime = 31;
        int hashCode = 1;

        hashCode = prime * hashCode + ((getKey() == null) ? 0 : getKey().hashCode());
        hashCode = prime * hashCode + ((getValue() == null) ? 0 : getValue().hashCode());
        return hashCode;
    }

    @Override
    public boolean equals(Object obj) {
        if (this == obj)
            return true;
        if (obj == null)
            return false;

        if (obj instanceof Tag == false)
            return false;
        Tag other = (Tag) obj;

        if (other.getKey() == null ^ this.getKey() == null)
            return false;
        if (other.getKey() != null && other.getKey().equals(this.getKey()) == false)
            return false;
        if (other.getValue() == null ^ this.getValue() == null)
            return false;
        if (other.getValue() != null && other.getValue().equals(this.getValue()) == false)
            return false;
        return true;
    }
}<|MERGE_RESOLUTION|>--- conflicted
+++ resolved
@@ -23,11 +23,7 @@
  * federate a user. These are called session tags. You can then use the session
  * tags to control access to resources. For more information, see <a href=
  * "https://docs.aws.amazon.com/IAM/latest/UserGuide/id_session-tags.html"
-<<<<<<< HEAD
- * >Tagging STS Sessions</a> in the <i>IAM User Guide</i>.
-=======
  * >Tagging Amazon Web Services STS Sessions</a> in the <i>IAM User Guide</i>.
->>>>>>> f918cdde
  * </p>
  */
 public class Tag implements Serializable {
