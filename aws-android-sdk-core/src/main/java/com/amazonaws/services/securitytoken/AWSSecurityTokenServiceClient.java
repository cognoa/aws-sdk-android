--- conflicted
+++ resolved
@@ -380,12 +380,8 @@
      * "https://docs.aws.amazon.com/IAM/latest/UserGuide/id_credentials_temp_request.html"
      * >Requesting Temporary Security Credentials</a> and <a href=
      * "https://docs.aws.amazon.com/IAM/latest/UserGuide/id_credentials_temp_request.html#stsapi_comparison"
-<<<<<<< HEAD
-     * >Comparing the STS API operations</a> in the <i>IAM User Guide</i>.
-=======
      * >Comparing the Amazon Web Services STS API operations</a> in the <i>IAM
      * User Guide</i>.
->>>>>>> f918cdde
      * </p>
      * <p>
      * <b>Permissions</b>
@@ -393,11 +389,7 @@
      * <p>
      * The temporary security credentials created by <code>AssumeRole</code> can
      * be used to make API calls to any Amazon Web Services service with the
-<<<<<<< HEAD
-     * following exception: You cannot call the STS
-=======
      * following exception: You cannot call the Amazon Web Services STS
->>>>>>> f918cdde
      * <code>GetFederationToken</code> or <code>GetSessionToken</code> API
      * operations.
      * </p>
@@ -420,12 +412,6 @@
      * >Session Policies</a> in the <i>IAM User Guide</i>.
      * </p>
      * <p>
-<<<<<<< HEAD
-     * To assume a role from a different account, your account must be trusted
-     * by the role. The trust relationship is defined in the role's trust policy
-     * when the role is created. That trust policy states which accounts are
-     * allowed to delegate that access to users in the account.
-=======
      * When you create a role, you create two policies: A role trust policy that
      * specifies <i>who</i> can assume the role and a permissions policy that
      * specifies <i>what</i> can be done with the role. You specify the trusted
@@ -437,7 +423,6 @@
      * the role's trust policy when the role is created. That trust policy
      * states which accounts are allowed to delegate that access to users in the
      * account.
->>>>>>> f918cdde
      * </p>
      * <p>
      * A user who wants to access a role in a different account must also have
@@ -573,12 +558,8 @@
      * "https://docs.aws.amazon.com/IAM/latest/UserGuide/id_credentials_temp_request.html"
      * >Requesting Temporary Security Credentials</a> and <a href=
      * "https://docs.aws.amazon.com/IAM/latest/UserGuide/id_credentials_temp_request.html#stsapi_comparison"
-<<<<<<< HEAD
-     * >Comparing the STS API operations</a> in the <i>IAM User Guide</i>.
-=======
      * >Comparing the Amazon Web Services STS API operations</a> in the <i>IAM
      * User Guide</i>.
->>>>>>> f918cdde
      * </p>
      * <p>
      * The temporary security credentials returned by this operation consist of
@@ -843,12 +824,8 @@
      * "https://docs.aws.amazon.com/IAM/latest/UserGuide/id_credentials_temp_request.html"
      * >Requesting Temporary Security Credentials</a> and <a href=
      * "https://docs.aws.amazon.com/IAM/latest/UserGuide/id_credentials_temp_request.html#stsapi_comparison"
-<<<<<<< HEAD
-     * >Comparing the STS API operations</a> in the <i>IAM User Guide</i>.
-=======
      * >Comparing the Amazon Web Services STS API operations</a> in the <i>IAM
      * User Guide</i>.
->>>>>>> f918cdde
      * </p>
      * <p>
      * The temporary security credentials returned by this API consist of an
@@ -1297,12 +1274,8 @@
      * "https://docs.aws.amazon.com/IAM/latest/UserGuide/id_credentials_temp_request.html"
      * >Requesting Temporary Security Credentials</a> and <a href=
      * "https://docs.aws.amazon.com/IAM/latest/UserGuide/id_credentials_temp_request.html#stsapi_comparison"
-<<<<<<< HEAD
-     * >Comparing the STS API operations</a> in the <i>IAM User Guide</i>.
-=======
      * >Comparing the Amazon Web Services STS API operations</a> in the <i>IAM
      * User Guide</i>.
->>>>>>> f918cdde
      * </p>
      * <note>
      * <p>
@@ -1334,13 +1307,8 @@
      * The temporary credentials are valid for the specified duration, from 900
      * seconds (15 minutes) up to a maximum of 129,600 seconds (36 hours). The
      * default session duration is 43,200 seconds (12 hours). Temporary
-<<<<<<< HEAD
-     * credentials that are obtained by using Amazon Web Services account root
-     * user credentials have a maximum duration of 3,600 seconds (1 hour).
-=======
      * credentials obtained by using the Amazon Web Services account root user
      * credentials have a maximum duration of 3,600 seconds (1 hour).
->>>>>>> f918cdde
      * </p>
      * <p>
      * <b>Permissions</b>
@@ -1420,93 +1388,6 @@
      * </p>
      * </note>
      * <p>
-<<<<<<< HEAD
-     * You can also call <code>GetFederationToken</code> using the security
-     * credentials of an Amazon Web Services account root user, but we do not
-     * recommend it. Instead, we recommend that you create an IAM user for the
-     * purpose of the proxy application. Then attach a policy to the IAM user
-     * that limits federated users to only the actions and resources that they
-     * need to access. For more information, see <a href=
-     * "https://docs.aws.amazon.com/IAM/latest/UserGuide/best-practices.html"
-     * >IAM Best Practices</a> in the <i>IAM User Guide</i>.
-     * </p>
-     * <p>
-     * <b>Session duration</b>
-     * </p>
-     * <p>
-     * The temporary credentials are valid for the specified duration, from 900
-     * seconds (15 minutes) up to a maximum of 129,600 seconds (36 hours). The
-     * default session duration is 43,200 seconds (12 hours). Temporary
-     * credentials that are obtained by using Amazon Web Services account root
-     * user credentials have a maximum duration of 3,600 seconds (1 hour).
-     * </p>
-     * <p>
-     * <b>Permissions</b>
-     * </p>
-     * <p>
-     * You can use the temporary credentials created by
-     * <code>GetFederationToken</code> in any Amazon Web Services service except
-     * the following:
-     * </p>
-     * <ul>
-     * <li>
-     * <p>
-     * You cannot call any IAM operations using the CLI or the Amazon Web
-     * Services API.
-     * </p>
-     * </li>
-     * <li>
-     * <p>
-     * You cannot call any STS operations except <code>GetCallerIdentity</code>.
-     * </p>
-     * </li>
-     * </ul>
-     * <p>
-     * You must pass an inline or managed <a href=
-     * "https://docs.aws.amazon.com/IAM/latest/UserGuide/access_policies.html#policies_session"
-     * >session policy</a> to this operation. You can pass a single JSON policy
-     * document to use as an inline session policy. You can also specify up to
-     * 10 managed policies to use as managed session policies. The plain text
-     * that you use for both inline and managed session policies can't exceed
-     * 2,048 characters.
-     * </p>
-     * <p>
-     * Though the session policy parameters are optional, if you do not pass a
-     * policy, then the resulting federated user session has no permissions.
-     * When you pass session policies, the session permissions are the
-     * intersection of the IAM user policies and the session policies that you
-     * pass. This gives you a way to further restrict the permissions for a
-     * federated user. You cannot use session policies to grant more permissions
-     * than those that are defined in the permissions policy of the IAM user.
-     * For more information, see <a href=
-     * "https://docs.aws.amazon.com/IAM/latest/UserGuide/access_policies.html#policies_session"
-     * >Session Policies</a> in the <i>IAM User Guide</i>. For information about
-     * using <code>GetFederationToken</code> to create temporary security
-     * credentials, see <a href=
-     * "https://docs.aws.amazon.com/IAM/latest/UserGuide/id_credentials_temp_request.html#api_getfederationtoken"
-     * >GetFederationToken—Federation Through a Custom Identity Broker</a>.
-     * </p>
-     * <p>
-     * You can use the credentials to access a resource that has a
-     * resource-based policy. If that policy specifically references the
-     * federated user session in the <code>Principal</code> element of the
-     * policy, the session has the permissions allowed by the policy. These
-     * permissions are granted in addition to the permissions granted by the
-     * session policies.
-     * </p>
-     * <p>
-     * <b>Tags</b>
-     * </p>
-     * <p>
-     * (Optional) You can pass tag key-value pairs to your session. These are
-     * called session tags. For more information about session tags, see <a
-     * href=
-     * "https://docs.aws.amazon.com/IAM/latest/UserGuide/id_session-tags.html"
-     * >Passing Session Tags in STS</a> in the <i>IAM User Guide</i>.
-     * </p>
-     * <p>
-=======
->>>>>>> f918cdde
      * An administrator must grant you the permissions necessary to pass session
      * tags. The administrator can also create granular permissions to allow you
      * to pass only specific session tags. For more information, see <a href=
@@ -1578,12 +1459,8 @@
      * "https://docs.aws.amazon.com/IAM/latest/UserGuide/id_credentials_temp_request.html"
      * >Requesting Temporary Security Credentials</a> and <a href=
      * "https://docs.aws.amazon.com/IAM/latest/UserGuide/id_credentials_temp_request.html#stsapi_comparison"
-<<<<<<< HEAD
-     * >Comparing the STS API operations</a> in the <i>IAM User Guide</i>.
-=======
      * >Comparing the Amazon Web Services STS API operations</a> in the <i>IAM
      * User Guide</i>.
->>>>>>> f918cdde
      * </p>
      * <p>
      * <b>Session Duration</b>
@@ -1699,12 +1576,8 @@
      * "https://docs.aws.amazon.com/IAM/latest/UserGuide/id_credentials_temp_request.html"
      * >Requesting Temporary Security Credentials</a> and <a href=
      * "https://docs.aws.amazon.com/IAM/latest/UserGuide/id_credentials_temp_request.html#stsapi_comparison"
-<<<<<<< HEAD
-     * >Comparing the STS API operations</a> in the <i>IAM User Guide</i>.
-=======
      * >Comparing the Amazon Web Services STS API operations</a> in the <i>IAM
      * User Guide</i>.
->>>>>>> f918cdde
      * </p>
      * <p>
      * <b>Session Duration</b>
