/*
 * Copyright 2010-2021 Amazon.com, Inc. or its affiliates. All Rights Reserved.
 *
 * Licensed under the Apache License, Version 2.0 (the "License").
 * You may not use this file except in compliance with the License.
 * A copy of the License is located at
 *
 *  http://aws.amazon.com/apache2.0
 *
 * or in the "license" file accompanying this file. This file is distributed
 * on an "AS IS" BASIS, WITHOUT WARRANTIES OR CONDITIONS OF ANY KIND, either
 * express or implied. See the License for the specific language governing
 * permissions and limitations under the License.
 */

package com.amazonaws.services.securitytoken.model;

import java.io.Serializable;

import com.amazonaws.AmazonWebServiceRequest;

/**
 * <p>
 * Returns a set of temporary security credentials for users who have been
 * authenticated in a mobile or web application with a web identity provider.
 * Example providers include Amazon Cognito, Login with Amazon, Facebook,
 * Google, or any OpenID Connect-compatible identity provider.
 * </p>
 * <note>
 * <p>
 * For mobile applications, we recommend that you use Amazon Cognito. You can
 * use Amazon Cognito with the <a href="http://aws.amazon.com/sdkforios/">Amazon
 * Web Services SDK for iOS Developer Guide</a> and the <a
 * href="http://aws.amazon.com/sdkforandroid/">Amazon Web Services SDK for
 * Android Developer Guide</a> to uniquely identify a user. You can also supply
 * the user with a consistent identity throughout the lifetime of an
 * application.
 * </p>
 * <p>
 * To learn more about Amazon Cognito, see <a href=
 * "https://docs.aws.amazon.com/mobile/sdkforandroid/developerguide/cognito-auth.html#d0e840"
 * >Amazon Cognito Overview</a> in <i>Amazon Web Services SDK for Android
 * Developer Guide</i> and <a href=
 * "https://docs.aws.amazon.com/mobile/sdkforios/developerguide/cognito-auth.html#d0e664"
 * >Amazon Cognito Overview</a> in the <i>Amazon Web Services SDK for iOS
 * Developer Guide</i>.
 * </p>
 * </note>
 * <p>
 * Calling <code>AssumeRoleWithWebIdentity</code> does not require the use of
 * Amazon Web Services security credentials. Therefore, you can distribute an
 * application (for example, on mobile devices) that requests temporary security
 * credentials without including long-term Amazon Web Services credentials in
 * the application. You also don't need to deploy server-based proxy services
 * that use long-term Amazon Web Services credentials. Instead, the identity of
 * the caller is validated by using a token from the web identity provider. For
 * a comparison of <code>AssumeRoleWithWebIdentity</code> with the other API
 * operations that produce temporary credentials, see <a href=
 * "https://docs.aws.amazon.com/IAM/latest/UserGuide/id_credentials_temp_request.html"
 * >Requesting Temporary Security Credentials</a> and <a href=
 * "https://docs.aws.amazon.com/IAM/latest/UserGuide/id_credentials_temp_request.html#stsapi_comparison"
<<<<<<< HEAD
 * >Comparing the STS API operations</a> in the <i>IAM User Guide</i>.
=======
 * >Comparing the Amazon Web Services STS API operations</a> in the <i>IAM User
 * Guide</i>.
>>>>>>> f918cdde
 * </p>
 * <p>
 * The temporary security credentials returned by this API consist of an access
 * key ID, a secret access key, and a security token. Applications can use these
 * temporary security credentials to sign calls to Amazon Web Services service
 * API operations.
 * </p>
 * <p>
 * <b>Session Duration</b>
 * </p>
 * <p>
 * By default, the temporary security credentials created by
 * <code>AssumeRoleWithWebIdentity</code> last for one hour. However, you can
 * use the optional <code>DurationSeconds</code> parameter to specify the
 * duration of your session. You can provide a value from 900 seconds (15
 * minutes) up to the maximum session duration setting for the role. This
 * setting can have a value from 1 hour to 12 hours. To learn how to view the
 * maximum value for your role, see <a href=
 * "https://docs.aws.amazon.com/IAM/latest/UserGuide/id_roles_use.html#id_roles_use_view-role-max-session"
 * >View the Maximum Session Duration Setting for a Role</a> in the <i>IAM User
 * Guide</i>. The maximum session duration limit applies when you use the
 * <code>AssumeRole*</code> API operations or the <code>assume-role*</code> CLI
 * commands. However the limit does not apply when you use those operations to
 * create a console URL. For more information, see <a
 * href="https://docs.aws.amazon.com/IAM/latest/UserGuide/id_roles_use.html"
 * >Using IAM Roles</a> in the <i>IAM User Guide</i>.
 * </p>
 * <p>
 * <b>Permissions</b>
 * </p>
 * <p>
 * The temporary security credentials created by
 * <code>AssumeRoleWithWebIdentity</code> can be used to make API calls to any
 * Amazon Web Services service with the following exception: you cannot call the
 * STS <code>GetFederationToken</code> or <code>GetSessionToken</code> API
 * operations.
 * </p>
 * <p>
 * (Optional) You can pass inline or managed <a href=
 * "https://docs.aws.amazon.com/IAM/latest/UserGuide/access_policies.html#policies_session"
 * >session policies</a> to this operation. You can pass a single JSON policy
 * document to use as an inline session policy. You can also specify up to 10
 * managed policies to use as managed session policies. The plaintext that you
 * use for both inline and managed session policies can't exceed 2,048
 * characters. Passing policies to this operation returns new temporary
 * credentials. The resulting session's permissions are the intersection of the
 * role's identity-based policy and the session policies. You can use the role's
 * temporary credentials in subsequent Amazon Web Services API calls to access
 * resources in the account that owns the role. You cannot use session policies
 * to grant more permissions than those allowed by the identity-based policy of
 * the role that is being assumed. For more information, see <a href=
 * "https://docs.aws.amazon.com/IAM/latest/UserGuide/access_policies.html#policies_session"
 * >Session Policies</a> in the <i>IAM User Guide</i>.
 * </p>
 * <p>
 * <b>Tags</b>
 * </p>
 * <p>
 * (Optional) You can configure your IdP to pass attributes into your web
 * identity token as session tags. Each session tag consists of a key name and
 * an associated value. For more information about session tags, see <a href=
 * "https://docs.aws.amazon.com/IAM/latest/UserGuide/id_session-tags.html"
 * >Passing Session Tags in STS</a> in the <i>IAM User Guide</i>.
 * </p>
 * <p>
 * You can pass up to 50 session tags. The plaintext session tag keys can’t
 * exceed 128 characters and the values can’t exceed 256 characters. For these
 * and additional limits, see <a href=
 * "https://docs.aws.amazon.com/IAM/latest/UserGuide/reference_iam-limits.html#reference_iam-limits-entity-length"
 * >IAM and STS Character Limits</a> in the <i>IAM User Guide</i>.
 * </p>
 * <note>
 * <p>
 * An Amazon Web Services conversion compresses the passed session policies and
 * session tags into a packed binary format that has a separate limit. Your
 * request can fail for this limit even if your plaintext meets the other
 * requirements. The <code>PackedPolicySize</code> response element indicates by
 * percentage how close the policies and tags for your request are to the upper
 * size limit.
 * </p>
 * </note>
 * <p>
 * You can pass a session tag with the same key as a tag that is attached to the
 * role. When you do, the session tag overrides the role tag with the same key.
 * </p>
 * <p>
 * An administrator must grant you the permissions necessary to pass session
 * tags. The administrator can also create granular permissions to allow you to
 * pass only specific session tags. For more information, see <a href=
 * "https://docs.aws.amazon.com/IAM/latest/UserGuide/tutorial_attribute-based-access-control.html"
 * >Tutorial: Using Tags for Attribute-Based Access Control</a> in the <i>IAM
 * User Guide</i>.
 * </p>
 * <p>
 * You can set the session tags as transitive. Transitive tags persist during
 * role chaining. For more information, see <a href=
 * "https://docs.aws.amazon.com/IAM/latest/UserGuide/id_session-tags.html#id_session-tags_role-chaining"
 * >Chaining Roles with Session Tags</a> in the <i>IAM User Guide</i>.
 * </p>
 * <p>
 * <b>Identities</b>
 * </p>
 * <p>
 * Before your application can call <code>AssumeRoleWithWebIdentity</code>, you
 * must have an identity token from a supported identity provider and create a
 * role that the application can assume. The role that your application assumes
 * must trust the identity provider that is associated with the identity token.
 * In other words, the identity provider must be specified in the role's trust
 * policy.
 * </p>
 * <important>
 * <p>
 * Calling <code>AssumeRoleWithWebIdentity</code> can result in an entry in your
 * CloudTrail logs. The entry includes the <a
 * href="http://openid.net/specs/openid-connect-core-1_0.html#Claims"
 * >Subject</a> of the provided web identity token. We recommend that you avoid
 * using any personally identifiable information (PII) in this field. For
 * example, you could instead use a GUID or a pairwise identifier, as <a
 * href="http://openid.net/specs/openid-connect-core-1_0.html#SubjectIDTypes"
 * >suggested in the OIDC specification</a>.
 * </p>
 * </important>
 * <p>
 * For more information about how to use web identity federation and the
 * <code>AssumeRoleWithWebIdentity</code> API, see the following resources:
 * </p>
 * <ul>
 * <li>
 * <p>
 * <a href=
 * "https://docs.aws.amazon.com/IAM/latest/UserGuide/id_roles_providers_oidc_manual.html"
 * >Using Web Identity Federation API Operations for Mobile Apps</a> and <a
 * href=
 * "https://docs.aws.amazon.com/IAM/latest/UserGuide/id_credentials_temp_request.html#api_assumerolewithwebidentity"
 * >Federation Through a Web-based Identity Provider</a>.
 * </p>
 * </li>
 * <li>
 * <p>
 * <a href=
 * "https://aws.amazon.com/blogs/aws/the-aws-web-identity-federation-playground/"
 * > Web Identity Federation Playground</a>. Walk through the process of
 * authenticating through Login with Amazon, Facebook, or Google, getting
 * temporary security credentials, and then using those credentials to make a
 * request to Amazon Web Services.
 * </p>
 * </li>
 * <li>
 * <p>
 * <a href="http://aws.amazon.com/sdkforios/">Amazon Web Services SDK for iOS
 * Developer Guide</a> and <a href="http://aws.amazon.com/sdkforandroid/">Amazon
 * Web Services SDK for Android Developer Guide</a>. These toolkits contain
 * sample apps that show how to invoke the identity providers. The toolkits then
 * show how to use the information from these providers to get and use temporary
 * security credentials.
 * </p>
 * </li>
 * <li>
 * <p>
 * <a href=
 * "http://aws.amazon.com/articles/web-identity-federation-with-mobile-applications"
 * >Web Identity Federation with Mobile Applications</a>. This article discusses
 * web identity federation and shows an example of how to use web identity
 * federation to get access to content in Amazon S3.
 * </p>
 * </li>
 * </ul>
 */
public class AssumeRoleWithWebIdentityRequest extends AmazonWebServiceRequest implements
        Serializable {
    /**
     * <p>
     * The Amazon Resource Name (ARN) of the role that the caller is assuming.
     * </p>
     * <p>
     * <b>Constraints:</b><br/>
     * <b>Length: </b>20 - 2048<br/>
     * <b>Pattern: </b>[
     * -\u007E\u0085\u00A0-\uD7FF\uE000-\uFFFD\u10000-\u10FFFF]+<br/>
     */
    private String roleArn;

    /**
     * <p>
     * An identifier for the assumed role session. Typically, you pass the name
     * or identifier that is associated with the user who is using your
     * application. That way, the temporary security credentials that your
     * application will use are associated with that user. This session name is
     * included as part of the ARN and assumed role ID in the
     * <code>AssumedRoleUser</code> response element.
     * </p>
     * <p>
     * The regex used to validate this parameter is a string of characters
     * consisting of upper- and lower-case alphanumeric characters with no
     * spaces. You can also include underscores or any of the following
     * characters: =,.@-
     * </p>
     * <p>
     * <b>Constraints:</b><br/>
     * <b>Length: </b>2 - 64<br/>
     * <b>Pattern: </b>[\w+=,.@-]*<br/>
     */
    private String roleSessionName;

    /**
     * <p>
     * The OAuth 2.0 access token or OpenID Connect ID token that is provided by
     * the identity provider. Your application must get this token by
     * authenticating the user who is using your application with a web identity
     * provider before the application makes an
     * <code>AssumeRoleWithWebIdentity</code> call.
     * </p>
     * <p>
     * <b>Constraints:</b><br/>
     * <b>Length: </b>4 - 20000<br/>
     */
    private String webIdentityToken;

    /**
     * <p>
     * The fully qualified host component of the domain name of the identity
     * provider.
     * </p>
     * <p>
     * Specify this value only for OAuth 2.0 access tokens. Currently
     * <code>www.amazon.com</code> and <code>graph.facebook.com</code> are the
     * only supported identity providers for OAuth 2.0 access tokens. Do not
     * include URL schemes and port numbers.
     * </p>
     * <p>
     * Do not specify this value for OpenID Connect ID tokens.
     * </p>
     * <p>
     * <b>Constraints:</b><br/>
     * <b>Length: </b>4 - 2048<br/>
     */
    private String providerId;

    /**
     * <p>
     * The Amazon Resource Names (ARNs) of the IAM managed policies that you
     * want to use as managed session policies. The policies must exist in the
     * same account as the role.
     * </p>
     * <p>
     * This parameter is optional. You can provide up to 10 managed policy ARNs.
     * However, the plaintext that you use for both inline and managed session
     * policies can't exceed 2,048 characters. For more information about ARNs,
     * see <a href=
     * "https://docs.aws.amazon.com/general/latest/gr/aws-arns-and-namespaces.html"
     * >Amazon Resource Names (ARNs) and Amazon Web Services Service
     * Namespaces</a> in the Amazon Web Services General Reference.
     * </p>
     * <note>
     * <p>
     * An Amazon Web Services conversion compresses the passed session policies
     * and session tags into a packed binary format that has a separate limit.
     * Your request can fail for this limit even if your plaintext meets the
     * other requirements. The <code>PackedPolicySize</code> response element
     * indicates by percentage how close the policies and tags for your request
     * are to the upper size limit.
     * </p>
     * </note>
     * <p>
     * Passing policies to this operation returns new temporary credentials. The
     * resulting session's permissions are the intersection of the role's
     * identity-based policy and the session policies. You can use the role's
     * temporary credentials in subsequent Amazon Web Services API calls to
     * access resources in the account that owns the role. You cannot use
     * session policies to grant more permissions than those allowed by the
     * identity-based policy of the role that is being assumed. For more
     * information, see <a href=
     * "https://docs.aws.amazon.com/IAM/latest/UserGuide/access_policies.html#policies_session"
     * >Session Policies</a> in the <i>IAM User Guide</i>.
     * </p>
     */
    private java.util.List<PolicyDescriptorType> policyArns;

    /**
     * <p>
     * An IAM policy in JSON format that you want to use as an inline session
     * policy.
     * </p>
     * <p>
     * This parameter is optional. Passing policies to this operation returns
     * new temporary credentials. The resulting session's permissions are the
     * intersection of the role's identity-based policy and the session
     * policies. You can use the role's temporary credentials in subsequent
     * Amazon Web Services API calls to access resources in the account that
     * owns the role. You cannot use session policies to grant more permissions
     * than those allowed by the identity-based policy of the role that is being
     * assumed. For more information, see <a href=
     * "https://docs.aws.amazon.com/IAM/latest/UserGuide/access_policies.html#policies_session"
     * >Session Policies</a> in the <i>IAM User Guide</i>.
     * </p>
     * <p>
     * The plaintext that you use for both inline and managed session policies
     * can't exceed 2,048 characters. The JSON policy characters can be any
     * ASCII character from the space character to the end of the valid
     * character list ( through \u00FF). It can also include the tab ( ),
     * linefeed ( ), and carriage return ( ) characters.
     * </p>
     * <note>
     * <p>
     * An Amazon Web Services conversion compresses the passed session policies
     * and session tags into a packed binary format that has a separate limit.
     * Your request can fail for this limit even if your plaintext meets the
     * other requirements. The <code>PackedPolicySize</code> response element
     * indicates by percentage how close the policies and tags for your request
     * are to the upper size limit.
     * </p>
     * </note>
     * <p>
     * <b>Constraints:</b><br/>
     * <b>Length: </b>1 - 2048<br/>
     * <b>Pattern: </b>[ -\u00FF]+<br/>
     */
    private String policy;

    /**
     * <p>
     * The duration, in seconds, of the role session. The value can range from
     * 900 seconds (15 minutes) up to the maximum session duration setting for
     * the role. This setting can have a value from 1 hour to 12 hours. If you
     * specify a value higher than this setting, the operation fails. For
     * example, if you specify a session duration of 12 hours, but your
     * administrator set the maximum session duration to 6 hours, your operation
     * fails. To learn how to view the maximum value for your role, see <a href=
     * "https://docs.aws.amazon.com/IAM/latest/UserGuide/id_roles_use.html#id_roles_use_view-role-max-session"
     * >View the Maximum Session Duration Setting for a Role</a> in the <i>IAM
     * User Guide</i>.
     * </p>
     * <p>
     * By default, the value is set to <code>3600</code> seconds.
     * </p>
     * <note>
     * <p>
     * The <code>DurationSeconds</code> parameter is separate from the duration
     * of a console session that you might request using the returned
     * credentials. The request to the federation endpoint for a console sign-in
     * token takes a <code>SessionDuration</code> parameter that specifies the
     * maximum length of the console session. For more information, see <a href=
     * "https://docs.aws.amazon.com/IAM/latest/UserGuide/id_roles_providers_enable-console-custom-url.html"
<<<<<<< HEAD
     * >Creating a URL that Enables Federated Users to Access the Management
     * Console</a> in the <i>IAM User Guide</i>.
=======
     * >Creating a URL that Enables Federated Users to Access the Amazon Web
     * Services Management Console</a> in the <i>IAM User Guide</i>.
>>>>>>> f918cdde
     * </p>
     * </note>
     * <p>
     * <b>Constraints:</b><br/>
     * <b>Range: </b>900 - 43200<br/>
     */
    private Integer durationSeconds;

    /**
     * <p>
     * The Amazon Resource Name (ARN) of the role that the caller is assuming.
     * </p>
     * <p>
     * <b>Constraints:</b><br/>
     * <b>Length: </b>20 - 2048<br/>
     * <b>Pattern: </b>[
     * -\u007E\u0085\u00A0-\uD7FF\uE000-\uFFFD\u10000-\u10FFFF]+<br/>
     *
     * @return <p>
     *         The Amazon Resource Name (ARN) of the role that the caller is
     *         assuming.
     *         </p>
     */
    public String getRoleArn() {
        return roleArn;
    }

    /**
     * <p>
     * The Amazon Resource Name (ARN) of the role that the caller is assuming.
     * </p>
     * <p>
     * <b>Constraints:</b><br/>
     * <b>Length: </b>20 - 2048<br/>
     * <b>Pattern: </b>[
     * -\u007E\u0085\u00A0-\uD7FF\uE000-\uFFFD\u10000-\u10FFFF]+<br/>
     *
     * @param roleArn <p>
     *            The Amazon Resource Name (ARN) of the role that the caller is
     *            assuming.
     *            </p>
     */
    public void setRoleArn(String roleArn) {
        this.roleArn = roleArn;
    }

    /**
     * <p>
     * The Amazon Resource Name (ARN) of the role that the caller is assuming.
     * </p>
     * <p>
     * Returns a reference to this object so that method calls can be chained
     * together.
     * <p>
     * <b>Constraints:</b><br/>
     * <b>Length: </b>20 - 2048<br/>
     * <b>Pattern: </b>[
     * -\u007E\u0085\u00A0-\uD7FF\uE000-\uFFFD\u10000-\u10FFFF]+<br/>
     *
     * @param roleArn <p>
     *            The Amazon Resource Name (ARN) of the role that the caller is
     *            assuming.
     *            </p>
     * @return A reference to this updated object so that method calls can be
     *         chained together.
     */
    public AssumeRoleWithWebIdentityRequest withRoleArn(String roleArn) {
        this.roleArn = roleArn;
        return this;
    }

    /**
     * <p>
     * An identifier for the assumed role session. Typically, you pass the name
     * or identifier that is associated with the user who is using your
     * application. That way, the temporary security credentials that your
     * application will use are associated with that user. This session name is
     * included as part of the ARN and assumed role ID in the
     * <code>AssumedRoleUser</code> response element.
     * </p>
     * <p>
     * The regex used to validate this parameter is a string of characters
     * consisting of upper- and lower-case alphanumeric characters with no
     * spaces. You can also include underscores or any of the following
     * characters: =,.@-
     * </p>
     * <p>
     * <b>Constraints:</b><br/>
     * <b>Length: </b>2 - 64<br/>
     * <b>Pattern: </b>[\w+=,.@-]*<br/>
     *
     * @return <p>
     *         An identifier for the assumed role session. Typically, you pass
     *         the name or identifier that is associated with the user who is
     *         using your application. That way, the temporary security
     *         credentials that your application will use are associated with
     *         that user. This session name is included as part of the ARN and
     *         assumed role ID in the <code>AssumedRoleUser</code> response
     *         element.
     *         </p>
     *         <p>
     *         The regex used to validate this parameter is a string of
     *         characters consisting of upper- and lower-case alphanumeric
     *         characters with no spaces. You can also include underscores or
     *         any of the following characters: =,.@-
     *         </p>
     */
    public String getRoleSessionName() {
        return roleSessionName;
    }

    /**
     * <p>
     * An identifier for the assumed role session. Typically, you pass the name
     * or identifier that is associated with the user who is using your
     * application. That way, the temporary security credentials that your
     * application will use are associated with that user. This session name is
     * included as part of the ARN and assumed role ID in the
     * <code>AssumedRoleUser</code> response element.
     * </p>
     * <p>
     * The regex used to validate this parameter is a string of characters
     * consisting of upper- and lower-case alphanumeric characters with no
     * spaces. You can also include underscores or any of the following
     * characters: =,.@-
     * </p>
     * <p>
     * <b>Constraints:</b><br/>
     * <b>Length: </b>2 - 64<br/>
     * <b>Pattern: </b>[\w+=,.@-]*<br/>
     *
     * @param roleSessionName <p>
     *            An identifier for the assumed role session. Typically, you
     *            pass the name or identifier that is associated with the user
     *            who is using your application. That way, the temporary
     *            security credentials that your application will use are
     *            associated with that user. This session name is included as
     *            part of the ARN and assumed role ID in the
     *            <code>AssumedRoleUser</code> response element.
     *            </p>
     *            <p>
     *            The regex used to validate this parameter is a string of
     *            characters consisting of upper- and lower-case alphanumeric
     *            characters with no spaces. You can also include underscores or
     *            any of the following characters: =,.@-
     *            </p>
     */
    public void setRoleSessionName(String roleSessionName) {
        this.roleSessionName = roleSessionName;
    }

    /**
     * <p>
     * An identifier for the assumed role session. Typically, you pass the name
     * or identifier that is associated with the user who is using your
     * application. That way, the temporary security credentials that your
     * application will use are associated with that user. This session name is
     * included as part of the ARN and assumed role ID in the
     * <code>AssumedRoleUser</code> response element.
     * </p>
     * <p>
     * The regex used to validate this parameter is a string of characters
     * consisting of upper- and lower-case alphanumeric characters with no
     * spaces. You can also include underscores or any of the following
     * characters: =,.@-
     * </p>
     * <p>
     * Returns a reference to this object so that method calls can be chained
     * together.
     * <p>
     * <b>Constraints:</b><br/>
     * <b>Length: </b>2 - 64<br/>
     * <b>Pattern: </b>[\w+=,.@-]*<br/>
     *
     * @param roleSessionName <p>
     *            An identifier for the assumed role session. Typically, you
     *            pass the name or identifier that is associated with the user
     *            who is using your application. That way, the temporary
     *            security credentials that your application will use are
     *            associated with that user. This session name is included as
     *            part of the ARN and assumed role ID in the
     *            <code>AssumedRoleUser</code> response element.
     *            </p>
     *            <p>
     *            The regex used to validate this parameter is a string of
     *            characters consisting of upper- and lower-case alphanumeric
     *            characters with no spaces. You can also include underscores or
     *            any of the following characters: =,.@-
     *            </p>
     * @return A reference to this updated object so that method calls can be
     *         chained together.
     */
    public AssumeRoleWithWebIdentityRequest withRoleSessionName(String roleSessionName) {
        this.roleSessionName = roleSessionName;
        return this;
    }

    /**
     * <p>
     * The OAuth 2.0 access token or OpenID Connect ID token that is provided by
     * the identity provider. Your application must get this token by
     * authenticating the user who is using your application with a web identity
     * provider before the application makes an
     * <code>AssumeRoleWithWebIdentity</code> call.
     * </p>
     * <p>
     * <b>Constraints:</b><br/>
     * <b>Length: </b>4 - 20000<br/>
     *
     * @return <p>
     *         The OAuth 2.0 access token or OpenID Connect ID token that is
     *         provided by the identity provider. Your application must get this
     *         token by authenticating the user who is using your application
     *         with a web identity provider before the application makes an
     *         <code>AssumeRoleWithWebIdentity</code> call.
     *         </p>
     */
    public String getWebIdentityToken() {
        return webIdentityToken;
    }

    /**
     * <p>
     * The OAuth 2.0 access token or OpenID Connect ID token that is provided by
     * the identity provider. Your application must get this token by
     * authenticating the user who is using your application with a web identity
     * provider before the application makes an
     * <code>AssumeRoleWithWebIdentity</code> call.
     * </p>
     * <p>
     * <b>Constraints:</b><br/>
     * <b>Length: </b>4 - 20000<br/>
     *
     * @param webIdentityToken <p>
     *            The OAuth 2.0 access token or OpenID Connect ID token that is
     *            provided by the identity provider. Your application must get
     *            this token by authenticating the user who is using your
     *            application with a web identity provider before the
     *            application makes an <code>AssumeRoleWithWebIdentity</code>
     *            call.
     *            </p>
     */
    public void setWebIdentityToken(String webIdentityToken) {
        this.webIdentityToken = webIdentityToken;
    }

    /**
     * <p>
     * The OAuth 2.0 access token or OpenID Connect ID token that is provided by
     * the identity provider. Your application must get this token by
     * authenticating the user who is using your application with a web identity
     * provider before the application makes an
     * <code>AssumeRoleWithWebIdentity</code> call.
     * </p>
     * <p>
     * Returns a reference to this object so that method calls can be chained
     * together.
     * <p>
     * <b>Constraints:</b><br/>
     * <b>Length: </b>4 - 20000<br/>
     *
     * @param webIdentityToken <p>
     *            The OAuth 2.0 access token or OpenID Connect ID token that is
     *            provided by the identity provider. Your application must get
     *            this token by authenticating the user who is using your
     *            application with a web identity provider before the
     *            application makes an <code>AssumeRoleWithWebIdentity</code>
     *            call.
     *            </p>
     * @return A reference to this updated object so that method calls can be
     *         chained together.
     */
    public AssumeRoleWithWebIdentityRequest withWebIdentityToken(String webIdentityToken) {
        this.webIdentityToken = webIdentityToken;
        return this;
    }

    /**
     * <p>
     * The fully qualified host component of the domain name of the identity
     * provider.
     * </p>
     * <p>
     * Specify this value only for OAuth 2.0 access tokens. Currently
     * <code>www.amazon.com</code> and <code>graph.facebook.com</code> are the
     * only supported identity providers for OAuth 2.0 access tokens. Do not
     * include URL schemes and port numbers.
     * </p>
     * <p>
     * Do not specify this value for OpenID Connect ID tokens.
     * </p>
     * <p>
     * <b>Constraints:</b><br/>
     * <b>Length: </b>4 - 2048<br/>
     *
     * @return <p>
     *         The fully qualified host component of the domain name of the
     *         identity provider.
     *         </p>
     *         <p>
     *         Specify this value only for OAuth 2.0 access tokens. Currently
     *         <code>www.amazon.com</code> and <code>graph.facebook.com</code>
     *         are the only supported identity providers for OAuth 2.0 access
     *         tokens. Do not include URL schemes and port numbers.
     *         </p>
     *         <p>
     *         Do not specify this value for OpenID Connect ID tokens.
     *         </p>
     */
    public String getProviderId() {
        return providerId;
    }

    /**
     * <p>
     * The fully qualified host component of the domain name of the identity
     * provider.
     * </p>
     * <p>
     * Specify this value only for OAuth 2.0 access tokens. Currently
     * <code>www.amazon.com</code> and <code>graph.facebook.com</code> are the
     * only supported identity providers for OAuth 2.0 access tokens. Do not
     * include URL schemes and port numbers.
     * </p>
     * <p>
     * Do not specify this value for OpenID Connect ID tokens.
     * </p>
     * <p>
     * <b>Constraints:</b><br/>
     * <b>Length: </b>4 - 2048<br/>
     *
     * @param providerId <p>
     *            The fully qualified host component of the domain name of the
     *            identity provider.
     *            </p>
     *            <p>
     *            Specify this value only for OAuth 2.0 access tokens. Currently
     *            <code>www.amazon.com</code> and
     *            <code>graph.facebook.com</code> are the only supported
     *            identity providers for OAuth 2.0 access tokens. Do not include
     *            URL schemes and port numbers.
     *            </p>
     *            <p>
     *            Do not specify this value for OpenID Connect ID tokens.
     *            </p>
     */
    public void setProviderId(String providerId) {
        this.providerId = providerId;
    }

    /**
     * <p>
     * The fully qualified host component of the domain name of the identity
     * provider.
     * </p>
     * <p>
     * Specify this value only for OAuth 2.0 access tokens. Currently
     * <code>www.amazon.com</code> and <code>graph.facebook.com</code> are the
     * only supported identity providers for OAuth 2.0 access tokens. Do not
     * include URL schemes and port numbers.
     * </p>
     * <p>
     * Do not specify this value for OpenID Connect ID tokens.
     * </p>
     * <p>
     * Returns a reference to this object so that method calls can be chained
     * together.
     * <p>
     * <b>Constraints:</b><br/>
     * <b>Length: </b>4 - 2048<br/>
     *
     * @param providerId <p>
     *            The fully qualified host component of the domain name of the
     *            identity provider.
     *            </p>
     *            <p>
     *            Specify this value only for OAuth 2.0 access tokens. Currently
     *            <code>www.amazon.com</code> and
     *            <code>graph.facebook.com</code> are the only supported
     *            identity providers for OAuth 2.0 access tokens. Do not include
     *            URL schemes and port numbers.
     *            </p>
     *            <p>
     *            Do not specify this value for OpenID Connect ID tokens.
     *            </p>
     * @return A reference to this updated object so that method calls can be
     *         chained together.
     */
    public AssumeRoleWithWebIdentityRequest withProviderId(String providerId) {
        this.providerId = providerId;
        return this;
    }

    /**
     * <p>
     * The Amazon Resource Names (ARNs) of the IAM managed policies that you
     * want to use as managed session policies. The policies must exist in the
     * same account as the role.
     * </p>
     * <p>
     * This parameter is optional. You can provide up to 10 managed policy ARNs.
     * However, the plaintext that you use for both inline and managed session
     * policies can't exceed 2,048 characters. For more information about ARNs,
     * see <a href=
     * "https://docs.aws.amazon.com/general/latest/gr/aws-arns-and-namespaces.html"
     * >Amazon Resource Names (ARNs) and Amazon Web Services Service
     * Namespaces</a> in the Amazon Web Services General Reference.
     * </p>
     * <note>
     * <p>
     * An Amazon Web Services conversion compresses the passed session policies
     * and session tags into a packed binary format that has a separate limit.
     * Your request can fail for this limit even if your plaintext meets the
     * other requirements. The <code>PackedPolicySize</code> response element
     * indicates by percentage how close the policies and tags for your request
     * are to the upper size limit.
     * </p>
     * </note>
     * <p>
     * Passing policies to this operation returns new temporary credentials. The
     * resulting session's permissions are the intersection of the role's
     * identity-based policy and the session policies. You can use the role's
     * temporary credentials in subsequent Amazon Web Services API calls to
     * access resources in the account that owns the role. You cannot use
     * session policies to grant more permissions than those allowed by the
     * identity-based policy of the role that is being assumed. For more
     * information, see <a href=
     * "https://docs.aws.amazon.com/IAM/latest/UserGuide/access_policies.html#policies_session"
     * >Session Policies</a> in the <i>IAM User Guide</i>.
     * </p>
     *
     * @return <p>
     *         The Amazon Resource Names (ARNs) of the IAM managed policies that
     *         you want to use as managed session policies. The policies must
     *         exist in the same account as the role.
     *         </p>
     *         <p>
     *         This parameter is optional. You can provide up to 10 managed
     *         policy ARNs. However, the plaintext that you use for both inline
     *         and managed session policies can't exceed 2,048 characters. For
     *         more information about ARNs, see <a href=
     *         "https://docs.aws.amazon.com/general/latest/gr/aws-arns-and-namespaces.html"
     *         >Amazon Resource Names (ARNs) and Amazon Web Services Service
     *         Namespaces</a> in the Amazon Web Services General Reference.
     *         </p>
     *         <note>
     *         <p>
     *         An Amazon Web Services conversion compresses the passed session
     *         policies and session tags into a packed binary format that has a
     *         separate limit. Your request can fail for this limit even if your
     *         plaintext meets the other requirements. The
     *         <code>PackedPolicySize</code> response element indicates by
     *         percentage how close the policies and tags for your request are
     *         to the upper size limit.
     *         </p>
     *         </note>
     *         <p>
     *         Passing policies to this operation returns new temporary
     *         credentials. The resulting session's permissions are the
     *         intersection of the role's identity-based policy and the session
     *         policies. You can use the role's temporary credentials in
     *         subsequent Amazon Web Services API calls to access resources in
     *         the account that owns the role. You cannot use session policies
     *         to grant more permissions than those allowed by the
     *         identity-based policy of the role that is being assumed. For more
     *         information, see <a href=
     *         "https://docs.aws.amazon.com/IAM/latest/UserGuide/access_policies.html#policies_session"
     *         >Session Policies</a> in the <i>IAM User Guide</i>.
     *         </p>
     */
    public java.util.List<PolicyDescriptorType> getPolicyArns() {
        return policyArns;
    }

    /**
     * <p>
     * The Amazon Resource Names (ARNs) of the IAM managed policies that you
     * want to use as managed session policies. The policies must exist in the
     * same account as the role.
     * </p>
     * <p>
     * This parameter is optional. You can provide up to 10 managed policy ARNs.
     * However, the plaintext that you use for both inline and managed session
     * policies can't exceed 2,048 characters. For more information about ARNs,
     * see <a href=
     * "https://docs.aws.amazon.com/general/latest/gr/aws-arns-and-namespaces.html"
     * >Amazon Resource Names (ARNs) and Amazon Web Services Service
     * Namespaces</a> in the Amazon Web Services General Reference.
     * </p>
     * <note>
     * <p>
     * An Amazon Web Services conversion compresses the passed session policies
     * and session tags into a packed binary format that has a separate limit.
     * Your request can fail for this limit even if your plaintext meets the
     * other requirements. The <code>PackedPolicySize</code> response element
     * indicates by percentage how close the policies and tags for your request
     * are to the upper size limit.
     * </p>
     * </note>
     * <p>
     * Passing policies to this operation returns new temporary credentials. The
     * resulting session's permissions are the intersection of the role's
     * identity-based policy and the session policies. You can use the role's
     * temporary credentials in subsequent Amazon Web Services API calls to
     * access resources in the account that owns the role. You cannot use
     * session policies to grant more permissions than those allowed by the
     * identity-based policy of the role that is being assumed. For more
     * information, see <a href=
     * "https://docs.aws.amazon.com/IAM/latest/UserGuide/access_policies.html#policies_session"
     * >Session Policies</a> in the <i>IAM User Guide</i>.
     * </p>
     *
     * @param policyArns <p>
     *            The Amazon Resource Names (ARNs) of the IAM managed policies
     *            that you want to use as managed session policies. The policies
     *            must exist in the same account as the role.
     *            </p>
     *            <p>
     *            This parameter is optional. You can provide up to 10 managed
     *            policy ARNs. However, the plaintext that you use for both
     *            inline and managed session policies can't exceed 2,048
     *            characters. For more information about ARNs, see <a href=
     *            "https://docs.aws.amazon.com/general/latest/gr/aws-arns-and-namespaces.html"
     *            >Amazon Resource Names (ARNs) and Amazon Web Services Service
     *            Namespaces</a> in the Amazon Web Services General Reference.
     *            </p>
     *            <note>
     *            <p>
     *            An Amazon Web Services conversion compresses the passed
     *            session policies and session tags into a packed binary format
     *            that has a separate limit. Your request can fail for this
     *            limit even if your plaintext meets the other requirements. The
     *            <code>PackedPolicySize</code> response element indicates by
     *            percentage how close the policies and tags for your request
     *            are to the upper size limit.
     *            </p>
     *            </note>
     *            <p>
     *            Passing policies to this operation returns new temporary
     *            credentials. The resulting session's permissions are the
     *            intersection of the role's identity-based policy and the
     *            session policies. You can use the role's temporary credentials
     *            in subsequent Amazon Web Services API calls to access
     *            resources in the account that owns the role. You cannot use
     *            session policies to grant more permissions than those allowed
     *            by the identity-based policy of the role that is being
     *            assumed. For more information, see <a href=
     *            "https://docs.aws.amazon.com/IAM/latest/UserGuide/access_policies.html#policies_session"
     *            >Session Policies</a> in the <i>IAM User Guide</i>.
     *            </p>
     */
    public void setPolicyArns(java.util.Collection<PolicyDescriptorType> policyArns) {
        if (policyArns == null) {
            this.policyArns = null;
            return;
        }

        this.policyArns = new java.util.ArrayList<PolicyDescriptorType>(policyArns);
    }

    /**
     * <p>
     * The Amazon Resource Names (ARNs) of the IAM managed policies that you
     * want to use as managed session policies. The policies must exist in the
     * same account as the role.
     * </p>
     * <p>
     * This parameter is optional. You can provide up to 10 managed policy ARNs.
     * However, the plaintext that you use for both inline and managed session
     * policies can't exceed 2,048 characters. For more information about ARNs,
     * see <a href=
     * "https://docs.aws.amazon.com/general/latest/gr/aws-arns-and-namespaces.html"
     * >Amazon Resource Names (ARNs) and Amazon Web Services Service
     * Namespaces</a> in the Amazon Web Services General Reference.
     * </p>
     * <note>
     * <p>
     * An Amazon Web Services conversion compresses the passed session policies
     * and session tags into a packed binary format that has a separate limit.
     * Your request can fail for this limit even if your plaintext meets the
     * other requirements. The <code>PackedPolicySize</code> response element
     * indicates by percentage how close the policies and tags for your request
     * are to the upper size limit.
     * </p>
     * </note>
     * <p>
     * Passing policies to this operation returns new temporary credentials. The
     * resulting session's permissions are the intersection of the role's
     * identity-based policy and the session policies. You can use the role's
     * temporary credentials in subsequent Amazon Web Services API calls to
     * access resources in the account that owns the role. You cannot use
     * session policies to grant more permissions than those allowed by the
     * identity-based policy of the role that is being assumed. For more
     * information, see <a href=
     * "https://docs.aws.amazon.com/IAM/latest/UserGuide/access_policies.html#policies_session"
     * >Session Policies</a> in the <i>IAM User Guide</i>.
     * </p>
     * <p>
     * Returns a reference to this object so that method calls can be chained
     * together.
     *
     * @param policyArns <p>
     *            The Amazon Resource Names (ARNs) of the IAM managed policies
     *            that you want to use as managed session policies. The policies
     *            must exist in the same account as the role.
     *            </p>
     *            <p>
     *            This parameter is optional. You can provide up to 10 managed
     *            policy ARNs. However, the plaintext that you use for both
     *            inline and managed session policies can't exceed 2,048
     *            characters. For more information about ARNs, see <a href=
     *            "https://docs.aws.amazon.com/general/latest/gr/aws-arns-and-namespaces.html"
     *            >Amazon Resource Names (ARNs) and Amazon Web Services Service
     *            Namespaces</a> in the Amazon Web Services General Reference.
     *            </p>
     *            <note>
     *            <p>
     *            An Amazon Web Services conversion compresses the passed
     *            session policies and session tags into a packed binary format
     *            that has a separate limit. Your request can fail for this
     *            limit even if your plaintext meets the other requirements. The
     *            <code>PackedPolicySize</code> response element indicates by
     *            percentage how close the policies and tags for your request
     *            are to the upper size limit.
     *            </p>
     *            </note>
     *            <p>
     *            Passing policies to this operation returns new temporary
     *            credentials. The resulting session's permissions are the
     *            intersection of the role's identity-based policy and the
     *            session policies. You can use the role's temporary credentials
     *            in subsequent Amazon Web Services API calls to access
     *            resources in the account that owns the role. You cannot use
     *            session policies to grant more permissions than those allowed
     *            by the identity-based policy of the role that is being
     *            assumed. For more information, see <a href=
     *            "https://docs.aws.amazon.com/IAM/latest/UserGuide/access_policies.html#policies_session"
     *            >Session Policies</a> in the <i>IAM User Guide</i>.
     *            </p>
     * @return A reference to this updated object so that method calls can be
     *         chained together.
     */
    public AssumeRoleWithWebIdentityRequest withPolicyArns(PolicyDescriptorType... policyArns) {
        if (getPolicyArns() == null) {
            this.policyArns = new java.util.ArrayList<PolicyDescriptorType>(policyArns.length);
        }
        for (PolicyDescriptorType value : policyArns) {
            this.policyArns.add(value);
        }
        return this;
    }

    /**
     * <p>
     * The Amazon Resource Names (ARNs) of the IAM managed policies that you
     * want to use as managed session policies. The policies must exist in the
     * same account as the role.
     * </p>
     * <p>
     * This parameter is optional. You can provide up to 10 managed policy ARNs.
     * However, the plaintext that you use for both inline and managed session
     * policies can't exceed 2,048 characters. For more information about ARNs,
     * see <a href=
     * "https://docs.aws.amazon.com/general/latest/gr/aws-arns-and-namespaces.html"
     * >Amazon Resource Names (ARNs) and Amazon Web Services Service
     * Namespaces</a> in the Amazon Web Services General Reference.
     * </p>
     * <note>
     * <p>
     * An Amazon Web Services conversion compresses the passed session policies
     * and session tags into a packed binary format that has a separate limit.
     * Your request can fail for this limit even if your plaintext meets the
     * other requirements. The <code>PackedPolicySize</code> response element
     * indicates by percentage how close the policies and tags for your request
     * are to the upper size limit.
     * </p>
     * </note>
     * <p>
     * Passing policies to this operation returns new temporary credentials. The
     * resulting session's permissions are the intersection of the role's
     * identity-based policy and the session policies. You can use the role's
     * temporary credentials in subsequent Amazon Web Services API calls to
     * access resources in the account that owns the role. You cannot use
     * session policies to grant more permissions than those allowed by the
     * identity-based policy of the role that is being assumed. For more
     * information, see <a href=
     * "https://docs.aws.amazon.com/IAM/latest/UserGuide/access_policies.html#policies_session"
     * >Session Policies</a> in the <i>IAM User Guide</i>.
     * </p>
     * <p>
     * Returns a reference to this object so that method calls can be chained
     * together.
     *
     * @param policyArns <p>
     *            The Amazon Resource Names (ARNs) of the IAM managed policies
     *            that you want to use as managed session policies. The policies
     *            must exist in the same account as the role.
     *            </p>
     *            <p>
     *            This parameter is optional. You can provide up to 10 managed
     *            policy ARNs. However, the plaintext that you use for both
     *            inline and managed session policies can't exceed 2,048
     *            characters. For more information about ARNs, see <a href=
     *            "https://docs.aws.amazon.com/general/latest/gr/aws-arns-and-namespaces.html"
     *            >Amazon Resource Names (ARNs) and Amazon Web Services Service
     *            Namespaces</a> in the Amazon Web Services General Reference.
     *            </p>
     *            <note>
     *            <p>
     *            An Amazon Web Services conversion compresses the passed
     *            session policies and session tags into a packed binary format
     *            that has a separate limit. Your request can fail for this
     *            limit even if your plaintext meets the other requirements. The
     *            <code>PackedPolicySize</code> response element indicates by
     *            percentage how close the policies and tags for your request
     *            are to the upper size limit.
     *            </p>
     *            </note>
     *            <p>
     *            Passing policies to this operation returns new temporary
     *            credentials. The resulting session's permissions are the
     *            intersection of the role's identity-based policy and the
     *            session policies. You can use the role's temporary credentials
     *            in subsequent Amazon Web Services API calls to access
     *            resources in the account that owns the role. You cannot use
     *            session policies to grant more permissions than those allowed
     *            by the identity-based policy of the role that is being
     *            assumed. For more information, see <a href=
     *            "https://docs.aws.amazon.com/IAM/latest/UserGuide/access_policies.html#policies_session"
     *            >Session Policies</a> in the <i>IAM User Guide</i>.
     *            </p>
     * @return A reference to this updated object so that method calls can be
     *         chained together.
     */
    public AssumeRoleWithWebIdentityRequest withPolicyArns(
            java.util.Collection<PolicyDescriptorType> policyArns) {
        setPolicyArns(policyArns);
        return this;
    }

    /**
     * <p>
     * An IAM policy in JSON format that you want to use as an inline session
     * policy.
     * </p>
     * <p>
     * This parameter is optional. Passing policies to this operation returns
     * new temporary credentials. The resulting session's permissions are the
     * intersection of the role's identity-based policy and the session
     * policies. You can use the role's temporary credentials in subsequent
     * Amazon Web Services API calls to access resources in the account that
     * owns the role. You cannot use session policies to grant more permissions
     * than those allowed by the identity-based policy of the role that is being
     * assumed. For more information, see <a href=
     * "https://docs.aws.amazon.com/IAM/latest/UserGuide/access_policies.html#policies_session"
     * >Session Policies</a> in the <i>IAM User Guide</i>.
     * </p>
     * <p>
     * The plaintext that you use for both inline and managed session policies
     * can't exceed 2,048 characters. The JSON policy characters can be any
     * ASCII character from the space character to the end of the valid
     * character list ( through \u00FF). It can also include the tab ( ),
     * linefeed ( ), and carriage return ( ) characters.
     * </p>
     * <note>
     * <p>
     * An Amazon Web Services conversion compresses the passed session policies
     * and session tags into a packed binary format that has a separate limit.
     * Your request can fail for this limit even if your plaintext meets the
     * other requirements. The <code>PackedPolicySize</code> response element
     * indicates by percentage how close the policies and tags for your request
     * are to the upper size limit.
     * </p>
     * </note>
     * <p>
     * <b>Constraints:</b><br/>
     * <b>Length: </b>1 - 2048<br/>
     * <b>Pattern: </b>[ -\u00FF]+<br/>
     *
     * @return <p>
     *         An IAM policy in JSON format that you want to use as an inline
     *         session policy.
     *         </p>
     *         <p>
     *         This parameter is optional. Passing policies to this operation
     *         returns new temporary credentials. The resulting session's
     *         permissions are the intersection of the role's identity-based
     *         policy and the session policies. You can use the role's temporary
     *         credentials in subsequent Amazon Web Services API calls to access
     *         resources in the account that owns the role. You cannot use
     *         session policies to grant more permissions than those allowed by
     *         the identity-based policy of the role that is being assumed. For
     *         more information, see <a href=
     *         "https://docs.aws.amazon.com/IAM/latest/UserGuide/access_policies.html#policies_session"
     *         >Session Policies</a> in the <i>IAM User Guide</i>.
     *         </p>
     *         <p>
     *         The plaintext that you use for both inline and managed session
     *         policies can't exceed 2,048 characters. The JSON policy
     *         characters can be any ASCII character from the space character to
     *         the end of the valid character list ( through \u00FF). It can
     *         also include the tab ( ), linefeed ( ), and carriage return ( )
     *         characters.
     *         </p>
     *         <note>
     *         <p>
     *         An Amazon Web Services conversion compresses the passed session
     *         policies and session tags into a packed binary format that has a
     *         separate limit. Your request can fail for this limit even if your
     *         plaintext meets the other requirements. The
     *         <code>PackedPolicySize</code> response element indicates by
     *         percentage how close the policies and tags for your request are
     *         to the upper size limit.
     *         </p>
     *         </note>
     */
    public String getPolicy() {
        return policy;
    }

    /**
     * <p>
     * An IAM policy in JSON format that you want to use as an inline session
     * policy.
     * </p>
     * <p>
     * This parameter is optional. Passing policies to this operation returns
     * new temporary credentials. The resulting session's permissions are the
     * intersection of the role's identity-based policy and the session
     * policies. You can use the role's temporary credentials in subsequent
     * Amazon Web Services API calls to access resources in the account that
     * owns the role. You cannot use session policies to grant more permissions
     * than those allowed by the identity-based policy of the role that is being
     * assumed. For more information, see <a href=
     * "https://docs.aws.amazon.com/IAM/latest/UserGuide/access_policies.html#policies_session"
     * >Session Policies</a> in the <i>IAM User Guide</i>.
     * </p>
     * <p>
     * The plaintext that you use for both inline and managed session policies
     * can't exceed 2,048 characters. The JSON policy characters can be any
     * ASCII character from the space character to the end of the valid
     * character list ( through \u00FF). It can also include the tab ( ),
     * linefeed ( ), and carriage return ( ) characters.
     * </p>
     * <note>
     * <p>
     * An Amazon Web Services conversion compresses the passed session policies
     * and session tags into a packed binary format that has a separate limit.
     * Your request can fail for this limit even if your plaintext meets the
     * other requirements. The <code>PackedPolicySize</code> response element
     * indicates by percentage how close the policies and tags for your request
     * are to the upper size limit.
     * </p>
     * </note>
     * <p>
     * <b>Constraints:</b><br/>
     * <b>Length: </b>1 - 2048<br/>
     * <b>Pattern: </b>[ -\u00FF]+<br/>
     *
     * @param policy <p>
     *            An IAM policy in JSON format that you want to use as an inline
     *            session policy.
     *            </p>
     *            <p>
     *            This parameter is optional. Passing policies to this operation
     *            returns new temporary credentials. The resulting session's
     *            permissions are the intersection of the role's identity-based
     *            policy and the session policies. You can use the role's
     *            temporary credentials in subsequent Amazon Web Services API
     *            calls to access resources in the account that owns the role.
     *            You cannot use session policies to grant more permissions than
     *            those allowed by the identity-based policy of the role that is
     *            being assumed. For more information, see <a href=
     *            "https://docs.aws.amazon.com/IAM/latest/UserGuide/access_policies.html#policies_session"
     *            >Session Policies</a> in the <i>IAM User Guide</i>.
     *            </p>
     *            <p>
     *            The plaintext that you use for both inline and managed session
     *            policies can't exceed 2,048 characters. The JSON policy
     *            characters can be any ASCII character from the space character
     *            to the end of the valid character list ( through \u00FF). It
     *            can also include the tab ( ), linefeed ( ), and carriage
     *            return ( ) characters.
     *            </p>
     *            <note>
     *            <p>
     *            An Amazon Web Services conversion compresses the passed
     *            session policies and session tags into a packed binary format
     *            that has a separate limit. Your request can fail for this
     *            limit even if your plaintext meets the other requirements. The
     *            <code>PackedPolicySize</code> response element indicates by
     *            percentage how close the policies and tags for your request
     *            are to the upper size limit.
     *            </p>
     *            </note>
     */
    public void setPolicy(String policy) {
        this.policy = policy;
    }

    /**
     * <p>
     * An IAM policy in JSON format that you want to use as an inline session
     * policy.
     * </p>
     * <p>
     * This parameter is optional. Passing policies to this operation returns
     * new temporary credentials. The resulting session's permissions are the
     * intersection of the role's identity-based policy and the session
     * policies. You can use the role's temporary credentials in subsequent
     * Amazon Web Services API calls to access resources in the account that
     * owns the role. You cannot use session policies to grant more permissions
     * than those allowed by the identity-based policy of the role that is being
     * assumed. For more information, see <a href=
     * "https://docs.aws.amazon.com/IAM/latest/UserGuide/access_policies.html#policies_session"
     * >Session Policies</a> in the <i>IAM User Guide</i>.
     * </p>
     * <p>
     * The plaintext that you use for both inline and managed session policies
     * can't exceed 2,048 characters. The JSON policy characters can be any
     * ASCII character from the space character to the end of the valid
     * character list ( through \u00FF). It can also include the tab ( ),
     * linefeed ( ), and carriage return ( ) characters.
     * </p>
     * <note>
     * <p>
     * An Amazon Web Services conversion compresses the passed session policies
     * and session tags into a packed binary format that has a separate limit.
     * Your request can fail for this limit even if your plaintext meets the
     * other requirements. The <code>PackedPolicySize</code> response element
     * indicates by percentage how close the policies and tags for your request
     * are to the upper size limit.
     * </p>
     * </note>
     * <p>
     * Returns a reference to this object so that method calls can be chained
     * together.
     * <p>
     * <b>Constraints:</b><br/>
     * <b>Length: </b>1 - 2048<br/>
     * <b>Pattern: </b>[ -\u00FF]+<br/>
     *
     * @param policy <p>
     *            An IAM policy in JSON format that you want to use as an inline
     *            session policy.
     *            </p>
     *            <p>
     *            This parameter is optional. Passing policies to this operation
     *            returns new temporary credentials. The resulting session's
     *            permissions are the intersection of the role's identity-based
     *            policy and the session policies. You can use the role's
     *            temporary credentials in subsequent Amazon Web Services API
     *            calls to access resources in the account that owns the role.
     *            You cannot use session policies to grant more permissions than
     *            those allowed by the identity-based policy of the role that is
     *            being assumed. For more information, see <a href=
     *            "https://docs.aws.amazon.com/IAM/latest/UserGuide/access_policies.html#policies_session"
     *            >Session Policies</a> in the <i>IAM User Guide</i>.
     *            </p>
     *            <p>
     *            The plaintext that you use for both inline and managed session
     *            policies can't exceed 2,048 characters. The JSON policy
     *            characters can be any ASCII character from the space character
     *            to the end of the valid character list ( through \u00FF). It
     *            can also include the tab ( ), linefeed ( ), and carriage
     *            return ( ) characters.
     *            </p>
     *            <note>
     *            <p>
     *            An Amazon Web Services conversion compresses the passed
     *            session policies and session tags into a packed binary format
     *            that has a separate limit. Your request can fail for this
     *            limit even if your plaintext meets the other requirements. The
     *            <code>PackedPolicySize</code> response element indicates by
     *            percentage how close the policies and tags for your request
     *            are to the upper size limit.
     *            </p>
     *            </note>
     * @return A reference to this updated object so that method calls can be
     *         chained together.
     */
    public AssumeRoleWithWebIdentityRequest withPolicy(String policy) {
        this.policy = policy;
        return this;
    }

    /**
     * <p>
     * The duration, in seconds, of the role session. The value can range from
     * 900 seconds (15 minutes) up to the maximum session duration setting for
     * the role. This setting can have a value from 1 hour to 12 hours. If you
     * specify a value higher than this setting, the operation fails. For
     * example, if you specify a session duration of 12 hours, but your
     * administrator set the maximum session duration to 6 hours, your operation
     * fails. To learn how to view the maximum value for your role, see <a href=
     * "https://docs.aws.amazon.com/IAM/latest/UserGuide/id_roles_use.html#id_roles_use_view-role-max-session"
     * >View the Maximum Session Duration Setting for a Role</a> in the <i>IAM
     * User Guide</i>.
     * </p>
     * <p>
     * By default, the value is set to <code>3600</code> seconds.
     * </p>
     * <note>
     * <p>
     * The <code>DurationSeconds</code> parameter is separate from the duration
     * of a console session that you might request using the returned
     * credentials. The request to the federation endpoint for a console sign-in
     * token takes a <code>SessionDuration</code> parameter that specifies the
     * maximum length of the console session. For more information, see <a href=
     * "https://docs.aws.amazon.com/IAM/latest/UserGuide/id_roles_providers_enable-console-custom-url.html"
<<<<<<< HEAD
     * >Creating a URL that Enables Federated Users to Access the Management
     * Console</a> in the <i>IAM User Guide</i>.
=======
     * >Creating a URL that Enables Federated Users to Access the Amazon Web
     * Services Management Console</a> in the <i>IAM User Guide</i>.
>>>>>>> f918cdde
     * </p>
     * </note>
     * <p>
     * <b>Constraints:</b><br/>
     * <b>Range: </b>900 - 43200<br/>
     *
     * @return <p>
     *         The duration, in seconds, of the role session. The value can
     *         range from 900 seconds (15 minutes) up to the maximum session
     *         duration setting for the role. This setting can have a value from
     *         1 hour to 12 hours. If you specify a value higher than this
     *         setting, the operation fails. For example, if you specify a
     *         session duration of 12 hours, but your administrator set the
     *         maximum session duration to 6 hours, your operation fails. To
     *         learn how to view the maximum value for your role, see <a href=
     *         "https://docs.aws.amazon.com/IAM/latest/UserGuide/id_roles_use.html#id_roles_use_view-role-max-session"
     *         >View the Maximum Session Duration Setting for a Role</a> in the
     *         <i>IAM User Guide</i>.
     *         </p>
     *         <p>
     *         By default, the value is set to <code>3600</code> seconds.
     *         </p>
     *         <note>
     *         <p>
     *         The <code>DurationSeconds</code> parameter is separate from the
     *         duration of a console session that you might request using the
     *         returned credentials. The request to the federation endpoint for
     *         a console sign-in token takes a <code>SessionDuration</code>
     *         parameter that specifies the maximum length of the console
     *         session. For more information, see <a href=
     *         "https://docs.aws.amazon.com/IAM/latest/UserGuide/id_roles_providers_enable-console-custom-url.html"
<<<<<<< HEAD
     *         >Creating a URL that Enables Federated Users to Access the
     *         Management Console</a> in the <i>IAM User Guide</i>.
=======
     *         >Creating a URL that Enables Federated Users to Access the Amazon
     *         Web Services Management Console</a> in the <i>IAM User Guide</i>.
>>>>>>> f918cdde
     *         </p>
     *         </note>
     */
    public Integer getDurationSeconds() {
        return durationSeconds;
    }

    /**
     * <p>
     * The duration, in seconds, of the role session. The value can range from
     * 900 seconds (15 minutes) up to the maximum session duration setting for
     * the role. This setting can have a value from 1 hour to 12 hours. If you
     * specify a value higher than this setting, the operation fails. For
     * example, if you specify a session duration of 12 hours, but your
     * administrator set the maximum session duration to 6 hours, your operation
     * fails. To learn how to view the maximum value for your role, see <a href=
     * "https://docs.aws.amazon.com/IAM/latest/UserGuide/id_roles_use.html#id_roles_use_view-role-max-session"
     * >View the Maximum Session Duration Setting for a Role</a> in the <i>IAM
     * User Guide</i>.
     * </p>
     * <p>
     * By default, the value is set to <code>3600</code> seconds.
     * </p>
     * <note>
     * <p>
     * The <code>DurationSeconds</code> parameter is separate from the duration
     * of a console session that you might request using the returned
     * credentials. The request to the federation endpoint for a console sign-in
     * token takes a <code>SessionDuration</code> parameter that specifies the
     * maximum length of the console session. For more information, see <a href=
     * "https://docs.aws.amazon.com/IAM/latest/UserGuide/id_roles_providers_enable-console-custom-url.html"
<<<<<<< HEAD
     * >Creating a URL that Enables Federated Users to Access the Management
     * Console</a> in the <i>IAM User Guide</i>.
=======
     * >Creating a URL that Enables Federated Users to Access the Amazon Web
     * Services Management Console</a> in the <i>IAM User Guide</i>.
>>>>>>> f918cdde
     * </p>
     * </note>
     * <p>
     * <b>Constraints:</b><br/>
     * <b>Range: </b>900 - 43200<br/>
     *
     * @param durationSeconds <p>
     *            The duration, in seconds, of the role session. The value can
     *            range from 900 seconds (15 minutes) up to the maximum session
     *            duration setting for the role. This setting can have a value
     *            from 1 hour to 12 hours. If you specify a value higher than
     *            this setting, the operation fails. For example, if you specify
     *            a session duration of 12 hours, but your administrator set the
     *            maximum session duration to 6 hours, your operation fails. To
     *            learn how to view the maximum value for your role, see <a
     *            href=
     *            "https://docs.aws.amazon.com/IAM/latest/UserGuide/id_roles_use.html#id_roles_use_view-role-max-session"
     *            >View the Maximum Session Duration Setting for a Role</a> in
     *            the <i>IAM User Guide</i>.
     *            </p>
     *            <p>
     *            By default, the value is set to <code>3600</code> seconds.
     *            </p>
     *            <note>
     *            <p>
     *            The <code>DurationSeconds</code> parameter is separate from
     *            the duration of a console session that you might request using
     *            the returned credentials. The request to the federation
     *            endpoint for a console sign-in token takes a
     *            <code>SessionDuration</code> parameter that specifies the
     *            maximum length of the console session. For more information,
     *            see <a href=
     *            "https://docs.aws.amazon.com/IAM/latest/UserGuide/id_roles_providers_enable-console-custom-url.html"
     *            >Creating a URL that Enables Federated Users to Access the
<<<<<<< HEAD
     *            Management Console</a> in the <i>IAM User Guide</i>.
=======
     *            Amazon Web Services Management Console</a> in the <i>IAM User
     *            Guide</i>.
>>>>>>> f918cdde
     *            </p>
     *            </note>
     */
    public void setDurationSeconds(Integer durationSeconds) {
        this.durationSeconds = durationSeconds;
    }

    /**
     * <p>
     * The duration, in seconds, of the role session. The value can range from
     * 900 seconds (15 minutes) up to the maximum session duration setting for
     * the role. This setting can have a value from 1 hour to 12 hours. If you
     * specify a value higher than this setting, the operation fails. For
     * example, if you specify a session duration of 12 hours, but your
     * administrator set the maximum session duration to 6 hours, your operation
     * fails. To learn how to view the maximum value for your role, see <a href=
     * "https://docs.aws.amazon.com/IAM/latest/UserGuide/id_roles_use.html#id_roles_use_view-role-max-session"
     * >View the Maximum Session Duration Setting for a Role</a> in the <i>IAM
     * User Guide</i>.
     * </p>
     * <p>
     * By default, the value is set to <code>3600</code> seconds.
     * </p>
     * <note>
     * <p>
     * The <code>DurationSeconds</code> parameter is separate from the duration
     * of a console session that you might request using the returned
     * credentials. The request to the federation endpoint for a console sign-in
     * token takes a <code>SessionDuration</code> parameter that specifies the
     * maximum length of the console session. For more information, see <a href=
     * "https://docs.aws.amazon.com/IAM/latest/UserGuide/id_roles_providers_enable-console-custom-url.html"
<<<<<<< HEAD
     * >Creating a URL that Enables Federated Users to Access the Management
     * Console</a> in the <i>IAM User Guide</i>.
=======
     * >Creating a URL that Enables Federated Users to Access the Amazon Web
     * Services Management Console</a> in the <i>IAM User Guide</i>.
>>>>>>> f918cdde
     * </p>
     * </note>
     * <p>
     * Returns a reference to this object so that method calls can be chained
     * together.
     * <p>
     * <b>Constraints:</b><br/>
     * <b>Range: </b>900 - 43200<br/>
     *
     * @param durationSeconds <p>
     *            The duration, in seconds, of the role session. The value can
     *            range from 900 seconds (15 minutes) up to the maximum session
     *            duration setting for the role. This setting can have a value
     *            from 1 hour to 12 hours. If you specify a value higher than
     *            this setting, the operation fails. For example, if you specify
     *            a session duration of 12 hours, but your administrator set the
     *            maximum session duration to 6 hours, your operation fails. To
     *            learn how to view the maximum value for your role, see <a
     *            href=
     *            "https://docs.aws.amazon.com/IAM/latest/UserGuide/id_roles_use.html#id_roles_use_view-role-max-session"
     *            >View the Maximum Session Duration Setting for a Role</a> in
     *            the <i>IAM User Guide</i>.
     *            </p>
     *            <p>
     *            By default, the value is set to <code>3600</code> seconds.
     *            </p>
     *            <note>
     *            <p>
     *            The <code>DurationSeconds</code> parameter is separate from
     *            the duration of a console session that you might request using
     *            the returned credentials. The request to the federation
     *            endpoint for a console sign-in token takes a
     *            <code>SessionDuration</code> parameter that specifies the
     *            maximum length of the console session. For more information,
     *            see <a href=
     *            "https://docs.aws.amazon.com/IAM/latest/UserGuide/id_roles_providers_enable-console-custom-url.html"
     *            >Creating a URL that Enables Federated Users to Access the
<<<<<<< HEAD
     *            Management Console</a> in the <i>IAM User Guide</i>.
=======
     *            Amazon Web Services Management Console</a> in the <i>IAM User
     *            Guide</i>.
>>>>>>> f918cdde
     *            </p>
     *            </note>
     * @return A reference to this updated object so that method calls can be
     *         chained together.
     */
    public AssumeRoleWithWebIdentityRequest withDurationSeconds(Integer durationSeconds) {
        this.durationSeconds = durationSeconds;
        return this;
    }

    /**
     * Returns a string representation of this object; useful for testing and
     * debugging.
     *
     * @return A string representation of this object.
     * @see java.lang.Object#toString()
     */
    @Override
    public String toString() {
        StringBuilder sb = new StringBuilder();
        sb.append("{");
        if (getRoleArn() != null)
            sb.append("RoleArn: " + getRoleArn() + ",");
        if (getRoleSessionName() != null)
            sb.append("RoleSessionName: " + getRoleSessionName() + ",");
        if (getWebIdentityToken() != null)
            sb.append("WebIdentityToken: " + getWebIdentityToken() + ",");
        if (getProviderId() != null)
            sb.append("ProviderId: " + getProviderId() + ",");
        if (getPolicyArns() != null)
            sb.append("PolicyArns: " + getPolicyArns() + ",");
        if (getPolicy() != null)
            sb.append("Policy: " + getPolicy() + ",");
        if (getDurationSeconds() != null)
            sb.append("DurationSeconds: " + getDurationSeconds());
        sb.append("}");
        return sb.toString();
    }

    @Override
    public int hashCode() {
        final int prime = 31;
        int hashCode = 1;

        hashCode = prime * hashCode + ((getRoleArn() == null) ? 0 : getRoleArn().hashCode());
        hashCode = prime * hashCode
                + ((getRoleSessionName() == null) ? 0 : getRoleSessionName().hashCode());
        hashCode = prime * hashCode
                + ((getWebIdentityToken() == null) ? 0 : getWebIdentityToken().hashCode());
        hashCode = prime * hashCode + ((getProviderId() == null) ? 0 : getProviderId().hashCode());
        hashCode = prime * hashCode + ((getPolicyArns() == null) ? 0 : getPolicyArns().hashCode());
        hashCode = prime * hashCode + ((getPolicy() == null) ? 0 : getPolicy().hashCode());
        hashCode = prime * hashCode
                + ((getDurationSeconds() == null) ? 0 : getDurationSeconds().hashCode());
        return hashCode;
    }

    @Override
    public boolean equals(Object obj) {
        if (this == obj)
            return true;
        if (obj == null)
            return false;

        if (obj instanceof AssumeRoleWithWebIdentityRequest == false)
            return false;
        AssumeRoleWithWebIdentityRequest other = (AssumeRoleWithWebIdentityRequest) obj;

        if (other.getRoleArn() == null ^ this.getRoleArn() == null)
            return false;
        if (other.getRoleArn() != null && other.getRoleArn().equals(this.getRoleArn()) == false)
            return false;
        if (other.getRoleSessionName() == null ^ this.getRoleSessionName() == null)
            return false;
        if (other.getRoleSessionName() != null
                && other.getRoleSessionName().equals(this.getRoleSessionName()) == false)
            return false;
        if (other.getWebIdentityToken() == null ^ this.getWebIdentityToken() == null)
            return false;
        if (other.getWebIdentityToken() != null
                && other.getWebIdentityToken().equals(this.getWebIdentityToken()) == false)
            return false;
        if (other.getProviderId() == null ^ this.getProviderId() == null)
            return false;
        if (other.getProviderId() != null
                && other.getProviderId().equals(this.getProviderId()) == false)
            return false;
        if (other.getPolicyArns() == null ^ this.getPolicyArns() == null)
            return false;
        if (other.getPolicyArns() != null
                && other.getPolicyArns().equals(this.getPolicyArns()) == false)
            return false;
        if (other.getPolicy() == null ^ this.getPolicy() == null)
            return false;
        if (other.getPolicy() != null && other.getPolicy().equals(this.getPolicy()) == false)
            return false;
        if (other.getDurationSeconds() == null ^ this.getDurationSeconds() == null)
            return false;
        if (other.getDurationSeconds() != null
                && other.getDurationSeconds().equals(this.getDurationSeconds()) == false)
            return false;
        return true;
    }
}<|MERGE_RESOLUTION|>--- conflicted
+++ resolved
@@ -59,12 +59,8 @@
  * "https://docs.aws.amazon.com/IAM/latest/UserGuide/id_credentials_temp_request.html"
  * >Requesting Temporary Security Credentials</a> and <a href=
  * "https://docs.aws.amazon.com/IAM/latest/UserGuide/id_credentials_temp_request.html#stsapi_comparison"
-<<<<<<< HEAD
- * >Comparing the STS API operations</a> in the <i>IAM User Guide</i>.
-=======
  * >Comparing the Amazon Web Services STS API operations</a> in the <i>IAM User
  * Guide</i>.
->>>>>>> f918cdde
  * </p>
  * <p>
  * The temporary security credentials returned by this API consist of an access
@@ -408,13 +404,8 @@
      * token takes a <code>SessionDuration</code> parameter that specifies the
      * maximum length of the console session. For more information, see <a href=
      * "https://docs.aws.amazon.com/IAM/latest/UserGuide/id_roles_providers_enable-console-custom-url.html"
-<<<<<<< HEAD
-     * >Creating a URL that Enables Federated Users to Access the Management
-     * Console</a> in the <i>IAM User Guide</i>.
-=======
      * >Creating a URL that Enables Federated Users to Access the Amazon Web
      * Services Management Console</a> in the <i>IAM User Guide</i>.
->>>>>>> f918cdde
      * </p>
      * </note>
      * <p>
@@ -1425,13 +1416,8 @@
      * token takes a <code>SessionDuration</code> parameter that specifies the
      * maximum length of the console session. For more information, see <a href=
      * "https://docs.aws.amazon.com/IAM/latest/UserGuide/id_roles_providers_enable-console-custom-url.html"
-<<<<<<< HEAD
-     * >Creating a URL that Enables Federated Users to Access the Management
-     * Console</a> in the <i>IAM User Guide</i>.
-=======
      * >Creating a URL that Enables Federated Users to Access the Amazon Web
      * Services Management Console</a> in the <i>IAM User Guide</i>.
->>>>>>> f918cdde
      * </p>
      * </note>
      * <p>
@@ -1463,13 +1449,8 @@
      *         parameter that specifies the maximum length of the console
      *         session. For more information, see <a href=
      *         "https://docs.aws.amazon.com/IAM/latest/UserGuide/id_roles_providers_enable-console-custom-url.html"
-<<<<<<< HEAD
-     *         >Creating a URL that Enables Federated Users to Access the
-     *         Management Console</a> in the <i>IAM User Guide</i>.
-=======
      *         >Creating a URL that Enables Federated Users to Access the Amazon
      *         Web Services Management Console</a> in the <i>IAM User Guide</i>.
->>>>>>> f918cdde
      *         </p>
      *         </note>
      */
@@ -1501,13 +1482,8 @@
      * token takes a <code>SessionDuration</code> parameter that specifies the
      * maximum length of the console session. For more information, see <a href=
      * "https://docs.aws.amazon.com/IAM/latest/UserGuide/id_roles_providers_enable-console-custom-url.html"
-<<<<<<< HEAD
-     * >Creating a URL that Enables Federated Users to Access the Management
-     * Console</a> in the <i>IAM User Guide</i>.
-=======
      * >Creating a URL that Enables Federated Users to Access the Amazon Web
      * Services Management Console</a> in the <i>IAM User Guide</i>.
->>>>>>> f918cdde
      * </p>
      * </note>
      * <p>
@@ -1542,12 +1518,8 @@
      *            see <a href=
      *            "https://docs.aws.amazon.com/IAM/latest/UserGuide/id_roles_providers_enable-console-custom-url.html"
      *            >Creating a URL that Enables Federated Users to Access the
-<<<<<<< HEAD
-     *            Management Console</a> in the <i>IAM User Guide</i>.
-=======
      *            Amazon Web Services Management Console</a> in the <i>IAM User
      *            Guide</i>.
->>>>>>> f918cdde
      *            </p>
      *            </note>
      */
@@ -1579,13 +1551,8 @@
      * token takes a <code>SessionDuration</code> parameter that specifies the
      * maximum length of the console session. For more information, see <a href=
      * "https://docs.aws.amazon.com/IAM/latest/UserGuide/id_roles_providers_enable-console-custom-url.html"
-<<<<<<< HEAD
-     * >Creating a URL that Enables Federated Users to Access the Management
-     * Console</a> in the <i>IAM User Guide</i>.
-=======
      * >Creating a URL that Enables Federated Users to Access the Amazon Web
      * Services Management Console</a> in the <i>IAM User Guide</i>.
->>>>>>> f918cdde
      * </p>
      * </note>
      * <p>
@@ -1623,12 +1590,8 @@
      *            see <a href=
      *            "https://docs.aws.amazon.com/IAM/latest/UserGuide/id_roles_providers_enable-console-custom-url.html"
      *            >Creating a URL that Enables Federated Users to Access the
-<<<<<<< HEAD
-     *            Management Console</a> in the <i>IAM User Guide</i>.
-=======
      *            Amazon Web Services Management Console</a> in the <i>IAM User
      *            Guide</i>.
->>>>>>> f918cdde
      *            </p>
      *            </note>
      * @return A reference to this updated object so that method calls can be
