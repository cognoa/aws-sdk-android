--- conflicted
+++ resolved
@@ -96,12 +96,9 @@
             } else if (name.equals("VersionName")) {
                 documentClassifierProperties.setVersionName(StringJsonUnmarshaller.getInstance()
                         .unmarshall(context));
-<<<<<<< HEAD
-=======
             } else if (name.equals("SourceModelArn")) {
                 documentClassifierProperties.setSourceModelArn(StringJsonUnmarshaller.getInstance()
                         .unmarshall(context));
->>>>>>> f918cdde
             } else {
                 reader.skipValue();
             }
