/*
 * Copyright 2010-2022 Amazon.com, Inc. or its affiliates. All Rights Reserved.
 *
 * Licensed under the Apache License, Version 2.0 (the "License").
 * You may not use this file except in compliance with the License.
 * A copy of the License is located at
 *
 *  http://aws.amazon.com/apache2.0
 *
 * or in the "license" file accompanying this file. This file is distributed
 * on an "AS IS" BASIS, WITHOUT WARRANTIES OR CONDITIONS OF ANY KIND, either
 * express or implied. See the License for the specific language governing
 * permissions and limitations under the License.
 */

package com.amazonaws.services.comprehend.model.transform;

import com.amazonaws.services.comprehend.model.*;
import com.amazonaws.util.DateUtils;
import com.amazonaws.util.json.AwsJsonWriter;

/**
 * JSON marshaller for POJO EntityRecognizerProperties
 */
class EntityRecognizerPropertiesJsonMarshaller {

    public void marshall(EntityRecognizerProperties entityRecognizerProperties,
            AwsJsonWriter jsonWriter) throws Exception {
        jsonWriter.beginObject();
        if (entityRecognizerProperties.getEntityRecognizerArn() != null) {
            String entityRecognizerArn = entityRecognizerProperties.getEntityRecognizerArn();
            jsonWriter.name("EntityRecognizerArn");
            jsonWriter.value(entityRecognizerArn);
        }
        if (entityRecognizerProperties.getLanguageCode() != null) {
            String languageCode = entityRecognizerProperties.getLanguageCode();
            jsonWriter.name("LanguageCode");
            jsonWriter.value(languageCode);
        }
        if (entityRecognizerProperties.getStatus() != null) {
            String status = entityRecognizerProperties.getStatus();
            jsonWriter.name("Status");
            jsonWriter.value(status);
        }
        if (entityRecognizerProperties.getMessage() != null) {
            String message = entityRecognizerProperties.getMessage();
            jsonWriter.name("Message");
            jsonWriter.value(message);
        }
        if (entityRecognizerProperties.getSubmitTime() != null) {
            java.util.Date submitTime = entityRecognizerProperties.getSubmitTime();
            jsonWriter.name("SubmitTime");
            jsonWriter.value(submitTime);
        }
        if (entityRecognizerProperties.getEndTime() != null) {
            java.util.Date endTime = entityRecognizerProperties.getEndTime();
            jsonWriter.name("EndTime");
            jsonWriter.value(endTime);
        }
        if (entityRecognizerProperties.getTrainingStartTime() != null) {
            java.util.Date trainingStartTime = entityRecognizerProperties.getTrainingStartTime();
            jsonWriter.name("TrainingStartTime");
            jsonWriter.value(trainingStartTime);
        }
        if (entityRecognizerProperties.getTrainingEndTime() != null) {
            java.util.Date trainingEndTime = entityRecognizerProperties.getTrainingEndTime();
            jsonWriter.name("TrainingEndTime");
            jsonWriter.value(trainingEndTime);
        }
        if (entityRecognizerProperties.getInputDataConfig() != null) {
            EntityRecognizerInputDataConfig inputDataConfig = entityRecognizerProperties
                    .getInputDataConfig();
            jsonWriter.name("InputDataConfig");
            EntityRecognizerInputDataConfigJsonMarshaller.getInstance().marshall(inputDataConfig,
                    jsonWriter);
        }
        if (entityRecognizerProperties.getRecognizerMetadata() != null) {
            EntityRecognizerMetadata recognizerMetadata = entityRecognizerProperties
                    .getRecognizerMetadata();
            jsonWriter.name("RecognizerMetadata");
            EntityRecognizerMetadataJsonMarshaller.getInstance().marshall(recognizerMetadata,
                    jsonWriter);
        }
        if (entityRecognizerProperties.getDataAccessRoleArn() != null) {
            String dataAccessRoleArn = entityRecognizerProperties.getDataAccessRoleArn();
            jsonWriter.name("DataAccessRoleArn");
            jsonWriter.value(dataAccessRoleArn);
        }
        if (entityRecognizerProperties.getVolumeKmsKeyId() != null) {
            String volumeKmsKeyId = entityRecognizerProperties.getVolumeKmsKeyId();
            jsonWriter.name("VolumeKmsKeyId");
            jsonWriter.value(volumeKmsKeyId);
        }
        if (entityRecognizerProperties.getVpcConfig() != null) {
            VpcConfig vpcConfig = entityRecognizerProperties.getVpcConfig();
            jsonWriter.name("VpcConfig");
            VpcConfigJsonMarshaller.getInstance().marshall(vpcConfig, jsonWriter);
        }
        if (entityRecognizerProperties.getModelKmsKeyId() != null) {
            String modelKmsKeyId = entityRecognizerProperties.getModelKmsKeyId();
            jsonWriter.name("ModelKmsKeyId");
            jsonWriter.value(modelKmsKeyId);
        }
        if (entityRecognizerProperties.getVersionName() != null) {
            String versionName = entityRecognizerProperties.getVersionName();
            jsonWriter.name("VersionName");
            jsonWriter.value(versionName);
        }
<<<<<<< HEAD
=======
        if (entityRecognizerProperties.getSourceModelArn() != null) {
            String sourceModelArn = entityRecognizerProperties.getSourceModelArn();
            jsonWriter.name("SourceModelArn");
            jsonWriter.value(sourceModelArn);
        }
>>>>>>> f918cdde
        jsonWriter.endObject();
    }

    private static EntityRecognizerPropertiesJsonMarshaller instance;

    public static EntityRecognizerPropertiesJsonMarshaller getInstance() {
        if (instance == null)
            instance = new EntityRecognizerPropertiesJsonMarshaller();
        return instance;
    }
}<|MERGE_RESOLUTION|>--- conflicted
+++ resolved
@@ -106,14 +106,11 @@
             jsonWriter.name("VersionName");
             jsonWriter.value(versionName);
         }
-<<<<<<< HEAD
-=======
         if (entityRecognizerProperties.getSourceModelArn() != null) {
             String sourceModelArn = entityRecognizerProperties.getSourceModelArn();
             jsonWriter.name("SourceModelArn");
             jsonWriter.value(sourceModelArn);
         }
->>>>>>> f918cdde
         jsonWriter.endObject();
     }
 
