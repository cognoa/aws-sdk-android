/*
 * Copyright 2010-2021 Amazon.com, Inc. or its affiliates. All Rights Reserved.
 *
 * Licensed under the Apache License, Version 2.0 (the "License").
 * You may not use this file except in compliance with the License.
 * A copy of the License is located at
 *
 *  http://aws.amazon.com/apache2.0
 *
 * or in the "license" file accompanying this file. This file is distributed
 * on an "AS IS" BASIS, WITHOUT WARRANTIES OR CONDITIONS OF ANY KIND, either
 * express or implied. See the License for the specific language governing
 * permissions and limitations under the License.
 */

package com.amazonaws.services.lambda;

import java.util.*;

import com.amazonaws.*;
import com.amazonaws.auth.*;
import com.amazonaws.handlers.*;
import com.amazonaws.http.*;
import com.amazonaws.internal.*;
import com.amazonaws.metrics.*;
import com.amazonaws.transform.*;
import com.amazonaws.util.*;
import com.amazonaws.util.AWSRequestMetrics.Field;

import com.amazonaws.services.lambda.model.*;
import com.amazonaws.services.lambda.model.transform.*;

/**
 * Client for accessing AWS Lambda. All service calls made using this client are
 * blocking, and will not return until the service call completes.
 * <p>
 * <fullname>Lambda</fullname>
 * <p>
 * <b>Overview</b>
 * </p>
 * <p>
<<<<<<< HEAD
 * This is the <i>Lambda API Reference</i>. The Lambda Developer Guide provides
 * additional information. For the service overview, see <a
 * href="https://docs.aws.amazon.com/lambda/latest/dg/welcome.html">What is
 * Lambda</a>, and for information about how the service works, see <a href=
 * "https://docs.aws.amazon.com/lambda/latest/dg/lambda-introduction.html"
 * >Lambda: How it Works</a> in the <b>Lambda Developer Guide</b>.
=======
 * Lambda is a compute service that lets you run code without provisioning or
 * managing servers. Lambda runs your code on a high-availability compute
 * infrastructure and performs all of the administration of the compute
 * resources, including server and operating system maintenance, capacity
 * provisioning and automatic scaling, code monitoring and logging. With Lambda,
 * you can run code for virtually any type of application or backend service.
 * For more information about the Lambda service, see <a
 * href="https://docs.aws.amazon.com/lambda/latest/dg/welcome.html">What is
 * Lambda</a> in the <b>Lambda Developer Guide</b>.
 * </p>
 * <p>
 * The <i>Lambda API Reference</i> provides information about each of the API
 * methods, including details about the parameters in each API request and
 * response.
 * </p>
 * <p/>
 * <p>
 * You can use Software Development Kits (SDKs), Integrated Development
 * Environment (IDE) Toolkits, and command line tools to access the API. For
 * installation instructions, see <a href="http://aws.amazon.com/tools/">Tools
 * for Amazon Web Services</a>.
 * </p>
 * <p>
 * For a list of Region-specific endpoints that Lambda supports, see <a
 * href="https://docs.aws.amazon.com/general/latest/gr/lambda-service.html/"
 * >Lambda endpoints and quotas </a> in the <i>Amazon Web Services General
 * Reference.</i>.
 * </p>
 * <p>
 * When making the API calls, you will need to authenticate your request by
 * providing a signature. Lambda supports signature version 4. For more
 * information, see <a href=
 * "https://docs.aws.amazon.com/general/latest/gr/signature-version-4.html"
 * >Signature Version 4 signing process</a> in the <i>Amazon Web Services
 * General Reference.</i>.
 * </p>
 * <p>
 * <b>CA certificates</b>
 * </p>
 * <p>
 * Because Amazon Web Services SDKs use the CA certificates from your computer,
 * changes to the certificates on the Amazon Web Services servers can cause
 * connection failures when you attempt to use an SDK. You can prevent these
 * failures by keeping your computer's CA certificates and operating system
 * up-to-date. If you encounter this issue in a corporate environment and do not
 * manage your own computer, you might need to ask an administrator to assist
 * with the update process. The following list shows minimum operating system
 * and Java versions:
 * </p>
 * <ul>
 * <li>
 * <p>
 * Microsoft Windows versions that have updates from January 2005 or later
 * installed contain at least one of the required CAs in their trust list.
 * </p>
 * </li>
 * <li>
 * <p>
 * Mac OS X 10.4 with Java for Mac OS X 10.4 Release 5 (February 2007), Mac OS X
 * 10.5 (October 2007), and later versions contain at least one of the required
 * CAs in their trust list.
 * </p>
 * </li>
 * <li>
 * <p>
 * Red Hat Enterprise Linux 5 (March 2007), 6, and 7 and CentOS 5, 6, and 7 all
 * contain at least one of the required CAs in their default trusted CA list.
 * </p>
 * </li>
 * <li>
 * <p>
 * Java 1.4.2_12 (May 2006), 5 Update 2 (March 2005), and all later versions,
 * including Java 6 (December 2006), 7, and 8, contain at least one of the
 * required CAs in their default trusted CA list.
 * </p>
 * </li>
 * </ul>
 * <p>
 * When accessing the Lambda management console or Lambda API endpoints, whether
 * through browsers or programmatically, you will need to ensure your client
 * machines support any of the following CAs:
 * </p>
 * <ul>
 * <li>
 * <p>
 * Amazon Root CA 1
 * </p>
 * </li>
 * <li>
 * <p>
 * Starfield Services Root Certificate Authority - G2
 * </p>
 * </li>
 * <li>
 * <p>
 * Starfield Class 2 Certification Authority
 * </p>
 * </li>
 * </ul>
 * <p>
 * Root certificates from the first two authorities are available from <a
 * href="https://www.amazontrust.com/repository/">Amazon trust services</a>, but
 * keeping your computer up-to-date is the more straightforward solution. To
 * learn more about ACM-provided certificates, see <a
 * href="http://aws.amazon.com/certificate-manager/faqs/#certificates">Amazon
 * Web Services Certificate Manager FAQs.</a>
>>>>>>> f918cdde
 * </p>
 */
public class AWSLambdaClient extends AmazonWebServiceClient implements AWSLambda {
    /** Provider for AWS credentials. */
    private AWSCredentialsProvider awsCredentialsProvider;

    /**
     * List of exception unmarshallers for all AWS Lambda exceptions.
     */
    protected List<JsonErrorUnmarshaller> jsonErrorUnmarshallers;

    /**
     * Constructs a new client to invoke service methods on AWSLambda. A
     * credentials provider chain will be used that searches for credentials in
     * this order:
     * <ul>
     * <li>Environment Variables - AWS_ACCESS_KEY_ID and AWS_SECRET_KEY</li>
     * <li>Java System Properties - aws.accessKeyId and aws.secretKey</li>
     * <li>Instance profile credentials delivered through the Amazon EC2
     * metadata service</li>
     * </ul>
     * <p>
     * All service calls made using this new client object are blocking, and
     * will not return until the service call completes.
     *
     * @see DefaultAWSCredentialsProviderChain
     */
    @Deprecated
    public AWSLambdaClient() {
        this(new DefaultAWSCredentialsProviderChain(), new ClientConfiguration());
    }

    /**
     * Constructs a new client to invoke service methods on AWSLambda. A
     * credentials provider chain will be used that searches for credentials in
     * this order:
     * <ul>
     * <li>Environment Variables - AWS_ACCESS_KEY_ID and AWS_SECRET_KEY</li>
     * <li>Java System Properties - aws.accessKeyId and aws.secretKey</li>
     * <li>Instance profile credentials delivered through the Amazon EC2
     * metadata service</li>
     * </ul>
     * <p>
     * All service calls made using this new client object are blocking, and
     * will not return until the service call completes.
     *
     * @param clientConfiguration The client configuration options controlling
     *            how this client connects to AWSLambda (ex: proxy settings,
     *            retry counts, etc.).
     * @see DefaultAWSCredentialsProviderChain
     */
    @Deprecated
    public AWSLambdaClient(ClientConfiguration clientConfiguration) {
        this(new DefaultAWSCredentialsProviderChain(), clientConfiguration);
    }

    /**
     * Constructs a new client to invoke service methods on AWSLambda using the
     * specified AWS account credentials.
     * <p>
     * The client requests are authenticated using the {@link AWSCredentials}
     * provided in this constructor. Static AWSCredentials can be passed for
     * quick testing. However, it is strongly recommended to use Amazon Cognito
     * vended temporary credentials for use in production. This can be achieved
     * by using {@link AWSMobileClient}. Please see
     * https://aws-amplify.github.io/docs/android/authentication for
     * instructions on how to enable {@link AWSMobileClient}.
     *
     * <pre>
     * AWSMobileClient.getInstance().initialize(getApplicationContext(), new Callback&lt;UserStateDetails&gt;() {
     *     &#064;Override
     *     public void onResult(final UserStateDetails details) {
     *         AWSLambdaClient client = new AWSLambdaClient(AWSMobileClient.getInstance());
     *     }
     * 
     *     &#064;Override
     *     public void onError(final Exception e) {
     *         e.printStackTrace();
     *     }
     * });
     * </pre>
     * <p>
     * All service calls made using this new client object are blocking, and
     * will not return until the service call completes.
     *
     * @param awsCredentials The AWS credentials (access key ID and secret key)
     *            to use when authenticating with AWS services.
     */
    public AWSLambdaClient(AWSCredentials awsCredentials) {
        this(awsCredentials, new ClientConfiguration());
    }

    /**
     * Constructs a new client to invoke service methods on AWSLambda using the
     * specified AWS account credentials and client configuration options.
     * <p>
     * The client requests are authenticated using the {@link AWSCredentials}
     * provided in this constructor. Static AWSCredentials can be passed for
     * quick testing. However, it is strongly recommended to use Amazon Cognito
     * vended temporary credentials for use in production. This can be achieved
     * by using {@link AWSMobileClient}. Please see
     * https://aws-amplify.github.io/docs/android/authentication for
     * instructions on how to enable {@link AWSMobileClient}.
     *
     * <pre>
     * AWSMobileClient.getInstance().initialize(getApplicationContext(), new Callback&lt;UserStateDetails&gt;() {
     *     &#064;Override
     *     public void onResult(final UserStateDetails details) {
     *         AWSLambdaClient client = new AWSLambdaClient(AWSMobileClient.getInstance());
     *     }
     * 
     *     &#064;Override
     *     public void onError(final Exception e) {
     *         e.printStackTrace();
     *     }
     * });
     * </pre>
     * <p>
     * All service calls made using this new client object are blocking, and
     * will not return until the service call completes.
     *
     * @param awsCredentials The AWS credentials (access key ID and secret key)
     *            to use when authenticating with AWS services.
     * @param clientConfiguration The client configuration options controlling
     *            how this client connects to AWSLambda (ex: proxy settings,
     *            retry counts, etc.).
     */
    public AWSLambdaClient(AWSCredentials awsCredentials, ClientConfiguration clientConfiguration) {
        this(new StaticCredentialsProvider(awsCredentials), clientConfiguration);
    }

    /**
     * Constructs a new client to invoke service methods on AWSLambda using the
     * specified AWS account credentials provider.
     * <p>
     * The client requests are authenticated using the {@link AWSCredentials}
     * provided by the {@link AWSCredentialsProvider}. Static AWSCredentials can
     * be passed for quick testing. However, it is strongly recommended to use
     * Amazon Cognito vended temporary credentials for use in production. This
     * can be achieved by using {@link AWSMobileClient}. Please see
     * https://aws-amplify.github.io/docs/android/authentication for
     * instructions on how to enable {@link AWSMobileClient}.
     *
     * <pre>
     * AWSMobileClient.getInstance().initialize(getApplicationContext(), new Callback&lt;UserStateDetails&gt;() {
     *     &#064;Override
     *     public void onResult(final UserStateDetails details) {
     *         AWSLambdaClient client = new AWSLambdaClient(AWSMobileClient.getInstance());
     *     }
     * 
     *     &#064;Override
     *     public void onError(final Exception e) {
     *         e.printStackTrace();
     *     }
     * });
     * </pre>
     * <p>
     * All service calls made using this new client object are blocking, and
     * will not return until the service call completes.
     *
     * @param awsCredentialsProvider The AWS credentials provider which will
     *            provide credentials to authenticate requests with AWS
     *            services.
     */
    public AWSLambdaClient(AWSCredentialsProvider awsCredentialsProvider) {
        this(awsCredentialsProvider, new ClientConfiguration());
    }

    /**
     * Constructs a new client to invoke service methods on AWSLambda using the
     * specified AWS account credentials provider and client configuration
     * options.
     * <p>
     * The client requests are authenticated using the {@link AWSCredentials}
     * provided by the {@link AWSCredentialsProvider}. Static AWSCredentials can
     * be passed for quick testing. However, it is strongly recommended to use
     * Amazon Cognito vended temporary credentials for use in production. This
     * can be achieved by using {@link AWSMobileClient}. Please see
     * https://aws-amplify.github.io/docs/android/authentication for
     * instructions on how to enable {@link AWSMobileClient}.
     *
     * <pre>
     * AWSMobileClient.getInstance().initialize(getApplicationContext(), new Callback&lt;UserStateDetails&gt;() {
     *     &#064;Override
     *     public void onResult(final UserStateDetails details) {
     *         AWSLambdaClient client = new AWSLambdaClient(AWSMobileClient.getInstance());
     *     }
     * 
     *     &#064;Override
     *     public void onError(final Exception e) {
     *         e.printStackTrace();
     *     }
     * });
     * </pre>
     * <p>
     * All service calls made using this new client object are blocking, and
     * will not return until the service call completes.
     *
     * @param awsCredentialsProvider The AWS credentials provider which will
     *            provide credentials to authenticate requests with AWS
     *            services.
     * @param clientConfiguration The client configuration options controlling
     *            how this client connects to AWSLambda (ex: proxy settings,
     *            retry counts, etc.).
     */
    public AWSLambdaClient(AWSCredentialsProvider awsCredentialsProvider,
            ClientConfiguration clientConfiguration) {
        this(awsCredentialsProvider, clientConfiguration, new UrlHttpClient(clientConfiguration));
    }

    /**
     * Constructs a new client to invoke service methods on AWSLambda using the
     * specified AWS account credentials provider, client configuration options
     * and request metric collector.
     * <p>
     * All service calls made using this new client object are blocking, and
     * will not return until the service call completes.
     *
     * @param awsCredentialsProvider The AWS credentials provider which will
     *            provide credentials to authenticate requests with AWS
     *            services.
     * @param clientConfiguration The client configuration options controlling
     *            how this client connects to AWSLambda (ex: proxy settings,
     *            retry counts, etc.).
     * @param requestMetricCollector optional request metric collector
     */
    @Deprecated
    public AWSLambdaClient(AWSCredentialsProvider awsCredentialsProvider,
            ClientConfiguration clientConfiguration,
            RequestMetricCollector requestMetricCollector) {
        super(adjustClientConfiguration(clientConfiguration), requestMetricCollector);

        this.awsCredentialsProvider = awsCredentialsProvider;

        init();
    }

    /**
     * Constructs a new client to invoke service methods on AWSLambda using the
     * specified AWS account credentials provider, client configuration options
     * and request metric collector.
     * <p>
     * The client requests are authenticated using the {@link AWSCredentials}
     * provided by the {@link AWSCredentialsProvider}. Static AWSCredentials can
     * be passed for quick testing. However, it is strongly recommended to use
     * Amazon Cognito vended temporary credentials for use in production. This
     * can be achieved by using {@link AWSMobileClient}. Please see
     * https://aws-amplify.github.io/docs/android/authentication for
     * instructions on how to enable {@link AWSMobileClient}.
     *
     * <pre>
     * AWSMobileClient.getInstance().initialize(getApplicationContext(), new Callback&lt;UserStateDetails&gt;() {
     *     &#064;Override
     *     public void onResult(final UserStateDetails details) {
     *         AWSLambdaClient client = new AWSLambdaClient(AWSMobileClient.getInstance());
     *     }
     * 
     *     &#064;Override
     *     public void onError(final Exception e) {
     *         e.printStackTrace();
     *     }
     * });
     * </pre>
     * <p>
     * All service calls made using this new client object are blocking, and
     * will not return until the service call completes.
     *
     * @param awsCredentialsProvider The AWS credentials provider which will
     *            provide credentials to authenticate requests with AWS
     *            services.
     * @param clientConfiguration The client configuration options controlling
     *            how this client connects to AWSLambda (ex: proxy settings,
     *            retry counts, etc.).
     * @param httpClient A http client
     */
    public AWSLambdaClient(AWSCredentialsProvider awsCredentialsProvider,
            ClientConfiguration clientConfiguration, HttpClient httpClient) {
        super(adjustClientConfiguration(clientConfiguration), httpClient);

        this.awsCredentialsProvider = awsCredentialsProvider;

        init();
    }

    private void init() {
        jsonErrorUnmarshallers = new ArrayList<JsonErrorUnmarshaller>();
        jsonErrorUnmarshallers.add(new EC2AccessDeniedExceptionUnmarshaller());
        jsonErrorUnmarshallers.add(new EC2ThrottledExceptionUnmarshaller());
        jsonErrorUnmarshallers.add(new EC2UnexpectedExceptionUnmarshaller());
        jsonErrorUnmarshallers.add(new EFSIOExceptionUnmarshaller());
        jsonErrorUnmarshallers.add(new EFSMountConnectivityExceptionUnmarshaller());
        jsonErrorUnmarshallers.add(new EFSMountFailureExceptionUnmarshaller());
        jsonErrorUnmarshallers.add(new EFSMountTimeoutExceptionUnmarshaller());
        jsonErrorUnmarshallers.add(new ENILimitReachedExceptionUnmarshaller());
        jsonErrorUnmarshallers.add(new InvalidParameterValueExceptionUnmarshaller());
        jsonErrorUnmarshallers.add(new InvalidRequestContentExceptionUnmarshaller());
        jsonErrorUnmarshallers.add(new InvalidRuntimeExceptionUnmarshaller());
        jsonErrorUnmarshallers.add(new InvalidSecurityGroupIDExceptionUnmarshaller());
        jsonErrorUnmarshallers.add(new InvalidSubnetIDExceptionUnmarshaller());
        jsonErrorUnmarshallers.add(new InvalidZipFileExceptionUnmarshaller());
        jsonErrorUnmarshallers.add(new KMSAccessDeniedExceptionUnmarshaller());
        jsonErrorUnmarshallers.add(new KMSDisabledExceptionUnmarshaller());
        jsonErrorUnmarshallers.add(new KMSInvalidStateExceptionUnmarshaller());
        jsonErrorUnmarshallers.add(new KMSNotFoundExceptionUnmarshaller());
        jsonErrorUnmarshallers.add(new RequestTooLargeExceptionUnmarshaller());
        jsonErrorUnmarshallers.add(new ResourceConflictExceptionUnmarshaller());
        jsonErrorUnmarshallers.add(new ResourceNotFoundExceptionUnmarshaller());
        jsonErrorUnmarshallers.add(new ResourceNotReadyExceptionUnmarshaller());
        jsonErrorUnmarshallers.add(new ServiceExceptionUnmarshaller());
        jsonErrorUnmarshallers.add(new SubnetIPAddressLimitReachedExceptionUnmarshaller());
        jsonErrorUnmarshallers.add(new TooManyRequestsExceptionUnmarshaller());
        jsonErrorUnmarshallers.add(new UnsupportedMediaTypeExceptionUnmarshaller());
        jsonErrorUnmarshallers.add(new JsonErrorUnmarshaller());

        // calling this.setEndPoint(...) will also modify the signer accordingly
        this.setEndpoint("lambda.us-east-1.amazonaws.com");
        this.endpointPrefix = "lambda";

        HandlerChainFactory chainFactory = new HandlerChainFactory();
        requestHandler2s.addAll(chainFactory.newRequestHandlerChain(
                "/com/amazonaws/services/lambda/request.handlers"));
        requestHandler2s.addAll(chainFactory.newRequestHandler2Chain(
                "/com/amazonaws/services/lambda/request.handler2s"));
    }

    private static ClientConfiguration adjustClientConfiguration(ClientConfiguration orig) {
        ClientConfiguration config = orig;

        return config;
    }

    /**
     * <p>
     * Invokes a Lambda function. You can invoke a function synchronously (and
     * wait for the response), or asynchronously. To invoke a function
     * asynchronously, set <code>InvocationType</code> to <code>Event</code>.
     * </p>
     * <p>
     * For <a href=
     * "https://docs.aws.amazon.com/lambda/latest/dg/invocation-sync.html"
     * >synchronous invocation</a>, details about the function response,
     * including errors, are included in the response body and headers. For
     * either invocation type, you can find more information in the <a href=
     * "https://docs.aws.amazon.com/lambda/latest/dg/monitoring-functions.html"
     * >execution log</a> and <a
     * href="https://docs.aws.amazon.com/lambda/latest/dg/lambda-x-ray.html"
     * >trace</a>.
     * </p>
     * <p>
     * When an error occurs, your function may be invoked multiple times. Retry
     * behavior varies by error type, client, event source, and invocation type.
     * For example, if you invoke a function asynchronously and it returns an
     * error, Lambda executes the function up to two more times. For more
     * information, see <a href=
     * "https://docs.aws.amazon.com/lambda/latest/dg/retries-on-errors.html"
     * >Retry Behavior</a>.
     * </p>
     * <p>
     * For <a href=
     * "https://docs.aws.amazon.com/lambda/latest/dg/invocation-async.html"
     * >asynchronous invocation</a>, Lambda adds events to a queue before
     * sending them to your function. If your function does not have enough
     * capacity to keep up with the queue, events may be lost. Occasionally,
     * your function may receive the same event multiple times, even if no error
     * occurs. To retain events that were not processed, configure your function
     * with a <a href=
     * "https://docs.aws.amazon.com/lambda/latest/dg/invocation-async.html#dlq"
     * >dead-letter queue</a>.
     * </p>
     * <p>
     * The status code in the API response doesn't reflect function errors.
     * Error codes are reserved for errors that prevent your function from
     * executing, such as permissions errors, <a
     * href="https://docs.aws.amazon.com/lambda/latest/dg/limits.html">limit
     * errors</a>, or issues with your function's code and configuration. For
     * example, Lambda returns <code>TooManyRequestsException</code> if
     * executing the function would cause you to exceed a concurrency limit at
     * either the account level (<code>ConcurrentInvocationLimitExceeded</code>)
     * or function level (
     * <code>ReservedFunctionConcurrentInvocationLimitExceeded</code>).
     * </p>
     * <p>
     * For functions with a long timeout, your client might be disconnected
     * during synchronous invocation while it waits for a response. Configure
     * your HTTP client, SDK, firewall, proxy, or operating system to allow for
     * long connections with timeout or keep-alive settings.
     * </p>
     * <p>
     * This operation requires permission for the <a href=
     * "https://docs.aws.amazon.com/IAM/latest/UserGuide/list_awslambda.html"
     * >lambda:InvokeFunction</a> action.
     * </p>
     * 
     * @param invokeRequest
     * @return invokeResult The response from the Invoke service method, as
     *         returned by AWS Lambda.
     * @throws ServiceException
     * @throws ResourceNotFoundException
     * @throws InvalidRequestContentException
     * @throws RequestTooLargeException
     * @throws UnsupportedMediaTypeException
     * @throws TooManyRequestsException
     * @throws InvalidParameterValueException
     * @throws EC2UnexpectedException
     * @throws SubnetIPAddressLimitReachedException
     * @throws ENILimitReachedException
     * @throws EFSMountConnectivityException
     * @throws EFSMountFailureException
     * @throws EFSMountTimeoutException
     * @throws EFSIOException
     * @throws EC2ThrottledException
     * @throws EC2AccessDeniedException
     * @throws InvalidSubnetIDException
     * @throws InvalidSecurityGroupIDException
     * @throws InvalidZipFileException
     * @throws KMSDisabledException
     * @throws KMSInvalidStateException
     * @throws KMSAccessDeniedException
     * @throws KMSNotFoundException
     * @throws InvalidRuntimeException
     * @throws ResourceConflictException
     * @throws ResourceNotReadyException
     * @throws AmazonClientException If any internal errors are encountered
     *             inside the client while attempting to make the request or
     *             handle the response. For example if a network connection is
     *             not available.
     * @throws AmazonServiceException If an error response is returned by AWS
     *             Lambda indicating either a problem with the data in the
     *             request, or a server side issue.
     */
    public InvokeResult invoke(InvokeRequest invokeRequest)
            throws AmazonServiceException, AmazonClientException {
        ExecutionContext executionContext = createExecutionContext(invokeRequest);
        AWSRequestMetrics awsRequestMetrics = executionContext.getAwsRequestMetrics();
        awsRequestMetrics.startEvent(Field.ClientExecuteTime);
        Request<InvokeRequest> request = null;
        Response<InvokeResult> response = null;
        try {
            awsRequestMetrics.startEvent(Field.RequestMarshallTime);
            try {
                request = new InvokeRequestMarshaller().marshall(invokeRequest);
                // Binds the request metrics to the current request.
                request.setAWSRequestMetrics(awsRequestMetrics);
            } finally {
                awsRequestMetrics.endEvent(Field.RequestMarshallTime);
            }
            Unmarshaller<InvokeResult, JsonUnmarshallerContext> unmarshaller = new InvokeResultJsonUnmarshaller();
            JsonResponseHandler<InvokeResult> responseHandler = new JsonResponseHandler<InvokeResult>(
                    unmarshaller);

            response = invoke(request, responseHandler, executionContext);

            return response.getAwsResponse();
        } finally {
            awsRequestMetrics.endEvent(Field.ClientExecuteTime);
            endClientExecution(awsRequestMetrics, request, response, LOGGING_AWS_REQUEST_METRIC);
        }
    }

    /**
     * Returns additional metadata for a previously executed successful,
     * request, typically used for debugging issues where a service isn't acting
     * as expected. This data isn't considered part of the result data returned
     * by an operation, so it's available through this separate, diagnostic
     * interface.
     * <p>
     * Response metadata is only cached for a limited period of time, so if you
     * need to access this extra diagnostic information for an executed request,
     * you should use this method to retrieve it as soon as possible after
     * executing the request.
     *
     * @param request The originally executed request
     * @return The response metadata for the specified request, or null if none
     *         is available.
     * @deprecated ResponseMetadata cache can hold up to 50 requests and
     *             responses in memory and will cause memory issue. This method
     *             now always returns null.
     */
    @Deprecated
    public ResponseMetadata getCachedResponseMetadata(AmazonWebServiceRequest request) {
        return client.getResponseMetadataForRequest(request);
    }

    private <X, Y extends AmazonWebServiceRequest> Response<X> invoke(Request<Y> request,
            HttpResponseHandler<AmazonWebServiceResponse<X>> responseHandler,
            ExecutionContext executionContext) {
        request.setEndpoint(endpoint);
        request.setTimeOffset(timeOffset);

        AWSRequestMetrics awsRequestMetrics = executionContext.getAwsRequestMetrics();
        AWSCredentials credentials;
        awsRequestMetrics.startEvent(Field.CredentialsRequestTime);
        try {
            credentials = awsCredentialsProvider.getCredentials();
        } finally {
            awsRequestMetrics.endEvent(Field.CredentialsRequestTime);
        }

        AmazonWebServiceRequest originalRequest = request.getOriginalRequest();
        if (originalRequest != null && originalRequest.getRequestCredentials() != null) {
            credentials = originalRequest.getRequestCredentials();
        }

        executionContext.setCredentials(credentials);
        JsonErrorResponseHandler errorResponseHandler = new JsonErrorResponseHandler(
                jsonErrorUnmarshallers);
        Response<X> result = client.execute(request, responseHandler,
                errorResponseHandler, executionContext);
        return result;
    }
}<|MERGE_RESOLUTION|>--- conflicted
+++ resolved
@@ -39,14 +39,6 @@
  * <b>Overview</b>
  * </p>
  * <p>
-<<<<<<< HEAD
- * This is the <i>Lambda API Reference</i>. The Lambda Developer Guide provides
- * additional information. For the service overview, see <a
- * href="https://docs.aws.amazon.com/lambda/latest/dg/welcome.html">What is
- * Lambda</a>, and for information about how the service works, see <a href=
- * "https://docs.aws.amazon.com/lambda/latest/dg/lambda-introduction.html"
- * >Lambda: How it Works</a> in the <b>Lambda Developer Guide</b>.
-=======
  * Lambda is a compute service that lets you run code without provisioning or
  * managing servers. Lambda runs your code on a high-availability compute
  * infrastructure and performs all of the administration of the compute
@@ -153,7 +145,6 @@
  * learn more about ACM-provided certificates, see <a
  * href="http://aws.amazon.com/certificate-manager/faqs/#certificates">Amazon
  * Web Services Certificate Manager FAQs.</a>
->>>>>>> f918cdde
  * </p>
  */
 public class AWSLambdaClient extends AmazonWebServiceClient implements AWSLambda {
