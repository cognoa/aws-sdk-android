/*
 * Copyright 2010-2022 Amazon.com, Inc. or its affiliates. All Rights Reserved.
 *
 * Licensed under the Apache License, Version 2.0 (the "License").
 * You may not use this file except in compliance with the License.
 * A copy of the License is located at
 *
 *  http://aws.amazon.com/apache2.0
 *
 * or in the "license" file accompanying this file. This file is distributed
 * on an "AS IS" BASIS, WITHOUT WARRANTIES OR CONDITIONS OF ANY KIND, either
 * express or implied. See the License for the specific language governing
 * permissions and limitations under the License.
 */

package com.amazonaws.services.rekognition.model;

import java.io.Serializable;

/**
 * <p>
 * Provides information about a celebrity recognized by the
 * <a>RecognizeCelebrities</a> operation.
 * </p>
 */
public class Celebrity implements Serializable {
    /**
     * <p>
     * An array of URLs pointing to additional information about the celebrity.
     * If there is no additional information about the celebrity, this list is
     * empty.
     * </p>
     */
    private java.util.List<String> urls;

    /**
     * <p>
     * The name of the celebrity.
     * </p>
     */
    private String name;

    /**
     * <p>
     * A unique identifier for the celebrity.
     * </p>
     * <p>
     * <b>Constraints:</b><br/>
     * <b>Pattern: </b>[0-9A-Za-z]*<br/>
     */
    private String id;

    /**
     * <p>
     * Provides information about the celebrity's face, such as its location on
     * the image.
     * </p>
     */
    private ComparedFace face;

    /**
     * <p>
     * The confidence, in percentage, that Amazon Rekognition has that the
     * recognized face is the celebrity.
     * </p>
     * <p>
     * <b>Constraints:</b><br/>
     * <b>Length: </b>0 - 100<br/>
     */
    private Float matchConfidence;

    /**
     * <p>
     * The known gender identity for the celebrity that matches the provided ID.
<<<<<<< HEAD
=======
     * The known gender identity can be Male, Female, Nonbinary, or Unlisted.
>>>>>>> f918cdde
     * </p>
     */
    private KnownGender knownGender;

    /**
     * <p>
     * An array of URLs pointing to additional information about the celebrity.
     * If there is no additional information about the celebrity, this list is
     * empty.
     * </p>
     *
     * @return <p>
     *         An array of URLs pointing to additional information about the
     *         celebrity. If there is no additional information about the
     *         celebrity, this list is empty.
     *         </p>
     */
    public java.util.List<String> getUrls() {
        return urls;
    }

    /**
     * <p>
     * An array of URLs pointing to additional information about the celebrity.
     * If there is no additional information about the celebrity, this list is
     * empty.
     * </p>
     *
     * @param urls <p>
     *            An array of URLs pointing to additional information about the
     *            celebrity. If there is no additional information about the
     *            celebrity, this list is empty.
     *            </p>
     */
    public void setUrls(java.util.Collection<String> urls) {
        if (urls == null) {
            this.urls = null;
            return;
        }

        this.urls = new java.util.ArrayList<String>(urls);
    }

    /**
     * <p>
     * An array of URLs pointing to additional information about the celebrity.
     * If there is no additional information about the celebrity, this list is
     * empty.
     * </p>
     * <p>
     * Returns a reference to this object so that method calls can be chained
     * together.
     *
     * @param urls <p>
     *            An array of URLs pointing to additional information about the
     *            celebrity. If there is no additional information about the
     *            celebrity, this list is empty.
     *            </p>
     * @return A reference to this updated object so that method calls can be
     *         chained together.
     */
    public Celebrity withUrls(String... urls) {
        if (getUrls() == null) {
            this.urls = new java.util.ArrayList<String>(urls.length);
        }
        for (String value : urls) {
            this.urls.add(value);
        }
        return this;
    }

    /**
     * <p>
     * An array of URLs pointing to additional information about the celebrity.
     * If there is no additional information about the celebrity, this list is
     * empty.
     * </p>
     * <p>
     * Returns a reference to this object so that method calls can be chained
     * together.
     *
     * @param urls <p>
     *            An array of URLs pointing to additional information about the
     *            celebrity. If there is no additional information about the
     *            celebrity, this list is empty.
     *            </p>
     * @return A reference to this updated object so that method calls can be
     *         chained together.
     */
    public Celebrity withUrls(java.util.Collection<String> urls) {
        setUrls(urls);
        return this;
    }

    /**
     * <p>
     * The name of the celebrity.
     * </p>
     *
     * @return <p>
     *         The name of the celebrity.
     *         </p>
     */
    public String getName() {
        return name;
    }

    /**
     * <p>
     * The name of the celebrity.
     * </p>
     *
     * @param name <p>
     *            The name of the celebrity.
     *            </p>
     */
    public void setName(String name) {
        this.name = name;
    }

    /**
     * <p>
     * The name of the celebrity.
     * </p>
     * <p>
     * Returns a reference to this object so that method calls can be chained
     * together.
     *
     * @param name <p>
     *            The name of the celebrity.
     *            </p>
     * @return A reference to this updated object so that method calls can be
     *         chained together.
     */
    public Celebrity withName(String name) {
        this.name = name;
        return this;
    }

    /**
     * <p>
     * A unique identifier for the celebrity.
     * </p>
     * <p>
     * <b>Constraints:</b><br/>
     * <b>Pattern: </b>[0-9A-Za-z]*<br/>
     *
     * @return <p>
     *         A unique identifier for the celebrity.
     *         </p>
     */
    public String getId() {
        return id;
    }

    /**
     * <p>
     * A unique identifier for the celebrity.
     * </p>
     * <p>
     * <b>Constraints:</b><br/>
     * <b>Pattern: </b>[0-9A-Za-z]*<br/>
     *
     * @param id <p>
     *            A unique identifier for the celebrity.
     *            </p>
     */
    public void setId(String id) {
        this.id = id;
    }

    /**
     * <p>
     * A unique identifier for the celebrity.
     * </p>
     * <p>
     * Returns a reference to this object so that method calls can be chained
     * together.
     * <p>
     * <b>Constraints:</b><br/>
     * <b>Pattern: </b>[0-9A-Za-z]*<br/>
     *
     * @param id <p>
     *            A unique identifier for the celebrity.
     *            </p>
     * @return A reference to this updated object so that method calls can be
     *         chained together.
     */
    public Celebrity withId(String id) {
        this.id = id;
        return this;
    }

    /**
     * <p>
     * Provides information about the celebrity's face, such as its location on
     * the image.
     * </p>
     *
     * @return <p>
     *         Provides information about the celebrity's face, such as its
     *         location on the image.
     *         </p>
     */
    public ComparedFace getFace() {
        return face;
    }

    /**
     * <p>
     * Provides information about the celebrity's face, such as its location on
     * the image.
     * </p>
     *
     * @param face <p>
     *            Provides information about the celebrity's face, such as its
     *            location on the image.
     *            </p>
     */
    public void setFace(ComparedFace face) {
        this.face = face;
    }

    /**
     * <p>
     * Provides information about the celebrity's face, such as its location on
     * the image.
     * </p>
     * <p>
     * Returns a reference to this object so that method calls can be chained
     * together.
     *
     * @param face <p>
     *            Provides information about the celebrity's face, such as its
     *            location on the image.
     *            </p>
     * @return A reference to this updated object so that method calls can be
     *         chained together.
     */
    public Celebrity withFace(ComparedFace face) {
        this.face = face;
        return this;
    }

    /**
     * <p>
     * The confidence, in percentage, that Amazon Rekognition has that the
     * recognized face is the celebrity.
     * </p>
     * <p>
     * <b>Constraints:</b><br/>
     * <b>Length: </b>0 - 100<br/>
     *
     * @return <p>
     *         The confidence, in percentage, that Amazon Rekognition has that
     *         the recognized face is the celebrity.
     *         </p>
     */
    public Float getMatchConfidence() {
        return matchConfidence;
    }

    /**
     * <p>
     * The confidence, in percentage, that Amazon Rekognition has that the
     * recognized face is the celebrity.
     * </p>
     * <p>
     * <b>Constraints:</b><br/>
     * <b>Length: </b>0 - 100<br/>
     *
     * @param matchConfidence <p>
     *            The confidence, in percentage, that Amazon Rekognition has
     *            that the recognized face is the celebrity.
     *            </p>
     */
    public void setMatchConfidence(Float matchConfidence) {
        this.matchConfidence = matchConfidence;
    }

    /**
     * <p>
     * The confidence, in percentage, that Amazon Rekognition has that the
     * recognized face is the celebrity.
     * </p>
     * <p>
     * Returns a reference to this object so that method calls can be chained
     * together.
     * <p>
     * <b>Constraints:</b><br/>
     * <b>Length: </b>0 - 100<br/>
     *
     * @param matchConfidence <p>
     *            The confidence, in percentage, that Amazon Rekognition has
     *            that the recognized face is the celebrity.
     *            </p>
     * @return A reference to this updated object so that method calls can be
     *         chained together.
     */
    public Celebrity withMatchConfidence(Float matchConfidence) {
        this.matchConfidence = matchConfidence;
        return this;
    }

    /**
     * <p>
     * The known gender identity for the celebrity that matches the provided ID.
<<<<<<< HEAD
=======
     * The known gender identity can be Male, Female, Nonbinary, or Unlisted.
>>>>>>> f918cdde
     * </p>
     *
     * @return <p>
     *         The known gender identity for the celebrity that matches the
<<<<<<< HEAD
     *         provided ID.
=======
     *         provided ID. The known gender identity can be Male, Female,
     *         Nonbinary, or Unlisted.
>>>>>>> f918cdde
     *         </p>
     */
    public KnownGender getKnownGender() {
        return knownGender;
    }

    /**
     * <p>
     * The known gender identity for the celebrity that matches the provided ID.
<<<<<<< HEAD
=======
     * The known gender identity can be Male, Female, Nonbinary, or Unlisted.
>>>>>>> f918cdde
     * </p>
     *
     * @param knownGender <p>
     *            The known gender identity for the celebrity that matches the
<<<<<<< HEAD
     *            provided ID.
=======
     *            provided ID. The known gender identity can be Male, Female,
     *            Nonbinary, or Unlisted.
>>>>>>> f918cdde
     *            </p>
     */
    public void setKnownGender(KnownGender knownGender) {
        this.knownGender = knownGender;
    }

    /**
     * <p>
     * The known gender identity for the celebrity that matches the provided ID.
<<<<<<< HEAD
=======
     * The known gender identity can be Male, Female, Nonbinary, or Unlisted.
>>>>>>> f918cdde
     * </p>
     * <p>
     * Returns a reference to this object so that method calls can be chained
     * together.
     *
     * @param knownGender <p>
     *            The known gender identity for the celebrity that matches the
<<<<<<< HEAD
     *            provided ID.
=======
     *            provided ID. The known gender identity can be Male, Female,
     *            Nonbinary, or Unlisted.
>>>>>>> f918cdde
     *            </p>
     * @return A reference to this updated object so that method calls can be
     *         chained together.
     */
    public Celebrity withKnownGender(KnownGender knownGender) {
        this.knownGender = knownGender;
        return this;
    }

    /**
     * Returns a string representation of this object; useful for testing and
     * debugging.
     *
     * @return A string representation of this object.
     * @see java.lang.Object#toString()
     */
    @Override
    public String toString() {
        StringBuilder sb = new StringBuilder();
        sb.append("{");
        if (getUrls() != null)
            sb.append("Urls: " + getUrls() + ",");
        if (getName() != null)
            sb.append("Name: " + getName() + ",");
        if (getId() != null)
            sb.append("Id: " + getId() + ",");
        if (getFace() != null)
            sb.append("Face: " + getFace() + ",");
        if (getMatchConfidence() != null)
            sb.append("MatchConfidence: " + getMatchConfidence() + ",");
        if (getKnownGender() != null)
            sb.append("KnownGender: " + getKnownGender());
        sb.append("}");
        return sb.toString();
    }

    @Override
    public int hashCode() {
        final int prime = 31;
        int hashCode = 1;

        hashCode = prime * hashCode + ((getUrls() == null) ? 0 : getUrls().hashCode());
        hashCode = prime * hashCode + ((getName() == null) ? 0 : getName().hashCode());
        hashCode = prime * hashCode + ((getId() == null) ? 0 : getId().hashCode());
        hashCode = prime * hashCode + ((getFace() == null) ? 0 : getFace().hashCode());
        hashCode = prime * hashCode
                + ((getMatchConfidence() == null) ? 0 : getMatchConfidence().hashCode());
        hashCode = prime * hashCode
                + ((getKnownGender() == null) ? 0 : getKnownGender().hashCode());
        return hashCode;
    }

    @Override
    public boolean equals(Object obj) {
        if (this == obj)
            return true;
        if (obj == null)
            return false;

        if (obj instanceof Celebrity == false)
            return false;
        Celebrity other = (Celebrity) obj;

        if (other.getUrls() == null ^ this.getUrls() == null)
            return false;
        if (other.getUrls() != null && other.getUrls().equals(this.getUrls()) == false)
            return false;
        if (other.getName() == null ^ this.getName() == null)
            return false;
        if (other.getName() != null && other.getName().equals(this.getName()) == false)
            return false;
        if (other.getId() == null ^ this.getId() == null)
            return false;
        if (other.getId() != null && other.getId().equals(this.getId()) == false)
            return false;
        if (other.getFace() == null ^ this.getFace() == null)
            return false;
        if (other.getFace() != null && other.getFace().equals(this.getFace()) == false)
            return false;
        if (other.getMatchConfidence() == null ^ this.getMatchConfidence() == null)
            return false;
        if (other.getMatchConfidence() != null
                && other.getMatchConfidence().equals(this.getMatchConfidence()) == false)
            return false;
        if (other.getKnownGender() == null ^ this.getKnownGender() == null)
            return false;
        if (other.getKnownGender() != null
                && other.getKnownGender().equals(this.getKnownGender()) == false)
            return false;
        return true;
    }
}<|MERGE_RESOLUTION|>--- conflicted
+++ resolved
@@ -72,10 +72,7 @@
     /**
      * <p>
      * The known gender identity for the celebrity that matches the provided ID.
-<<<<<<< HEAD
-=======
      * The known gender identity can be Male, Female, Nonbinary, or Unlisted.
->>>>>>> f918cdde
      * </p>
      */
     private KnownGender knownGender;
@@ -383,20 +380,13 @@
     /**
      * <p>
      * The known gender identity for the celebrity that matches the provided ID.
-<<<<<<< HEAD
-=======
      * The known gender identity can be Male, Female, Nonbinary, or Unlisted.
->>>>>>> f918cdde
      * </p>
      *
      * @return <p>
      *         The known gender identity for the celebrity that matches the
-<<<<<<< HEAD
-     *         provided ID.
-=======
      *         provided ID. The known gender identity can be Male, Female,
      *         Nonbinary, or Unlisted.
->>>>>>> f918cdde
      *         </p>
      */
     public KnownGender getKnownGender() {
@@ -406,20 +396,13 @@
     /**
      * <p>
      * The known gender identity for the celebrity that matches the provided ID.
-<<<<<<< HEAD
-=======
      * The known gender identity can be Male, Female, Nonbinary, or Unlisted.
->>>>>>> f918cdde
      * </p>
      *
      * @param knownGender <p>
      *            The known gender identity for the celebrity that matches the
-<<<<<<< HEAD
-     *            provided ID.
-=======
      *            provided ID. The known gender identity can be Male, Female,
      *            Nonbinary, or Unlisted.
->>>>>>> f918cdde
      *            </p>
      */
     public void setKnownGender(KnownGender knownGender) {
@@ -429,10 +412,7 @@
     /**
      * <p>
      * The known gender identity for the celebrity that matches the provided ID.
-<<<<<<< HEAD
-=======
      * The known gender identity can be Male, Female, Nonbinary, or Unlisted.
->>>>>>> f918cdde
      * </p>
      * <p>
      * Returns a reference to this object so that method calls can be chained
@@ -440,12 +420,8 @@
      *
      * @param knownGender <p>
      *            The known gender identity for the celebrity that matches the
-<<<<<<< HEAD
-     *            provided ID.
-=======
      *            provided ID. The known gender identity can be Male, Female,
      *            Nonbinary, or Unlisted.
->>>>>>> f918cdde
      *            </p>
      * @return A reference to this updated object so that method calls can be
      *         chained together.
